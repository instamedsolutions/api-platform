@php8
@v3
@!mysql
@!mongodb
Feature: Resource attributes
  In order to use the Resource attribute
  As a developer
  I should be able to fetch data from a state provider

<<<<<<< HEAD
  @php8
  @!mysql
  @!mongodb
=======
>>>>>>> b670958d
  Scenario: Retrieve a Resource collection
    When I add "Content-Type" header equal to "application/ld+json"
    And I send a "GET" request to "/attribute_resources"
    Then the response status code should be 200
    And the response should be in JSON
    And the header "Content-Type" should be equal to "application/ld+json; charset=utf-8"
    And the JSON should be equal to:
    """
    {
      "@context": "/contexts/AttributeResources",
      "@id": "/attribute_resources",
      "@type": "hydra:Collection",
      "hydra:member": [
        {
          "@id": "/attribute_resources/1",
          "@type": "AttributeResource",
          "identifier": 1,
          "name": "Foo"
        },
        {
          "@id": "/attribute_resources/2",
          "@type": "AttributeResource",
          "identifier": 2,
          "name": "Bar"
        }
      ]
    }
    """

<<<<<<< HEAD
  @php8
  @!mysql
  @!mongodb
=======
>>>>>>> b670958d
  Scenario: Retrieve the first resource
    When I add "Content-Type" header equal to "application/ld+json"
    And I send a "GET" request to "/attribute_resources/1"
    Then the response status code should be 200
    And the response should be in JSON
    And the header "Content-Type" should be equal to "application/ld+json; charset=utf-8"
    And the JSON should be equal to:
    """
    {
      "@context": "/contexts/AttributeResource",
      "@id": "/attribute_resources/1",
      "@type": "AttributeResource",
      "identifier": 1,
      "name": "Foo"
    }
    """

<<<<<<< HEAD
  @php8
  @!mysql
  @!mongodb
=======
>>>>>>> b670958d
  Scenario: Retrieve the aliased resource
    When I add "Content-Type" header equal to "application/ld+json"
    And I send a "GET" request to "/dummy/1/attribute_resources/2"
    Then the response status code should be 301
    And the header "Location" should be equal to "/attribute_resources/2"
    And the response should be in JSON
    And the header "Content-Type" should be equal to "application/ld+json; charset=utf-8"
    And the JSON should be equal to:
    """
    {
      "@context": "/contexts/AttributeResource",
      "@id": "/attribute_resources/2",
      "@type": "AttributeResource",
      "identifier": 2,
      "dummy": "/dummies/1",
      "name": "Foo"
    }
    """

<<<<<<< HEAD
  @php8
  @!mysql
  @!mongodb
=======
>>>>>>> b670958d
  Scenario: Patch the aliased resource
    When I add "Content-Type" header equal to "application/merge-patch+json"
    And I send a "PATCH" request to "/dummy/1/attribute_resources/2" with body:
    """
    {"name": "Patched"}
    """
    Then the response status code should be 301
    And the header "Location" should be equal to "/attribute_resources/2"
    And the response should be in JSON
    And the header "Content-Type" should be equal to "application/ld+json; charset=utf-8"
    And the JSON should be equal to:
    """
    {
      "@context": "/contexts/AttributeResource",
      "@id": "/attribute_resources/2",
      "@type": "AttributeResource",
      "identifier": 2,
      "dummy": "/dummies/1",
      "name": "Patched"
<<<<<<< HEAD
    }
    """
=======
    } 
    """

  Scenario: Uri variables should be configured properly
    When I send a "GET" request to "/photos/1/resize/300/100"
    Then the response status code should be 400
    And the response should be in JSON
    And the header "Content-Type" should be equal to "application/ld+json; charset=utf-8"
    And the JSON node "hydra:description" should be equal to 'Unable to generate an IRI for the item of type "ApiPlatform\Tests\Fixtures\TestBundle\Entity\IncompleteUriVariableConfigured"'
>>>>>>> b670958d
<|MERGE_RESOLUTION|>--- conflicted
+++ resolved
@@ -7,12 +7,6 @@
   As a developer
   I should be able to fetch data from a state provider
 
-<<<<<<< HEAD
-  @php8
-  @!mysql
-  @!mongodb
-=======
->>>>>>> b670958d
   Scenario: Retrieve a Resource collection
     When I add "Content-Type" header equal to "application/ld+json"
     And I send a "GET" request to "/attribute_resources"
@@ -42,12 +36,6 @@
     }
     """
 
-<<<<<<< HEAD
-  @php8
-  @!mysql
-  @!mongodb
-=======
->>>>>>> b670958d
   Scenario: Retrieve the first resource
     When I add "Content-Type" header equal to "application/ld+json"
     And I send a "GET" request to "/attribute_resources/1"
@@ -65,12 +53,6 @@
     }
     """
 
-<<<<<<< HEAD
-  @php8
-  @!mysql
-  @!mongodb
-=======
->>>>>>> b670958d
   Scenario: Retrieve the aliased resource
     When I add "Content-Type" header equal to "application/ld+json"
     And I send a "GET" request to "/dummy/1/attribute_resources/2"
@@ -90,12 +72,6 @@
     }
     """
 
-<<<<<<< HEAD
-  @php8
-  @!mysql
-  @!mongodb
-=======
->>>>>>> b670958d
   Scenario: Patch the aliased resource
     When I add "Content-Type" header equal to "application/merge-patch+json"
     And I send a "PATCH" request to "/dummy/1/attribute_resources/2" with body:
@@ -115,11 +91,7 @@
       "identifier": 2,
       "dummy": "/dummies/1",
       "name": "Patched"
-<<<<<<< HEAD
     }
-    """
-=======
-    } 
     """
 
   Scenario: Uri variables should be configured properly
@@ -127,5 +99,4 @@
     Then the response status code should be 400
     And the response should be in JSON
     And the header "Content-Type" should be equal to "application/ld+json; charset=utf-8"
-    And the JSON node "hydra:description" should be equal to 'Unable to generate an IRI for the item of type "ApiPlatform\Tests\Fixtures\TestBundle\Entity\IncompleteUriVariableConfigured"'
->>>>>>> b670958d
+    And the JSON node "hydra:description" should be equal to 'Unable to generate an IRI for the item of type "ApiPlatform\Tests\Fixtures\TestBundle\Entity\IncompleteUriVariableConfigured"'