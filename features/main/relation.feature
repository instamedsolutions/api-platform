Feature: Relations support
  In order to use a hypermedia API
  As a client software developer
  I need to be able to update relations between resources

  @createSchema
  Scenario: Create a third level
    When I add "Content-Type" header equal to "application/ld+json"
    And I send a "POST" request to "/third_levels" with body:
    """
    {"level": 3}
    """
    Then the response status code should be 201
    And the response should be in JSON
    And the header "Content-Type" should be equal to "application/ld+json; charset=utf-8"
    And the JSON should be equal to:
    """
    {
      "@context": "/contexts/ThirdLevel",
      "@id": "/third_levels/1",
      "@type": "ThirdLevel",
      "id": 1,
      "level": 3,
      "test": true
    }
    """

  Scenario: Create a dummy friend
    When I add "Content-Type" header equal to "application/ld+json"
    And I send a "POST" request to "/dummy_friends" with body:
    """
    {"name": "Zoidberg"}
    """
    Then the response status code should be 201
    And the response should be in JSON
    And the header "Content-Type" should be equal to "application/ld+json; charset=utf-8"
    And the JSON should be equal to:
    """
    {
      "@context": "/contexts/DummyFriend",
      "@id": "/dummy_friends/1",
      "@type": "DummyFriend",
      "id": 1,
      "name": "Zoidberg"
    }
    """

  Scenario: Create a related dummy
    When I add "Content-Type" header equal to "application/ld+json"
    And I send a "POST" request to "/related_dummies" with body:
    """
    {"thirdLevel": "/third_levels/1"}
    """
    Then the response status code should be 201
    And the response should be in JSON
    And the header "Content-Type" should be equal to "application/ld+json; charset=utf-8"
    And the JSON should be equal to:
    """
    {
      "@context": "/contexts/RelatedDummy",
      "@id": "/related_dummies/1",
      "@type": "https://schema.org/Product",
      "id": 1,
      "name": null,
      "symfony": "symfony",
      "dummyDate": null,
      "thirdLevel": "/third_levels/1",
      "relatedToDummyFriend": [],
      "dummyBoolean": null,
      "embeddedDummy": null,
      "id": 1,
      "symfony": "symfony",
      "age": null
    }
    """

  Scenario: Create a friend relationship
    When I add "Content-Type" header equal to "application/ld+json"
    And I send a "POST" request to "/related_to_dummy_friends" with body:
    """
    {
      "name": "Friends relation",
      "dummyFriend": "/dummy_friends/1",
      "relatedDummy": "/related_dummies/1"
    }
    """
    Then the response status code should be 201
    And the response should be in JSON
    And the header "Content-Type" should be equal to "application/ld+json; charset=utf-8"
    And the JSON should be equal to:
    """
    {
      "@context": "/contexts/RelatedToDummyFriend",
      "@id": "/related_to_dummy_friends/dummyFriend=1;relatedDummy=1",
      "@type": "RelatedToDummyFriend",
      "name": "Friends relation",
      "dummyFriend": {
        "@id": "/dummy_friends/1",
        "@type": "DummyFriend",
        "name": "Zoidberg"
      }
    }
    """

  Scenario: Get the relationship
    When I send a "GET" request to "/related_to_dummy_friends/dummyFriend=1;relatedDummy=1"
    And the response status code should be 200
    And the response should be in JSON
    And the header "Content-Type" should be equal to "application/ld+json; charset=utf-8"
    And the JSON should be equal to:
    """
    {
      "@context": "/contexts/RelatedToDummyFriend",
      "@id": "/related_to_dummy_friends/dummyFriend=1;relatedDummy=1",
      "@type": "RelatedToDummyFriend",
      "name": "Friends relation",
      "dummyFriend": {
        "@id": "/dummy_friends/1",
        "@type": "DummyFriend",
        "name": "Zoidberg"
      }
    }
    """

  Scenario: Create a dummy with relations
    When I add "Content-Type" header equal to "application/ld+json"
    And I send a "POST" request to "/dummies" with body:
    """
    {
      "name": "Dummy with relations",
      "relatedDummy": "http://example.com/related_dummies/1",
      "relatedDummies": [
        "/related_dummies/1"
      ],
      "name_converted": null
    }
    """
    Then the response status code should be 201
    And the response should be in JSON
    And the header "Content-Type" should be equal to "application/ld+json; charset=utf-8"
    And the JSON should be equal to:
    """
    {
      "@context": "/contexts/Dummy",
      "@id": "/dummies/1",
      "@type": "Dummy",
      "description": null,
      "dummy": null,
      "dummyBoolean": null,
      "dummyDate": null,
      "dummyFloat": null,
      "dummyPrice": null,
      "relatedDummy": "/related_dummies/1",
      "relatedDummies": [
        "/related_dummies/1"
      ],
      "jsonData": [],
      "name_converted": null,
      "id": 1,
      "name": "Dummy with relations",
      "alias": null
    }
    """

  Scenario: Filter on a relation
    When I send a "GET" request to "/dummies?relatedDummy=%2Frelated_dummies%2F1"
    Then the response status code should be 200
    And the response should be in JSON
    And the header "Content-Type" should be equal to "application/ld+json; charset=utf-8"
    And the JSON should be valid according to this schema:
    """
    {
      "type": "object",
      "properties": {
        "@context": {"pattern": "^/contexts/Dummy$"},
        "@id": {"pattern": "^/dummies$"},
        "@type": {"pattern": "^hydra:Collection$"},
        "hydra:totalItems": {"type":"number", "maximum": 1},
        "hydra:member": {
          "type": "array",
          "items": {
            "type": "object",
            "properties": {
              "@id": {"pattern": "^/dummies/1$"}
            }
          },
          "maxItems": 1
        },
        "hydra:view": {
          "type": "object",
          "properties": {
            "@id": {"pattern": "^/dummies\\?relatedDummy=%2Frelated_dummies%2F1$"},
            "@type": {"pattern": "^hydra:PartialCollectionView$"}
          }
        }
      }
    }
    """

  Scenario: Filter on a to-many relation
    When I send a "GET" request to "/dummies?relatedDummies[]=%2Frelated_dummies%2F1"
    Then the response status code should be 200
    And the response should be in JSON
    And the header "Content-Type" should be equal to "application/ld+json; charset=utf-8"
    And the JSON should be valid according to this schema:
    """
    {
      "type": "object",
      "properties": {
        "@context": {"pattern": "^/contexts/Dummy$"},
        "@id": {"pattern": "^/dummies$"},
        "@type": {"pattern": "^hydra:Collection$"},
        "hydra:totalItems": {"type":"number", "maximum": 1},
        "hydra:member": {
          "type": "array",
          "items": {
            "type": "object",
            "properties": {
              "@id": {"pattern": "^/dummies/1$"}
            }
          },
          "maxItems": 1
        },
        "hydra:view": {
          "type": "object",
          "properties": {
            "@id": {"pattern": "^/dummies\\?relatedDummies%5B%5D=%2Frelated_dummies%2F1$"},
            "@type": {"pattern": "^hydra:PartialCollectionView$"}
          }
        }
      }
    }
    """

  Scenario: Embed a relation in the parent object
    When I add "Content-Type" header equal to "application/ld+json"
    And I send a "POST" request to "/relation_embedders" with body:
      """
      {
        "related": "/related_dummies/1"
      }
      """
      Then the response status code should be 201
      And the response should be in JSON
      And the header "Content-Type" should be equal to "application/ld+json; charset=utf-8"
      And the JSON should be equal to:
      """
      {
        "@context": "/contexts/RelationEmbedder",
        "@id": "/relation_embedders/1",
        "@type": "RelationEmbedder",
        "krondstadt": "Krondstadt",
        "anotherRelated": null,
        "related": {
          "@id": "/related_dummies/1",
          "@type": "https://schema.org/Product",
          "symfony": "symfony",
          "thirdLevel": {
            "@id": "/third_levels/1",
            "@type": "ThirdLevel",
            "level": 3
          }
        }
      }
      """

  Scenario: Create an existing relation
    When I add "Content-Type" header equal to "application/ld+json"
    And I send a "POST" request to "/relation_embedders" with body:
    """
    {
      "anotherRelated": {
        "symfony": "laravel"
      }
    }
    """
    Then the response status code should be 201
    And the response should be in JSON
    And the header "Content-Type" should be equal to "application/ld+json; charset=utf-8"
    And the JSON should be equal to:
    """
    {
      "@context": "/contexts/RelationEmbedder",
      "@id": "/relation_embedders/2",
      "@type": "RelationEmbedder",
      "krondstadt": "Krondstadt",
      "anotherRelated": {
        "@id": "/related_dummies/2",
        "@type": "https://schema.org/Product",
        "symfony": "laravel",
        "thirdLevel": null
      },
      "related": null
    }
    """

  Scenario: Update the relation with a new one
    When I add "Content-Type" header equal to "application/ld+json"
    And I send a "PUT" request to "/relation_embedders/2" with body:
    """
    {
      "anotherRelated": {
        "symfony": "laravel2"
      }
    }
    """
    Then the response status code should be 200
    And the response should be in JSON
    And the header "Content-Type" should be equal to "application/ld+json; charset=utf-8"
    And the JSON should be equal to:
    """
    {
      "@context": "/contexts/RelationEmbedder",
      "@id": "/relation_embedders/2",
      "@type": "RelationEmbedder",
      "krondstadt": "Krondstadt",
      "anotherRelated": {
        "@id": "/related_dummies/3",
        "@type": "https://schema.org/Product",
        "symfony": "laravel2",
        "thirdLevel": null
      },
      "related": null
    }
    """

  Scenario: Post a wrong relation
    When I add "Content-Type" header equal to "application/ld+json"
    And I send a "POST" request to "/relation_embedders" with body:
    """
    {
      "anotherRelated": {
        "@id": "/related_dummies/123",
        "@type": "https://schema.org/Product",
        "symfony": "phalcon"
      }
    }
    """
    Then the response status code should be 400
    And the response should be in JSON
    And the header "Content-Type" should be equal to "application/ld+json; charset=utf-8"

  Scenario: Post a relation with a not existing IRI
    When I add "Content-Type" header equal to "application/ld+json"
    And I send a "POST" request to "/relation_embedders" with body:
    """
    {
      "related": "/related_dummies/123"
    }
    """
    Then the response status code should be 400
    And the response should be in JSON
    And the header "Content-Type" should be equal to "application/ld+json; charset=utf-8"

<<<<<<< HEAD
=======
  Scenario: Create a new relation (json)
    When I add "Content-Type" header equal to "application/json"
    And I send a "POST" request to "/relation_embedders" with body:
    """
    {
      "anotherRelated": {
        "symfony": "laravel"
      }
    }
    """
    Then the response status code should be 201
    And the response should be in JSON
    And the header "Content-Type" should be equal to "application/ld+json; charset=utf-8"
    And the JSON should be equal to:
    """
    {
      "@context": "/contexts/RelationEmbedder",
      "@id": "/relation_embedders/3",
      "@type": "RelationEmbedder",
      "krondstadt": "Krondstadt",
      "anotherRelated": {
        "@id": "/related_dummies/4",
        "@type": "https://schema.org/Product",
        "symfony": "laravel",
        "thirdLevel": null
      },
      "related": null
    }
    """

  Scenario: Update the relation with a new one (json)
    When I add "Content-Type" header equal to "application/json"
    And I send a "PUT" request to "/relation_embedders/3" with body:
    """
    {
      "anotherRelated": {
        "symfony": "laravel2"
      }
    }
    """
    Then the response status code should be 200
    And the response should be in JSON
    And the header "Content-Type" should be equal to "application/ld+json; charset=utf-8"
    And the JSON should be equal to:
    """
    {
      "@context": "/contexts/RelationEmbedder",
      "@id": "/relation_embedders/3",
      "@type": "RelationEmbedder",
      "krondstadt": "Krondstadt",
      "anotherRelated": {
        "@id": "/related_dummies/5",
        "@type": "https://schema.org/Product",
        "symfony": "laravel2",
        "thirdLevel": null
      },
      "related": null
    }
    """

  @dropSchema
>>>>>>> 4cd7b02b
  Scenario: Update an embedded relation
    When I add "Content-Type" header equal to "application/ld+json"
    And I send a "PUT" request to "/relation_embedders/2" with body:
    """
    {
      "anotherRelated": {
        "@id": "/related_dummies/2",
        "symfony": "API Platform"
      }
    }
    """
    Then the response status code should be 200
    And the response should be in JSON
    And the header "Content-Type" should be equal to "application/ld+json; charset=utf-8"
    And the JSON should be equal to:
    """
    {
      "@context": "/contexts/RelationEmbedder",
      "@id": "/relation_embedders/2",
      "@type": "RelationEmbedder",
      "krondstadt": "Krondstadt",
      "anotherRelated": {
        "@id": "/related_dummies/2",
        "@type": "https://schema.org/Product",
        "symfony": "API Platform",
        "thirdLevel": null
      },
      "related": null
    }
    """

  @dropSchema
  Scenario: Issue #1222
    Given there are people having pets
    When I add "Content-Type" header equal to "application/ld+json"
    And I send a "GET" request to "/people"
    And the response status code should be 200
    And the response should be in JSON
    And the JSON should be equal to:
    """
    {
      "@context": "/contexts/Person",
      "@id": "/people",
      "@type": "hydra:Collection",
      "hydra:member": [
        {
          "@id": "/people/1",
          "@type": "Person",
          "name": "foo",
          "pets": [
            {
              "pet": {
                "@id": "/pets/1",
                "@type": "Pet",
                "name": "bar"
              }
            }
          ]
        }
      ],
      "hydra:totalItems": 1
    }
    """
<|MERGE_RESOLUTION|>--- conflicted
+++ resolved
@@ -352,8 +352,6 @@
     And the response should be in JSON
     And the header "Content-Type" should be equal to "application/ld+json; charset=utf-8"
 
-<<<<<<< HEAD
-=======
   Scenario: Create a new relation (json)
     When I add "Content-Type" header equal to "application/json"
     And I send a "POST" request to "/relation_embedders" with body:
@@ -414,8 +412,6 @@
     }
     """
 
-  @dropSchema
->>>>>>> 4cd7b02b
   Scenario: Update an embedded relation
     When I add "Content-Type" header equal to "application/ld+json"
     And I send a "PUT" request to "/relation_embedders/2" with body:
@@ -478,4 +474,4 @@
       ],
       "hydra:totalItems": 1
     }
-    """
+    """