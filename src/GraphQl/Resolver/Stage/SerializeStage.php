--- conflicted
+++ resolved
@@ -131,27 +131,15 @@
         $nbPageItems = $collection->count();
         if (isset($args['after'])) {
             $after = base64_decode($args['after'], true);
-<<<<<<< HEAD
-            if (false === $after) {
-                throw new \UnexpectedValueException(sprintf('Cursor %s is invalid.', $args['after']));
-=======
             if (false === $after || '' === $args['after']) {
-                $msg = '' === $args['after'] ? 'Empty cursor is invalid' : sprintf('Cursor %s is invalid', $args['after']);
-                throw Error::createLocatedError($msg, $info->fieldNodes, $info->path);
->>>>>>> 215709aa
+                throw new \UnexpectedValueException('' === $args['after'] ? 'Empty cursor is invalid' : sprintf('Cursor %s is invalid', $args['after']));
             }
             $offset = 1 + (int) $after;
         }
         if (isset($args['before'])) {
             $before = base64_decode($args['before'], true);
-<<<<<<< HEAD
-            if (false === $before) {
-                throw new \UnexpectedValueException(sprintf('Cursor %s is invalid.', $args['before']));
-=======
             if (false === $before || '' === $args['before']) {
-                $msg = '' === $args['before'] ? 'Empty cursor is invalid' : sprintf('Cursor %s is invalid', $args['before']);
-                throw Error::createLocatedError($msg, $info->fieldNodes, $info->path);
->>>>>>> 215709aa
+                throw new \UnexpectedValueException('' === $args['before'] ? 'Empty cursor is invalid' : sprintf('Cursor %s is invalid', $args['before']));
             }
             $offset = (int) $before - $nbPageItems;
         }
