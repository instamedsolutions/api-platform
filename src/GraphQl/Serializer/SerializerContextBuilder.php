<?php

/*
 * This file is part of the API Platform project.
 *
 * (c) Kévin Dunglas <dunglas@gmail.com>
 *
 * For the full copyright and license information, please view the LICENSE
 * file that was distributed with this source code.
 */

declare(strict_types=1);

namespace ApiPlatform\Core\GraphQl\Serializer;

use ApiPlatform\Core\Metadata\Resource\Factory\ResourceMetadataFactoryInterface;
use ApiPlatform\Core\Metadata\Resource\ResourceMetadata;
use GraphQL\Type\Definition\ResolveInfo;
use Symfony\Component\Serializer\NameConverter\AdvancedNameConverterInterface;
use Symfony\Component\Serializer\NameConverter\NameConverterInterface;

/**
 * Builds the context used by the Symfony Serializer.
 *
 * @experimental
 *
 * @author Alan Poulain <contact@alanpoulain.eu>
 */
final class SerializerContextBuilder implements SerializerContextBuilderInterface
{
    private $resourceMetadataFactory;
    private $nameConverter;

    public function __construct(ResourceMetadataFactoryInterface $resourceMetadataFactory, ?NameConverterInterface $nameConverter)
    {
        $this->resourceMetadataFactory = $resourceMetadataFactory;
        $this->nameConverter = $nameConverter;
    }

    public function create(?string $resourceClass, string $operationName, array $resolverContext, bool $normalization): array
    {
        $resourceMetadata = $resourceClass ? $this->resourceMetadataFactory->create($resourceClass) : null;

        $context = [
            'resource_class' => $resourceClass,
            'graphql_operation_name' => $operationName,
        ];

        if (isset($resolverContext['fields'])) {
            $context['no_resolver_data'] = true;
        }

        if ($resourceMetadata) {
            $context['input'] = $resourceMetadata->getGraphqlAttribute($operationName, 'input', null, true);
            $context['output'] = $resourceMetadata->getGraphqlAttribute($operationName, 'output', null, true);

            $key = $normalization ? 'normalization_context' : 'denormalization_context';
            $context = array_merge($resourceMetadata->getGraphqlAttribute($operationName, $key, [], true), $context);
        }

        if ($normalization) {
            $context['attributes'] = $this->fieldsToAttributes($resourceClass, $resourceMetadata, $resolverContext, $context);
        }

        return $context;
    }

    /**
     * Retrieves fields, recursively replaces the "_id" key (the raw id) by "id" (the name of the property expected by the Serializer) and flattens edge and node structures (pagination).
     */
    private function fieldsToAttributes(?string $resourceClass, ?ResourceMetadata $resourceMetadata, array $resolverContext, array $context): array
    {
<<<<<<< HEAD
        if (isset($resolverContext['fields'])) {
            $fields = $resolverContext['fields'];
        } else {
            /** @var ResolveInfo $info */
            $info = $resolverContext['info'];
            $fields = $info->getFieldSelection(PHP_INT_MAX);
        }
=======
        /** @var ResolveInfo $info */
        $info = $context['info'];
        $fields = $info->getFieldSelection(\PHP_INT_MAX);
>>>>>>> 1a811560

        $attributes = $this->replaceIdKeys($fields['edges']['node'] ?? $fields['collection'] ?? $fields, $resourceClass, $context);

        if ($resolverContext['is_mutation'] || $resolverContext['is_subscription']) {
            if (!$resourceMetadata) {
                throw new \LogicException('ResourceMetadata should always exist for a mutation or a subscription.');
            }

            $wrapFieldName = lcfirst($resourceMetadata->getShortName());

            return $attributes[$wrapFieldName] ?? [];
        }

        return $attributes;
    }

    private function replaceIdKeys(array $fields, ?string $resourceClass, array $context): array
    {
        $denormalizedFields = [];

        foreach ($fields as $key => $value) {
            if ('_id' === $key) {
                $denormalizedFields['id'] = $fields['_id'];

                continue;
            }

            $denormalizedFields[$this->denormalizePropertyName((string) $key, $resourceClass, $context)] = \is_array($fields[$key]) ? $this->replaceIdKeys($fields[$key], $resourceClass, $context) : $value;
        }

        return $denormalizedFields;
    }

    private function denormalizePropertyName(string $property, ?string $resourceClass, array $context): string
    {
        if (null === $this->nameConverter) {
            return $property;
        }
        if ($this->nameConverter instanceof AdvancedNameConverterInterface) {
            return $this->nameConverter->denormalize($property, $resourceClass, null, $context);
        }

        return $this->nameConverter->denormalize($property);
    }
}<|MERGE_RESOLUTION|>--- conflicted
+++ resolved
@@ -70,19 +70,13 @@
      */
     private function fieldsToAttributes(?string $resourceClass, ?ResourceMetadata $resourceMetadata, array $resolverContext, array $context): array
     {
-<<<<<<< HEAD
         if (isset($resolverContext['fields'])) {
             $fields = $resolverContext['fields'];
         } else {
             /** @var ResolveInfo $info */
             $info = $resolverContext['info'];
-            $fields = $info->getFieldSelection(PHP_INT_MAX);
+            $fields = $info->getFieldSelection(\PHP_INT_MAX);
         }
-=======
-        /** @var ResolveInfo $info */
-        $info = $context['info'];
-        $fields = $info->getFieldSelection(\PHP_INT_MAX);
->>>>>>> 1a811560
 
         $attributes = $this->replaceIdKeys($fields['edges']['node'] ?? $fields['collection'] ?? $fields, $resourceClass, $context);
 
