<?php

/*
 * This file is part of the API Platform project.
 *
 * (c) Kévin Dunglas <dunglas@gmail.com>
 *
 * For the full copyright and license information, please view the LICENSE
 * file that was distributed with this source code.
 */

declare(strict_types=1);

namespace ApiPlatform\Core\GraphQl\Serializer;

use ApiPlatform\Core\Api\IdentifiersExtractorInterface;
use ApiPlatform\Core\Api\IriConverterInterface;
use ApiPlatform\Core\Api\ResourceClassResolverInterface;
use ApiPlatform\Core\DataProvider\ItemDataProviderInterface;
use ApiPlatform\Core\Metadata\Property\Factory\PropertyMetadataFactoryInterface;
use ApiPlatform\Core\Metadata\Property\Factory\PropertyNameCollectionFactoryInterface;
use ApiPlatform\Core\Metadata\Property\PropertyMetadata;
use ApiPlatform\Core\Metadata\Resource\Factory\ResourceMetadataFactoryInterface;
use ApiPlatform\Core\Serializer\ItemNormalizer as BaseItemNormalizer;
use ApiPlatform\Core\Util\ClassInfoTrait;
<<<<<<< HEAD
use Psr\Log\LoggerInterface;
use Psr\Log\NullLogger;
use Symfony\Component\PropertyAccess\PropertyAccessorInterface;
use Symfony\Component\Serializer\Mapping\Factory\ClassMetadataFactoryInterface;
use Symfony\Component\Serializer\NameConverter\NameConverterInterface;
=======
use Symfony\Component\Serializer\Exception\UnexpectedValueException;
>>>>>>> 294afdcb

/**
 * GraphQL normalizer.
 *
 * @author Kévin Dunglas <dunglas@gmail.com>
 */
final class ItemNormalizer extends BaseItemNormalizer
{
    use ClassInfoTrait;

    public const FORMAT = 'graphql';
<<<<<<< HEAD
    public const ITEM_RESOURCE_CLASS_KEY = '#itemResourceClass';
    public const ITEM_IDENTIFIERS_KEY = '#itemIdentifiers';

    private $identifiersExtractor;

    public function __construct(PropertyNameCollectionFactoryInterface $propertyNameCollectionFactory, PropertyMetadataFactoryInterface $propertyMetadataFactory, IriConverterInterface $iriConverter, IdentifiersExtractorInterface $identifiersExtractor, ResourceClassResolverInterface $resourceClassResolver, PropertyAccessorInterface $propertyAccessor = null, NameConverterInterface $nameConverter = null, ClassMetadataFactoryInterface $classMetadataFactory = null, ItemDataProviderInterface $itemDataProvider = null, bool $allowPlainIdentifiers = false, LoggerInterface $logger = null, iterable $dataTransformers = [], ResourceMetadataFactoryInterface $resourceMetadataFactory = null, $allowUnmappedClass = false)
    {
        parent::__construct($propertyNameCollectionFactory, $propertyMetadataFactory, $iriConverter, $resourceClassResolver, $propertyAccessor, $nameConverter, $classMetadataFactory, $itemDataProvider, $allowPlainIdentifiers, $logger ?: new NullLogger(), $dataTransformers, $resourceMetadataFactory, $allowUnmappedClass);

        $this->identifiersExtractor = $identifiersExtractor;
    }
=======
    public const ITEM_KEY = '#item';
>>>>>>> 294afdcb

    /**
     * {@inheritdoc}
     */
    public function supportsNormalization($data, $format = null, array $context = [])
    {
        return self::FORMAT === $format && parent::supportsNormalization($data, $format, $context);
    }

    /**
     * {@inheritdoc}
     *
     * @throws UnexpectedValueException
     */
    public function normalize($object, $format = null, array $context = [])
    {
        if (!$this->handleNonResource && null !== $outputClass = $this->getOutputClass($this->getObjectClass($object), $context)) {
            return parent::normalize($object, $format, $context);
        }

        $data = parent::normalize($object, $format, $context);
<<<<<<< HEAD
        $data[self::ITEM_RESOURCE_CLASS_KEY] = $this->getObjectClass($object);
        $data[self::ITEM_IDENTIFIERS_KEY] = $this->identifiersExtractor->getIdentifiersFromItem($object);
=======
        if (!\is_array($data)) {
            throw new UnexpectedValueException('Expected data to be an array');
        }

        if ($this->handleNonResource) {
            // when using an output class, get the IRI from the resource
            if (isset($context['api_resource']) && isset($data['id'])) {
                $data['_id'] = $data['id'];
                $data['id'] = $this->iriConverter->getIriFromItem($context['api_resource']);
                unset($context['api_resource']);
            }
        }

        $data[self::ITEM_KEY] = serialize($object); // calling serialize prevent weird normalization process done by Webonyx's GraphQL PHP
>>>>>>> 294afdcb

        return $data;
    }

    /**
     * {@inheritdoc}
     */
    protected function normalizeCollectionOfRelations(PropertyMetadata $propertyMetadata, $attributeValue, string $resourceClass, ?string $format, array $context): array
    {
        // to-many are handled directly by the GraphQL resolver
        return [];
    }

    /**
     * {@inheritdoc}
     */
    public function supportsDenormalization($data, $type, $format = null, array $context = [])
    {
        return self::FORMAT === $format && parent::supportsDenormalization($data, $type, $format, $context);
    }

    /**
     * {@inheritdoc}
     */
    protected function getAllowedAttributes($classOrObject, array $context, $attributesAsString = false)
    {
        $allowedAttributes = parent::getAllowedAttributes($classOrObject, $context, $attributesAsString);

        if (($context['api_denormalize'] ?? false) && \is_array($allowedAttributes) && false !== ($indexId = array_search('id', $allowedAttributes, true))) {
            $allowedAttributes[] = '_id';
            array_splice($allowedAttributes, (int) $indexId, 1);
        }

        return $allowedAttributes;
    }

    /**
     * {@inheritdoc}
     */
    protected function setAttributeValue($object, $attribute, $value, $format = null, array $context = [])
    {
        if ('_id' === $attribute) {
            $attribute = 'id';
        }

        parent::setAttributeValue($object, $attribute, $value, $format, $context);
    }
}<|MERGE_RESOLUTION|>--- conflicted
+++ resolved
@@ -23,15 +23,12 @@
 use ApiPlatform\Core\Metadata\Resource\Factory\ResourceMetadataFactoryInterface;
 use ApiPlatform\Core\Serializer\ItemNormalizer as BaseItemNormalizer;
 use ApiPlatform\Core\Util\ClassInfoTrait;
-<<<<<<< HEAD
 use Psr\Log\LoggerInterface;
 use Psr\Log\NullLogger;
 use Symfony\Component\PropertyAccess\PropertyAccessorInterface;
+use Symfony\Component\Serializer\Exception\UnexpectedValueException;
 use Symfony\Component\Serializer\Mapping\Factory\ClassMetadataFactoryInterface;
 use Symfony\Component\Serializer\NameConverter\NameConverterInterface;
-=======
-use Symfony\Component\Serializer\Exception\UnexpectedValueException;
->>>>>>> 294afdcb
 
 /**
  * GraphQL normalizer.
@@ -43,7 +40,6 @@
     use ClassInfoTrait;
 
     public const FORMAT = 'graphql';
-<<<<<<< HEAD
     public const ITEM_RESOURCE_CLASS_KEY = '#itemResourceClass';
     public const ITEM_IDENTIFIERS_KEY = '#itemIdentifiers';
 
@@ -55,9 +51,6 @@
 
         $this->identifiersExtractor = $identifiersExtractor;
     }
-=======
-    public const ITEM_KEY = '#item';
->>>>>>> 294afdcb
 
     /**
      * {@inheritdoc}
@@ -79,10 +72,6 @@
         }
 
         $data = parent::normalize($object, $format, $context);
-<<<<<<< HEAD
-        $data[self::ITEM_RESOURCE_CLASS_KEY] = $this->getObjectClass($object);
-        $data[self::ITEM_IDENTIFIERS_KEY] = $this->identifiersExtractor->getIdentifiersFromItem($object);
-=======
         if (!\is_array($data)) {
             throw new UnexpectedValueException('Expected data to be an array');
         }
@@ -96,8 +85,8 @@
             }
         }
 
-        $data[self::ITEM_KEY] = serialize($object); // calling serialize prevent weird normalization process done by Webonyx's GraphQL PHP
->>>>>>> 294afdcb
+        $data[self::ITEM_RESOURCE_CLASS_KEY] = $this->getObjectClass($object);
+        $data[self::ITEM_IDENTIFIERS_KEY] = $this->identifiersExtractor->getIdentifiersFromItem($object);
 
         return $data;
     }
