<?php

/*
 * This file is part of the API Platform project.
 *
 * (c) Kévin Dunglas <dunglas@gmail.com>
 *
 * For the full copyright and license information, please view the LICENSE
 * file that was distributed with this source code.
 */

declare(strict_types=1);

namespace ApiPlatform\Core\GraphQl\Type;

use ApiPlatform\Core\DataProvider\Pagination;
use ApiPlatform\Core\GraphQl\Serializer\ItemNormalizer;
use ApiPlatform\Core\Metadata\Resource\ResourceMetadata;
use GraphQL\Type\Definition\InputObjectType;
use GraphQL\Type\Definition\InterfaceType;
use GraphQL\Type\Definition\NonNull;
use GraphQL\Type\Definition\ObjectType;
use GraphQL\Type\Definition\Type as GraphQLType;
use Psr\Container\ContainerInterface;
use Symfony\Component\PropertyInfo\Type;

/**
 * Builds the GraphQL types.
 *
 * @experimental
 *
 * @author Alan Poulain <contact@alanpoulain.eu>
 */
final class TypeBuilder implements TypeBuilderInterface
{
    private $typesContainer;
    private $defaultFieldResolver;
    private $fieldsBuilderLocator;
    private $pagination;

    public function __construct(TypesContainerInterface $typesContainer, callable $defaultFieldResolver, ContainerInterface $fieldsBuilderLocator, Pagination $pagination)
    {
        $this->typesContainer = $typesContainer;
        $this->defaultFieldResolver = $defaultFieldResolver;
        $this->fieldsBuilderLocator = $fieldsBuilderLocator;
        $this->pagination = $pagination;
    }

    /**
     * {@inheritdoc}
     */
    public function getResourceObjectType(?string $resourceClass, ResourceMetadata $resourceMetadata, bool $input, ?string $queryName, ?string $mutationName, bool $wrapped = false, int $depth = 0): GraphQLType
    {
        $shortName = $resourceMetadata->getShortName();

        if (null !== $mutationName) {
            $shortName = $mutationName.ucfirst($shortName);
        }
        if ($input) {
            $shortName .= 'Input';
        } elseif (null !== $mutationName) {
            if ($depth > 0) {
                $shortName .= 'Nested';
            }
            $shortName .= 'Payload';
        }
        if (('item_query' === $queryName || 'collection_query' === $queryName)
            && $resourceMetadata->getGraphqlAttribute('item_query', 'normalization_context', [], true) !== $resourceMetadata->getGraphqlAttribute('collection_query', 'normalization_context', [], true)) {
            if ('item_query' === $queryName) {
                $shortName .= 'Item';
            }
            if ('collection_query' === $queryName) {
                $shortName .= 'Collection';
            }
        }
        if ($wrapped && null !== $mutationName) {
            $shortName .= 'Data';
        }

        if ($this->typesContainer->has($shortName)) {
            $resourceObjectType = $this->typesContainer->get($shortName);
            if (!($resourceObjectType instanceof ObjectType || $resourceObjectType instanceof NonNull)) {
                throw new \LogicException(sprintf('Expected GraphQL type "%s" to be %s.', $shortName, implode('|', [ObjectType::class, NonNull::class])));
            }

            return $resourceObjectType;
        }

        $ioMetadata = $resourceMetadata->getGraphqlAttribute($mutationName ?? $queryName, $input ? 'input' : 'output', null, true);
        if (null !== $ioMetadata && \array_key_exists('class', $ioMetadata) && null !== $ioMetadata['class']) {
            $resourceClass = $ioMetadata['class'];
        }

        $wrapData = !$wrapped && null !== $mutationName && !$input && $depth < 1;

        $configuration = [
            'name' => $shortName,
            'description' => $resourceMetadata->getDescription(),
            'resolveField' => $this->defaultFieldResolver,
            'fields' => function () use ($resourceClass, $resourceMetadata, $input, $mutationName, $queryName, $wrapData, $depth, $ioMetadata) {
                if ($wrapData) {
                    $queryNormalizationContext = $resourceMetadata->getGraphqlAttribute($queryName ?? '', 'normalization_context', [], true);
                    $mutationNormalizationContext = $resourceMetadata->getGraphqlAttribute($mutationName ?? '', 'normalization_context', [], true);
                    // Use a new type for the wrapped object only if there is a specific normalization context for the mutation.
                    // If not, use the query type in order to ensure the client cache could be used.
                    $useWrappedType = $queryNormalizationContext !== $mutationNormalizationContext;

                    return [
                        lcfirst($resourceMetadata->getShortName()) => $useWrappedType ?
                            $this->getResourceObjectType($resourceClass, $resourceMetadata, $input, $queryName, $mutationName, true, $depth) :
                            $this->getResourceObjectType($resourceClass, $resourceMetadata, $input, $queryName ?? 'item_query', null, true, $depth),
                        'clientMutationId' => GraphQLType::string(),
                    ];
                }

                $fieldsBuilder = $this->fieldsBuilderLocator->get('api_platform.graphql.fields_builder');

                $fields = $fieldsBuilder->getResourceObjectTypeFields($resourceClass, $resourceMetadata, $input, $queryName, $mutationName, $depth, $ioMetadata);

                if ($input && null !== $mutationName && null !== $mutationArgs = $resourceMetadata->getGraphql()[$mutationName]['args'] ?? null) {
                    return $fieldsBuilder->resolveResourceArgs($mutationArgs, $mutationName, $resourceMetadata->getShortName()) + ['clientMutationId' => $fields['clientMutationId']];
                }

                return $fields;
            },
            'interfaces' => $wrapData ? [] : [$this->getNodeInterface()],
        ];

        $resourceObjectType = $input ? GraphQLType::nonNull(new InputObjectType($configuration)) : new ObjectType($configuration);
        $this->typesContainer->set($shortName, $resourceObjectType);

        return $resourceObjectType;
    }

    /**
     * {@inheritdoc}
     */
    public function getNodeInterface(): InterfaceType
    {
        if ($this->typesContainer->has('Node')) {
            $nodeInterface = $this->typesContainer->get('Node');
            if (!$nodeInterface instanceof InterfaceType) {
                throw new \LogicException(sprintf('Expected GraphQL type "Node" to be %s.', InterfaceType::class));
            }

            return $nodeInterface;
        }

        $nodeInterface = new InterfaceType([
            'name' => 'Node',
            'description' => 'A node, according to the Relay specification.',
            'fields' => [
                'id' => [
                    'type' => GraphQLType::nonNull(GraphQLType::id()),
                    'description' => 'The id of this node.',
                ],
            ],
            'resolveType' => function ($value) {
                if (!isset($value[ItemNormalizer::ITEM_RESOURCE_CLASS_KEY])) {
                    return null;
                }

                $shortName = (new \ReflectionClass($value[ItemNormalizer::ITEM_RESOURCE_CLASS_KEY]))->getShortName();

                return $this->typesContainer->has($shortName) ? $this->typesContainer->get($shortName) : null;
            },
        ]);

        $this->typesContainer->set('Node', $nodeInterface);

        return $nodeInterface;
    }

    /**
     * {@inheritdoc}
     */
    public function getResourcePaginatedCollectionType(GraphQLType $resourceType, string $resourceClass, string $operationName): GraphQLType
    {
        $shortName = $resourceType->name;

        if ($this->typesContainer->has("{$shortName}Connection")) {
            return $this->typesContainer->get("{$shortName}Connection");
        }

        $paginationType = $this->pagination->getGraphQlPaginationType($resourceClass, $operationName);

        $fields = 'cursor' === $paginationType ?
            $this->getCursorBasedPaginationFields($resourceType) :
            $this->getPageBasedPaginationFields($resourceType);

        $configuration = [
            'name' => "{$shortName}Connection",
            'description' => "Connection for $shortName.",
            'fields' => $fields,
        ];

        $resourcePaginatedCollectionType = new ObjectType($configuration);
        $this->typesContainer->set("{$shortName}Connection", $resourcePaginatedCollectionType);

        return $resourcePaginatedCollectionType;
    }

    /**
     * {@inheritdoc}
     */
    public function isCollection(Type $type): bool
    {
        return $type->isCollection() && Type::BUILTIN_TYPE_OBJECT === $type->getBuiltinType();
    }

    private function getCursorBasedPaginationFields(GraphQLType $resourceType): array
    {
        $shortName = $resourceType->name;

        $edgeObjectTypeConfiguration = [
            'name' => "{$shortName}Edge",
            'description' => "Edge of $shortName.",
            'fields' => [
                'node' => $resourceType,
                'cursor' => GraphQLType::nonNull(GraphQLType::string()),
            ],
        ];
        $edgeObjectType = new ObjectType($edgeObjectTypeConfiguration);
        $this->typesContainer->set("{$shortName}Edge", $edgeObjectType);

        $pageInfoObjectTypeConfiguration = [
            'name' => "{$shortName}PageInfo",
            'description' => 'Information about the current page.',
            'fields' => [
                'endCursor' => GraphQLType::string(),
                'startCursor' => GraphQLType::string(),
                'hasNextPage' => GraphQLType::nonNull(GraphQLType::boolean()),
                'hasPreviousPage' => GraphQLType::nonNull(GraphQLType::boolean()),
            ],
        ];
        $pageInfoObjectType = new ObjectType($pageInfoObjectTypeConfiguration);
        $this->typesContainer->set("{$shortName}PageInfo", $pageInfoObjectType);

        return [
            'edges' => GraphQLType::listOf($edgeObjectType),
            'pageInfo' => GraphQLType::nonNull($pageInfoObjectType),
            'totalCount' => GraphQLType::nonNull(GraphQLType::int()),
        ];
    }

    private function getPageBasedPaginationFields(GraphQLType $resourceType): array
    {
        $shortName = $resourceType->name;

        $paginationInfoObjectTypeConfiguration = [
            'name' => "{$shortName}PaginationInfo",
            'description' => 'Information about the pagination.',
            'fields' => [
                'itemsPerPage' => GraphQLType::nonNull(GraphQLType::int()),
                'lastPage' => GraphQLType::nonNull(GraphQLType::int()),
                'totalCount' => GraphQLType::nonNull(GraphQLType::int()),
            ],
        ];
        $paginationInfoObjectType = new ObjectType($paginationInfoObjectTypeConfiguration);
        $this->typesContainer->set("{$shortName}PaginationInfo", $paginationInfoObjectType);

<<<<<<< HEAD
        return [
            'collection' => GraphQLType::listOf($resourceType),
            'paginationInfo' => GraphQLType::nonNull($paginationInfoObjectType),
        ];
=======
        $resourcePaginatedCollectionType = new ObjectType($configuration);
        $this->typesContainer->set("{$shortName}Connection", $resourcePaginatedCollectionType);

        return $resourcePaginatedCollectionType;
    }

    /**
     * {@inheritdoc}
     */
    public function isCollection(Type $type): bool
    {
        return $type->isCollection() && ($collectionValueType = $type->getCollectionValueType()) && null !== $collectionValueType->getClassName();
>>>>>>> 14ed547d
    }
}<|MERGE_RESOLUTION|>--- conflicted
+++ resolved
@@ -205,7 +205,7 @@
      */
     public function isCollection(Type $type): bool
     {
-        return $type->isCollection() && Type::BUILTIN_TYPE_OBJECT === $type->getBuiltinType();
+        return $type->isCollection() && ($collectionValueType = $type->getCollectionValueType()) && null !== $collectionValueType->getClassName();
     }
 
     private function getCursorBasedPaginationFields(GraphQLType $resourceType): array
@@ -259,24 +259,9 @@
         $paginationInfoObjectType = new ObjectType($paginationInfoObjectTypeConfiguration);
         $this->typesContainer->set("{$shortName}PaginationInfo", $paginationInfoObjectType);
 
-<<<<<<< HEAD
         return [
             'collection' => GraphQLType::listOf($resourceType),
             'paginationInfo' => GraphQLType::nonNull($paginationInfoObjectType),
         ];
-=======
-        $resourcePaginatedCollectionType = new ObjectType($configuration);
-        $this->typesContainer->set("{$shortName}Connection", $resourcePaginatedCollectionType);
-
-        return $resourcePaginatedCollectionType;
-    }
-
-    /**
-     * {@inheritdoc}
-     */
-    public function isCollection(Type $type): bool
-    {
-        return $type->isCollection() && ($collectionValueType = $type->getCollectionValueType()) && null !== $collectionValueType->getClassName();
->>>>>>> 14ed547d
     }
 }