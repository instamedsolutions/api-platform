<?php

/*
 * This file is part of the API Platform project.
 *
 * (c) Kévin Dunglas <dunglas@gmail.com>
 *
 * For the full copyright and license information, please view the LICENSE
 * file that was distributed with this source code.
 */

declare(strict_types=1);

namespace ApiPlatform\Core\GraphQl\Type;

use ApiPlatform\Core\DataProvider\Pagination;
use ApiPlatform\Core\Exception\ResourceClassNotFoundException;
use ApiPlatform\Core\GraphQl\Resolver\Factory\ResolverFactoryInterface;
use ApiPlatform\Core\GraphQl\Type\Definition\TypeInterface;
use ApiPlatform\Core\Metadata\Property\Factory\PropertyMetadataFactoryInterface;
use ApiPlatform\Core\Metadata\Property\Factory\PropertyNameCollectionFactoryInterface;
use ApiPlatform\Core\Metadata\Resource\Factory\ResourceMetadataFactoryInterface;
use ApiPlatform\Core\Metadata\Resource\ResourceMetadata;
use ApiPlatform\Core\Util\Inflector;
use GraphQL\Type\Definition\InputObjectType;
use GraphQL\Type\Definition\NullableType;
use GraphQL\Type\Definition\Type as GraphQLType;
use GraphQL\Type\Definition\WrappingType;
use Psr\Container\ContainerInterface;
use Symfony\Component\Config\Definition\Exception\InvalidTypeException;
use Symfony\Component\PropertyInfo\Type;
use Symfony\Component\Serializer\NameConverter\AdvancedNameConverterInterface;
use Symfony\Component\Serializer\NameConverter\NameConverterInterface;

/**
 * Builds the GraphQL fields.
 *
 * @experimental
 *
 * @author Alan Poulain <contact@alanpoulain.eu>
 */
final class FieldsBuilder implements FieldsBuilderInterface
{
    private $propertyNameCollectionFactory;
    private $propertyMetadataFactory;
    private $resourceMetadataFactory;
    private $typesContainer;
    private $typeBuilder;
    private $typeConverter;
    private $itemResolverFactory;
    private $collectionResolverFactory;
    private $itemMutationResolverFactory;
    private $itemSubscriptionResolverFactory;
    private $filterLocator;
    private $pagination;
    private $nameConverter;
    private $nestingSeparator;

    public function __construct(PropertyNameCollectionFactoryInterface $propertyNameCollectionFactory, PropertyMetadataFactoryInterface $propertyMetadataFactory, ResourceMetadataFactoryInterface $resourceMetadataFactory, TypesContainerInterface $typesContainer, TypeBuilderInterface $typeBuilder, TypeConverterInterface $typeConverter, ResolverFactoryInterface $itemResolverFactory, ResolverFactoryInterface $collectionResolverFactory, ResolverFactoryInterface $itemMutationResolverFactory, ResolverFactoryInterface $itemSubscriptionResolverFactory, ContainerInterface $filterLocator, Pagination $pagination, ?NameConverterInterface $nameConverter, string $nestingSeparator)
    {
        $this->propertyNameCollectionFactory = $propertyNameCollectionFactory;
        $this->propertyMetadataFactory = $propertyMetadataFactory;
        $this->resourceMetadataFactory = $resourceMetadataFactory;
        $this->typesContainer = $typesContainer;
        $this->typeBuilder = $typeBuilder;
        $this->typeConverter = $typeConverter;
        $this->itemResolverFactory = $itemResolverFactory;
        $this->collectionResolverFactory = $collectionResolverFactory;
        $this->itemMutationResolverFactory = $itemMutationResolverFactory;
        $this->itemSubscriptionResolverFactory = $itemSubscriptionResolverFactory;
        $this->filterLocator = $filterLocator;
        $this->pagination = $pagination;
        $this->nameConverter = $nameConverter;
        $this->nestingSeparator = $nestingSeparator;
    }

    /**
     * {@inheritdoc}
     */
    public function getNodeQueryFields(): array
    {
        return [
            'type' => $this->typeBuilder->getNodeInterface(),
            'args' => [
                'id' => ['type' => GraphQLType::nonNull(GraphQLType::id())],
            ],
            'resolve' => ($this->itemResolverFactory)(),
        ];
    }

    /**
     * {@inheritdoc}
     */
    public function getItemQueryFields(string $resourceClass, ResourceMetadata $resourceMetadata, string $queryName, array $configuration): array
    {
        $shortName = $resourceMetadata->getShortName();
        $fieldName = lcfirst('item_query' === $queryName ? $shortName : $queryName.$shortName);
<<<<<<< HEAD
        $description = $resourceMetadata->getGraphqlAttribute($queryName, 'description');
        $deprecationReason = (string) $resourceMetadata->getGraphqlAttribute($queryName, 'deprecation_reason', '', true);
=======

        $deprecationReason = $resourceMetadata->getGraphqlAttribute($queryName, 'deprecation_reason', null, true);
>>>>>>> 97f92a70

        if ($fieldConfiguration = $this->getResourceFieldConfiguration(null, $description, $deprecationReason, new Type(Type::BUILTIN_TYPE_OBJECT, true, $resourceClass), $resourceClass, false, $queryName, null, null)) {
            $args = $this->resolveResourceArgs($configuration['args'] ?? [], $queryName, $shortName);
            $configuration['args'] = $args ?: $configuration['args'] ?? ['id' => ['type' => GraphQLType::nonNull(GraphQLType::id())]];

            return [$fieldName => array_merge($fieldConfiguration, $configuration)];
        }

        return [];
    }

    /**
     * {@inheritdoc}
     */
    public function getCollectionQueryFields(string $resourceClass, ResourceMetadata $resourceMetadata, string $queryName, array $configuration): array
    {
        $shortName = $resourceMetadata->getShortName();
        $fieldName = lcfirst('collection_query' === $queryName ? $shortName : $queryName.$shortName);
<<<<<<< HEAD
        $description = $resourceMetadata->getGraphqlAttribute($queryName, 'description');
        $deprecationReason = (string) $resourceMetadata->getGraphqlAttribute($queryName, 'deprecation_reason', '', true);
=======

        $deprecationReason = $resourceMetadata->getGraphqlAttribute($queryName, 'deprecation_reason', null, true);
>>>>>>> 97f92a70

        if ($fieldConfiguration = $this->getResourceFieldConfiguration(null, $description, $deprecationReason, new Type(Type::BUILTIN_TYPE_OBJECT, false, null, true, null, new Type(Type::BUILTIN_TYPE_OBJECT, false, $resourceClass)), $resourceClass, false, $queryName, null, null)) {
            $args = $this->resolveResourceArgs($configuration['args'] ?? [], $queryName, $shortName);
            $configuration['args'] = $args ?: $configuration['args'] ?? $fieldConfiguration['args'];

            return [Inflector::pluralize($fieldName) => array_merge($fieldConfiguration, $configuration)];
        }

        return [];
    }

    /**
     * {@inheritdoc}
     */
    public function getMutationFields(string $resourceClass, ResourceMetadata $resourceMetadata, string $mutationName): array
    {
        $mutationFields = [];
        $shortName = $resourceMetadata->getShortName();
        $resourceType = new Type(Type::BUILTIN_TYPE_OBJECT, true, $resourceClass);
<<<<<<< HEAD
        $description = $resourceMetadata->getGraphqlAttribute($mutationName, 'description', ucfirst("{$mutationName}s a $shortName."), false);
        $deprecationReason = $resourceMetadata->getGraphqlAttribute($mutationName, 'deprecation_reason', '', true);
=======
        $deprecationReason = $resourceMetadata->getGraphqlAttribute($mutationName, 'deprecation_reason', null, true);
>>>>>>> 97f92a70

        if ($fieldConfiguration = $this->getResourceFieldConfiguration(null, $description, $deprecationReason, $resourceType, $resourceClass, false, null, $mutationName, null)) {
            $fieldConfiguration['args'] += ['input' => $this->getResourceFieldConfiguration(null, null, $deprecationReason, $resourceType, $resourceClass, true, null, $mutationName, null)];
        }

        $mutationFields[$mutationName.$resourceMetadata->getShortName()] = $fieldConfiguration ?? [];

        return $mutationFields;
    }

    /**
     * {@inheritdoc}
     */
    public function getSubscriptionFields(string $resourceClass, ResourceMetadata $resourceMetadata, string $subscriptionName): array
    {
        $subscriptionFields = [];
        $shortName = $resourceMetadata->getShortName();
        $resourceType = new Type(Type::BUILTIN_TYPE_OBJECT, true, $resourceClass);
        $description = $resourceMetadata->getGraphqlAttribute($subscriptionName, 'description', "Subscribes to the $subscriptionName event of a $shortName.", false);
        $deprecationReason = $resourceMetadata->getGraphqlAttribute($subscriptionName, 'deprecation_reason', '', true);

        if ($fieldConfiguration = $this->getResourceFieldConfiguration(null, $description, $deprecationReason, $resourceType, $resourceClass, false, null, null, $subscriptionName)) {
            $fieldConfiguration['args'] += ['input' => $this->getResourceFieldConfiguration(null, null, $deprecationReason, $resourceType, $resourceClass, true, null, null, $subscriptionName)];
        }

        if (!$fieldConfiguration) {
            return [];
        }

        $subscriptionFields[$subscriptionName.$resourceMetadata->getShortName().'Subscribe'] = $fieldConfiguration;

        return $subscriptionFields;
    }

    /**
     * {@inheritdoc}
     */
    public function getResourceObjectTypeFields(?string $resourceClass, ResourceMetadata $resourceMetadata, bool $input, ?string $queryName, ?string $mutationName, ?string $subscriptionName, int $depth = 0, ?array $ioMetadata = null): array
    {
        $fields = [];
        $idField = ['type' => GraphQLType::nonNull(GraphQLType::id())];
        $clientMutationId = GraphQLType::string();
        $clientSubscriptionId = GraphQLType::string();

        if (null !== $ioMetadata && \array_key_exists('class', $ioMetadata) && null === $ioMetadata['class']) {
            if ($input) {
                return ['clientMutationId' => $clientMutationId];
            }

            return [];
        }

        if (null !== $subscriptionName && $input) {
            return [
                'id' => $idField,
                'clientSubscriptionId' => $clientSubscriptionId,
            ];
        }

        if ('delete' === $mutationName) {
            $fields = [
                'id' => $idField,
            ];

            if ($input) {
                $fields['clientMutationId'] = $clientMutationId;
            }

            return $fields;
        }

        if (!$input || 'create' !== $mutationName) {
            $fields['id'] = $idField;
        }

        ++$depth; // increment the depth for the call to getResourceFieldConfiguration.

        if (null !== $resourceClass) {
            foreach ($this->propertyNameCollectionFactory->create($resourceClass) as $property) {
                $propertyMetadata = $this->propertyMetadataFactory->create($resourceClass, $property, ['graphql_operation_name' => $subscriptionName ?? $mutationName ?? $queryName]);
                if (
                    null === ($propertyType = $propertyMetadata->getType())
                    || (!$input && false === $propertyMetadata->isReadable())
                    || ($input && null !== $mutationName && false === $propertyMetadata->isWritable())
                ) {
                    continue;
                }

<<<<<<< HEAD
                if ($fieldConfiguration = $this->getResourceFieldConfiguration($property, $propertyMetadata->getDescription(), $propertyMetadata->getAttribute('deprecation_reason', ''), $propertyType, $resourceClass, $input, $queryName, $mutationName, $subscriptionName, $depth)) {
                    $fields['id' === $property ? '_id' : $this->normalizePropertyName($property, $resourceClass)] = $fieldConfiguration;
=======
                if ($fieldConfiguration = $this->getResourceFieldConfiguration($property, $propertyMetadata->getDescription(), $propertyMetadata->getAttribute('deprecation_reason', null), $propertyType, $resourceClass, $input, $queryName, $mutationName, $depth)) {
                    $fields['id' === $property ? '_id' : $this->normalizePropertyName($property)] = $fieldConfiguration;
>>>>>>> 97f92a70
                }
            }
        }

        if (null !== $mutationName && $input) {
            $fields['clientMutationId'] = $clientMutationId;
        }

        return $fields;
    }

    /**
     * {@inheritdoc}
     */
    public function resolveResourceArgs(array $args, string $operationName, string $shortName): array
    {
        foreach ($args as $id => $arg) {
            if (!isset($arg['type'])) {
                throw new \InvalidArgumentException(sprintf('The argument "%s" of the custom operation "%s" in %s needs a "type" option.', $id, $operationName, $shortName));
            }

            $args[$id]['type'] = $this->typeConverter->resolveType($arg['type']);
        }

        return $args;
    }

    /**
     * Get the field configuration of a resource.
     *
     * @see http://webonyx.github.io/graphql-php/type-system/object-types/
     */
<<<<<<< HEAD
    private function getResourceFieldConfiguration(?string $property, ?string $fieldDescription, string $deprecationReason, Type $type, string $rootResource, bool $input, ?string $queryName, ?string $mutationName, ?string $subscriptionName, int $depth = 0): ?array
=======
    private function getResourceFieldConfiguration(?string $property, ?string $fieldDescription, ?string $deprecationReason, Type $type, string $rootResource, bool $input, ?string $queryName, ?string $mutationName, int $depth = 0): ?array
>>>>>>> 97f92a70
    {
        try {
            $resourceClass = $this->typeBuilder->isCollection($type) && ($collectionValueType = $type->getCollectionValueType()) ? $collectionValueType->getClassName() : $type->getClassName();

            if (null === $graphqlType = $this->convertType($type, $input, $queryName, $mutationName, $subscriptionName, $resourceClass ?? '', $rootResource, $property, $depth)) {
                return null;
            }

            $graphqlWrappedType = $graphqlType instanceof WrappingType ? $graphqlType->getWrappedType() : $graphqlType;
            $isStandardGraphqlType = \in_array($graphqlWrappedType, GraphQLType::getStandardTypes(), true);
            if ($isStandardGraphqlType) {
                $resourceClass = '';
            }

            $resourceMetadata = null;
            if (!empty($resourceClass)) {
                try {
                    $resourceMetadata = $this->resourceMetadataFactory->create($resourceClass);
                } catch (ResourceClassNotFoundException $e) {
                }
            }

            // Check mercure attribute if it's a subscription at the root level.
            if ($subscriptionName && null === $property && (!$resourceMetadata || !$resourceMetadata->getAttribute('mercure', false))) {
                return null;
            }

            $args = [];
            if (!$input && null === $mutationName && null === $subscriptionName && !$isStandardGraphqlType && $this->typeBuilder->isCollection($type)) {
                if ($this->pagination->isGraphQlEnabled($resourceClass, $queryName)) {
                    $args = $this->getGraphQlPaginationArgs($resourceClass, $queryName);
                }

                $args = $this->getFilterArgs($args, $resourceClass, $resourceMetadata, $rootResource, $property, $queryName, $mutationName, $depth);
            }

            if ($isStandardGraphqlType || $input) {
                $resolve = null;
            } elseif ($mutationName) {
                $resolve = ($this->itemMutationResolverFactory)($resourceClass, $rootResource, $mutationName);
            } elseif ($subscriptionName) {
                $resolve = ($this->itemSubscriptionResolverFactory)($resourceClass, $rootResource, $subscriptionName);
            } elseif ($this->typeBuilder->isCollection($type)) {
                $resolve = ($this->collectionResolverFactory)($resourceClass, $rootResource, $queryName);
            } else {
                $resolve = ($this->itemResolverFactory)($resourceClass, $rootResource, $queryName);
            }

            return [
                'type' => $graphqlType,
                'description' => $fieldDescription,
                'args' => $args,
                'resolve' => $resolve,
                'deprecationReason' => $deprecationReason,
            ];
        } catch (InvalidTypeException $e) {
            // just ignore invalid types
        }

        return null;
    }

    private function getGraphQlPaginationArgs(string $resourceClass, string $queryName): array
    {
        $paginationType = $this->pagination->getGraphQlPaginationType($resourceClass, $queryName);

        if ('cursor' === $paginationType) {
            return [
                'first' => [
                    'type' => GraphQLType::int(),
                    'description' => 'Returns the first n elements from the list.',
                ],
                'last' => [
                    'type' => GraphQLType::int(),
                    'description' => 'Returns the last n elements from the list.',
                ],
                'before' => [
                    'type' => GraphQLType::string(),
                    'description' => 'Returns the elements in the list that come before the specified cursor.',
                ],
                'after' => [
                    'type' => GraphQLType::string(),
                    'description' => 'Returns the elements in the list that come after the specified cursor.',
                ],
            ];
        }

        $paginationOptions = $this->pagination->getOptions();

        $args = [
            $paginationOptions['page_parameter_name'] => [
                'type' => GraphQLType::int(),
                'description' => 'Returns the current page.',
            ],
        ];

        if ($paginationOptions['client_items_per_page']) {
            $args[$paginationOptions['items_per_page_parameter_name']] = [
                'type' => GraphQLType::int(),
                'description' => 'Returns the number of items per page.',
            ];
        }

        return $args;
    }

    private function getFilterArgs(array $args, ?string $resourceClass, ?ResourceMetadata $resourceMetadata, string $rootResource, ?string $property, ?string $queryName, ?string $mutationName, int $depth): array
    {
        if (null === $resourceMetadata || null === $resourceClass) {
            return $args;
        }

        foreach ($resourceMetadata->getGraphqlAttribute($queryName, 'filters', [], true) as $filterId) {
            if (null === $this->filterLocator || !$this->filterLocator->has($filterId)) {
                continue;
            }

            foreach ($this->filterLocator->get($filterId)->getDescription($resourceClass) as $key => $value) {
                $nullable = isset($value['required']) ? !$value['required'] : true;
                $filterType = \in_array($value['type'], Type::$builtinTypes, true) ? new Type($value['type'], $nullable) : new Type('object', $nullable, $value['type']);
                $graphqlFilterType = $this->convertType($filterType, false, $queryName, $mutationName, null, $resourceClass, $rootResource, $property, $depth);

                if ('[]' === substr($key, -2)) {
                    $graphqlFilterType = GraphQLType::listOf($graphqlFilterType);
                    $key = substr($key, 0, -2).'_list';
                }

                /** @var string $key */
                $key = str_replace('.', $this->nestingSeparator, $key);

                parse_str($key, $parsed);
                if (\array_key_exists($key, $parsed) && \is_array($parsed[$key])) {
                    $parsed = [$key => ''];
                }
                array_walk_recursive($parsed, function (&$value) use ($graphqlFilterType) {
                    $value = $graphqlFilterType;
                });
                $args = $this->mergeFilterArgs($args, $parsed, $resourceMetadata, $key);
            }
        }

        return $this->convertFilterArgsToTypes($args);
    }

    private function mergeFilterArgs(array $args, array $parsed, ResourceMetadata $resourceMetadata = null, $original = ''): array
    {
        foreach ($parsed as $key => $value) {
            // Never override keys that cannot be merged
            if (isset($args[$key]) && !\is_array($args[$key])) {
                continue;
            }

            if (\is_array($value)) {
                $value = $this->mergeFilterArgs($args[$key] ?? [], $value);
                if (!isset($value['#name'])) {
                    $name = (false === $pos = strrpos($original, '[')) ? $original : substr($original, 0, (int) $pos);
                    $value['#name'] = ($resourceMetadata ? $resourceMetadata->getShortName() : '').'Filter_'.strtr($name, ['[' => '_', ']' => '', '.' => '__']);
                }
            }

            $args[$key] = $value;
        }

        return $args;
    }

    private function convertFilterArgsToTypes(array $args): array
    {
        foreach ($args as $key => $value) {
            if (strpos($key, '.')) {
                // Declare relations/nested fields in a GraphQL compatible syntax.
                $args[str_replace('.', $this->nestingSeparator, $key)] = $value;
                unset($args[$key]);
            }
        }

        foreach ($args as $key => $value) {
            if (!\is_array($value) || !isset($value['#name'])) {
                continue;
            }

            $name = $value['#name'];

            if ($this->typesContainer->has($name)) {
                $args[$key] = $this->typesContainer->get($name);
                continue;
            }

            unset($value['#name']);

            $filterArgType = new InputObjectType([
                'name' => $name,
                'fields' => $this->convertFilterArgsToTypes($value),
            ]);

            $this->typesContainer->set($name, $filterArgType);

            $args[$key] = $filterArgType;
        }

        return $args;
    }

    /**
     * Converts a built-in type to its GraphQL equivalent.
     *
     * @throws InvalidTypeException
     */
    private function convertType(Type $type, bool $input, ?string $queryName, ?string $mutationName, ?string $subscriptionName, string $resourceClass, string $rootResource, ?string $property, int $depth)
    {
        $graphqlType = $this->typeConverter->convertType($type, $input, $queryName, $mutationName, $subscriptionName, $resourceClass, $rootResource, $property, $depth);

        if (null === $graphqlType) {
            throw new InvalidTypeException(sprintf('The type "%s" is not supported.', $type->getBuiltinType()));
        }

        if (\is_string($graphqlType)) {
            if (!$this->typesContainer->has($graphqlType)) {
                throw new InvalidTypeException(sprintf('The GraphQL type %s is not valid. Valid types are: %s. Have you registered this type by implementing %s?', $graphqlType, implode(', ', array_keys($this->typesContainer->all())), TypeInterface::class));
            }

            $graphqlType = $this->typesContainer->get($graphqlType);
        }

        if ($this->typeBuilder->isCollection($type)) {
            $operationName = $queryName ?? $mutationName ?? $subscriptionName;

            return $this->pagination->isGraphQlEnabled($resourceClass, $operationName) && !$input ? $this->typeBuilder->getResourcePaginatedCollectionType($graphqlType, $resourceClass, $operationName) : GraphQLType::listOf($graphqlType);
        }

        return !$graphqlType instanceof NullableType || $type->isNullable() || (null !== $mutationName && 'update' === $mutationName)
            ? $graphqlType
            : GraphQLType::nonNull($graphqlType);
    }

    private function normalizePropertyName(string $property, string $resourceClass): string
    {
        if (null === $this->nameConverter) {
            return $property;
        }
        if ($this->nameConverter instanceof AdvancedNameConverterInterface) {
            return $this->nameConverter->normalize($property, $resourceClass);
        }

        return $this->nameConverter->normalize($property);
    }
}<|MERGE_RESOLUTION|>--- conflicted
+++ resolved
@@ -95,13 +95,8 @@
     {
         $shortName = $resourceMetadata->getShortName();
         $fieldName = lcfirst('item_query' === $queryName ? $shortName : $queryName.$shortName);
-<<<<<<< HEAD
         $description = $resourceMetadata->getGraphqlAttribute($queryName, 'description');
-        $deprecationReason = (string) $resourceMetadata->getGraphqlAttribute($queryName, 'deprecation_reason', '', true);
-=======
-
-        $deprecationReason = $resourceMetadata->getGraphqlAttribute($queryName, 'deprecation_reason', null, true);
->>>>>>> 97f92a70
+        $deprecationReason = (string) $resourceMetadata->getGraphqlAttribute($queryName, 'deprecation_reason', null, true);
 
         if ($fieldConfiguration = $this->getResourceFieldConfiguration(null, $description, $deprecationReason, new Type(Type::BUILTIN_TYPE_OBJECT, true, $resourceClass), $resourceClass, false, $queryName, null, null)) {
             $args = $this->resolveResourceArgs($configuration['args'] ?? [], $queryName, $shortName);
@@ -120,13 +115,8 @@
     {
         $shortName = $resourceMetadata->getShortName();
         $fieldName = lcfirst('collection_query' === $queryName ? $shortName : $queryName.$shortName);
-<<<<<<< HEAD
         $description = $resourceMetadata->getGraphqlAttribute($queryName, 'description');
-        $deprecationReason = (string) $resourceMetadata->getGraphqlAttribute($queryName, 'deprecation_reason', '', true);
-=======
-
-        $deprecationReason = $resourceMetadata->getGraphqlAttribute($queryName, 'deprecation_reason', null, true);
->>>>>>> 97f92a70
+        $deprecationReason = (string) $resourceMetadata->getGraphqlAttribute($queryName, 'deprecation_reason', null, true);
 
         if ($fieldConfiguration = $this->getResourceFieldConfiguration(null, $description, $deprecationReason, new Type(Type::BUILTIN_TYPE_OBJECT, false, null, true, null, new Type(Type::BUILTIN_TYPE_OBJECT, false, $resourceClass)), $resourceClass, false, $queryName, null, null)) {
             $args = $this->resolveResourceArgs($configuration['args'] ?? [], $queryName, $shortName);
@@ -146,12 +136,8 @@
         $mutationFields = [];
         $shortName = $resourceMetadata->getShortName();
         $resourceType = new Type(Type::BUILTIN_TYPE_OBJECT, true, $resourceClass);
-<<<<<<< HEAD
         $description = $resourceMetadata->getGraphqlAttribute($mutationName, 'description', ucfirst("{$mutationName}s a $shortName."), false);
-        $deprecationReason = $resourceMetadata->getGraphqlAttribute($mutationName, 'deprecation_reason', '', true);
-=======
         $deprecationReason = $resourceMetadata->getGraphqlAttribute($mutationName, 'deprecation_reason', null, true);
->>>>>>> 97f92a70
 
         if ($fieldConfiguration = $this->getResourceFieldConfiguration(null, $description, $deprecationReason, $resourceType, $resourceClass, false, null, $mutationName, null)) {
             $fieldConfiguration['args'] += ['input' => $this->getResourceFieldConfiguration(null, null, $deprecationReason, $resourceType, $resourceClass, true, null, $mutationName, null)];
@@ -171,7 +157,7 @@
         $shortName = $resourceMetadata->getShortName();
         $resourceType = new Type(Type::BUILTIN_TYPE_OBJECT, true, $resourceClass);
         $description = $resourceMetadata->getGraphqlAttribute($subscriptionName, 'description', "Subscribes to the $subscriptionName event of a $shortName.", false);
-        $deprecationReason = $resourceMetadata->getGraphqlAttribute($subscriptionName, 'deprecation_reason', '', true);
+        $deprecationReason = $resourceMetadata->getGraphqlAttribute($subscriptionName, 'deprecation_reason', null, true);
 
         if ($fieldConfiguration = $this->getResourceFieldConfiguration(null, $description, $deprecationReason, $resourceType, $resourceClass, false, null, null, $subscriptionName)) {
             $fieldConfiguration['args'] += ['input' => $this->getResourceFieldConfiguration(null, null, $deprecationReason, $resourceType, $resourceClass, true, null, null, $subscriptionName)];
@@ -240,13 +226,8 @@
                     continue;
                 }
 
-<<<<<<< HEAD
-                if ($fieldConfiguration = $this->getResourceFieldConfiguration($property, $propertyMetadata->getDescription(), $propertyMetadata->getAttribute('deprecation_reason', ''), $propertyType, $resourceClass, $input, $queryName, $mutationName, $subscriptionName, $depth)) {
+                if ($fieldConfiguration = $this->getResourceFieldConfiguration($property, $propertyMetadata->getDescription(), $propertyMetadata->getAttribute('deprecation_reason', null), $propertyType, $resourceClass, $input, $queryName, $mutationName, $subscriptionName, $depth)) {
                     $fields['id' === $property ? '_id' : $this->normalizePropertyName($property, $resourceClass)] = $fieldConfiguration;
-=======
-                if ($fieldConfiguration = $this->getResourceFieldConfiguration($property, $propertyMetadata->getDescription(), $propertyMetadata->getAttribute('deprecation_reason', null), $propertyType, $resourceClass, $input, $queryName, $mutationName, $depth)) {
-                    $fields['id' === $property ? '_id' : $this->normalizePropertyName($property)] = $fieldConfiguration;
->>>>>>> 97f92a70
                 }
             }
         }
@@ -279,11 +260,7 @@
      *
      * @see http://webonyx.github.io/graphql-php/type-system/object-types/
      */
-<<<<<<< HEAD
-    private function getResourceFieldConfiguration(?string $property, ?string $fieldDescription, string $deprecationReason, Type $type, string $rootResource, bool $input, ?string $queryName, ?string $mutationName, ?string $subscriptionName, int $depth = 0): ?array
-=======
-    private function getResourceFieldConfiguration(?string $property, ?string $fieldDescription, ?string $deprecationReason, Type $type, string $rootResource, bool $input, ?string $queryName, ?string $mutationName, int $depth = 0): ?array
->>>>>>> 97f92a70
+    private function getResourceFieldConfiguration(?string $property, ?string $fieldDescription, ?string $deprecationReason, Type $type, string $rootResource, bool $input, ?string $queryName, ?string $mutationName, ?string $subscriptionName, int $depth = 0): ?array
     {
         try {
             $resourceClass = $this->typeBuilder->isCollection($type) && ($collectionValueType = $type->getCollectionValueType()) ? $collectionValueType->getClassName() : $type->getClassName();
