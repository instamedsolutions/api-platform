<?php

/*
 * This file is part of the API Platform project.
 *
 * (c) Kévin Dunglas <dunglas@gmail.com>
 *
 * For the full copyright and license information, please view the LICENSE
 * file that was distributed with this source code.
 */

declare(strict_types=1);

namespace ApiPlatform\Core\GraphQl\Action;

use ApiPlatform\Core\GraphQl\Error\ErrorHandlerInterface;
use ApiPlatform\Core\GraphQl\ExecutorInterface;
use ApiPlatform\Core\GraphQl\Type\SchemaBuilderInterface;
use GraphQL\Error\Debug;
use GraphQL\Error\DebugFlag;
use GraphQL\Error\Error;
use GraphQL\Executor\ExecutionResult;
use Symfony\Component\HttpFoundation\JsonResponse;
use Symfony\Component\HttpFoundation\Request;
use Symfony\Component\HttpFoundation\Response;
use Symfony\Component\HttpKernel\Exception\BadRequestHttpException;
use Symfony\Component\Serializer\Normalizer\NormalizerInterface;

/**
 * GraphQL API entrypoint.
 *
 * @experimental
 *
 * @author Alan Poulain <contact@alanpoulain.eu>
 */
final class EntrypointAction
{
    private $schemaBuilder;
    private $executor;
    private $graphiQlAction;
    private $graphQlPlaygroundAction;
    private $normalizer;
    private $errorHandler;
    private $debug;
    private $graphiqlEnabled;
    private $graphQlPlaygroundEnabled;
    private $defaultIde;

    public function __construct(SchemaBuilderInterface $schemaBuilder, ExecutorInterface $executor, GraphiQlAction $graphiQlAction, GraphQlPlaygroundAction $graphQlPlaygroundAction, NormalizerInterface $normalizer, ErrorHandlerInterface $errorHandler, bool $debug = false, bool $graphiqlEnabled = false, bool $graphQlPlaygroundEnabled = false, $defaultIde = false)
    {
        $this->schemaBuilder = $schemaBuilder;
        $this->executor = $executor;
        $this->graphiQlAction = $graphiQlAction;
        $this->graphQlPlaygroundAction = $graphQlPlaygroundAction;
        $this->normalizer = $normalizer;
        $this->errorHandler = $errorHandler;
        if (class_exists(Debug::class)) {
            $this->debug = $debug ? Debug::INCLUDE_DEBUG_MESSAGE | Debug::INCLUDE_TRACE : false;
        } else {
            $this->debug = $debug ? DebugFlag::INCLUDE_DEBUG_MESSAGE | DebugFlag::INCLUDE_TRACE : DebugFlag::NONE;
        }
        $this->graphiqlEnabled = $graphiqlEnabled;
        $this->graphQlPlaygroundEnabled = $graphQlPlaygroundEnabled;
        $this->defaultIde = $defaultIde;
    }

    public function __invoke(Request $request): Response
    {
        try {
            if ($request->isMethod('GET') && 'html' === $request->getRequestFormat()) {
                if ('graphiql' === $this->defaultIde && $this->graphiqlEnabled) {
                    return ($this->graphiQlAction)($request);
                }

                if ('graphql-playground' === $this->defaultIde && $this->graphQlPlaygroundEnabled) {
                    return ($this->graphQlPlaygroundAction)($request);
                }
            }

            [$query, $operationName, $variables] = $this->parseRequest($request);
            if (null === $query) {
                throw new BadRequestHttpException('GraphQL query is not valid.');
            }

            $executionResult = $this->executor
                ->executeQuery($this->schemaBuilder->getSchema(), $query, null, null, $variables, $operationName)
                ->setErrorsHandler($this->errorHandler)
                ->setErrorFormatter([$this->normalizer, 'normalize']);
        } catch (\Exception $exception) {
            $executionResult = (new ExecutionResult(null, [new Error($exception->getMessage(), null, null, [], null, $exception)]))
                ->setErrorsHandler($this->errorHandler)
                ->setErrorFormatter([$this->normalizer, 'normalize']);
        }

        return new JsonResponse($executionResult->toArray($this->debug));
    }

    /**
     * @throws BadRequestHttpException
     */
    private function parseRequest(Request $request): array
    {
<<<<<<< HEAD
        $query = $request->query->get('query');
        $operationName = $request->query->get('operationName');
        if ($variables = $request->query->get('variables') ?: []) {
=======
        $queryParameters = $request->query->all();
        $query = $queryParameters['query'] ?? null;
        $operation = $queryParameters['operation'] ?? null;
        if ($variables = $queryParameters['variables'] ?? []) {
>>>>>>> 37b5edf5
            $variables = $this->decodeVariables($variables);
        }

        if (!$request->isMethod('POST')) {
            return [$query, $operationName, $variables];
        }

        if ('json' === $request->getContentType()) {
            return $this->parseData($query, $operationName, $variables, $request->getContent());
        }

        if ('graphql' === $request->getContentType()) {
            $query = $request->getContent();
        }

        if ('multipart' === $request->getContentType()) {
            return $this->parseMultipartRequest($query, $operationName, $variables, $request->request->all(), $request->files->all());
        }

        return [$query, $operationName, $variables];
    }

    /**
     * @throws BadRequestHttpException
     */
    private function parseData(?string $query, ?string $operationName, array $variables, string $jsonContent): array
    {
        if (!\is_array($data = json_decode($jsonContent, true))) {
            throw new BadRequestHttpException('GraphQL data is not valid JSON.');
        }

        if (isset($data['query'])) {
            $query = $data['query'];
        }

        if (isset($data['variables'])) {
            $variables = \is_array($data['variables']) ? $data['variables'] : $this->decodeVariables($data['variables']);
        }

        if (isset($data['operationName'])) {
            $operationName = $data['operationName'];
        }

        return [$query, $operationName, $variables];
    }

    /**
     * @throws BadRequestHttpException
     */
    private function parseMultipartRequest(?string $query, ?string $operationName, array $variables, array $bodyParameters, array $files): array
    {
        if ((null === $operations = $bodyParameters['operations'] ?? null) || (null === $map = $bodyParameters['map'] ?? null)) {
            throw new BadRequestHttpException('GraphQL multipart request does not respect the specification.');
        }

        [$query, $operationName, $variables] = $this->parseData($query, $operationName, $variables, $operations);

        /** @var string $map */
        if (!\is_array($decodedMap = json_decode($map, true))) {
            throw new BadRequestHttpException('GraphQL multipart request map is not valid JSON.');
        }

        $variables = $this->applyMapToVariables($decodedMap, $variables, $files);

        return [$query, $operationName, $variables];
    }

    /**
     * @throws BadRequestHttpException
     */
    private function applyMapToVariables(array $map, array $variables, array $files): array
    {
        foreach ($map as $key => $value) {
            if (null === $file = $files[$key] ?? null) {
                throw new BadRequestHttpException('GraphQL multipart request file has not been sent correctly.');
            }

            foreach ($map[$key] as $mapValue) {
                $path = explode('.', $mapValue);

                if ('variables' !== $path[0]) {
                    throw new BadRequestHttpException('GraphQL multipart request path in map is invalid.');
                }

                unset($path[0]);

                $mapPathExistsInVariables = array_reduce($path, static function (array $inVariables, string $pathElement) {
                    return \array_key_exists($pathElement, $inVariables) ? $inVariables[$pathElement] : false;
                }, $variables);

                if (false === $mapPathExistsInVariables) {
                    throw new BadRequestHttpException('GraphQL multipart request path in map does not match the variables.');
                }

                $variableFileValue = &$variables;
                foreach ($path as $pathValue) {
                    $variableFileValue = &$variableFileValue[$pathValue];
                }
                $variableFileValue = $file;
            }
        }

        return $variables;
    }

    /**
     * @throws BadRequestHttpException
     */
    private function decodeVariables(string $variables): array
    {
        if (!\is_array($variables = json_decode($variables, true))) {
            throw new BadRequestHttpException('GraphQL variables are not valid JSON.');
        }

        return $variables;
    }
}<|MERGE_RESOLUTION|>--- conflicted
+++ resolved
@@ -100,16 +100,10 @@
      */
     private function parseRequest(Request $request): array
     {
-<<<<<<< HEAD
-        $query = $request->query->get('query');
-        $operationName = $request->query->get('operationName');
-        if ($variables = $request->query->get('variables') ?: []) {
-=======
         $queryParameters = $request->query->all();
         $query = $queryParameters['query'] ?? null;
-        $operation = $queryParameters['operation'] ?? null;
+        $operationName = $queryParameters['operationName'] ?? null;
         if ($variables = $queryParameters['variables'] ?? []) {
->>>>>>> 37b5edf5
             $variables = $this->decodeVariables($variables);
         }
 
