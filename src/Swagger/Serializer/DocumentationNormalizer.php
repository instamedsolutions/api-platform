--- conflicted
+++ resolved
@@ -288,7 +288,7 @@
     /**
      * @return array the update message as first value, and if the schema is defined as second
      */
-    private function addSchemas(bool $v3, array $message, \ArrayObject $definitions, string $resourceClass, string $operationType, string $operationName, array $mimeTypes, bool $output = true, bool $forceCollection = false)
+    private function addSchemas(bool $v3, array $message, \ArrayObject $definitions, string $resourceClass, string $operationType, string $operationName, array $mimeTypes, bool $output = true, bool $forceCollection = false): array
     {
         if (!$v3) {
             $jsonSchema = $this->getJsonSchema($v3, $definitions, $resourceClass, $output, $operationType, $operationName, 'json', null, $forceCollection);
@@ -577,142 +577,7 @@
 
         $this->jsonSchemaFactory->buildSchema($resourceClass, $format, $output, $operationType, $operationName, $schema, $serializerContext, $forceCollection);
 
-<<<<<<< HEAD
         return $schema;
-=======
-        if (!isset($definitions[$definitionKey])) {
-            $definitions[$definitionKey] = [];  // Initialize first to prevent infinite loop
-            $definitions[$definitionKey] = $this->getDefinitionSchema($v3, $publicClass ?? $resourceClass, $resourceMetadata, $definitions, $serializerContext);
-        }
-
-        return $definitionKey;
-    }
-
-    private function getDefinitionKey(string $resourceShortName, array $groups): string
-    {
-        return $groups ? sprintf('%s-%s', $resourceShortName, implode('_', $groups)) : $resourceShortName;
-    }
-
-    /**
-     * Gets a definition Schema Object.
-     *
-     * @see https://github.com/OAI/OpenAPI-Specification/blob/master/versions/2.0.md#schemaObject
-     */
-    private function getDefinitionSchema(bool $v3, string $resourceClass, ResourceMetadata $resourceMetadata, \ArrayObject $definitions, array $serializerContext = null): \ArrayObject
-    {
-        $definitionSchema = new \ArrayObject(['type' => 'object']);
-
-        if (null !== $description = $resourceMetadata->getDescription()) {
-            $definitionSchema['description'] = $description;
-        }
-
-        if (null !== $iri = $resourceMetadata->getIri()) {
-            $definitionSchema['externalDocs'] = ['url' => $iri];
-        }
-
-        $options = isset($serializerContext[AbstractNormalizer::GROUPS]) ? ['serializer_groups' => $serializerContext[AbstractNormalizer::GROUPS]] : [];
-        foreach ($this->propertyNameCollectionFactory->create($resourceClass, $options) as $propertyName) {
-            $propertyMetadata = $this->propertyMetadataFactory->create($resourceClass, $propertyName);
-            if (!$propertyMetadata->isReadable() && !$propertyMetadata->isWritable()) {
-                continue;
-            }
-
-            $normalizedPropertyName = $this->nameConverter ? $this->nameConverter->normalize($propertyName, $resourceClass, self::FORMAT, $serializerContext ?? []) : $propertyName;
-            if ($propertyMetadata->isRequired()) {
-                $definitionSchema['required'][] = $normalizedPropertyName;
-            }
-
-            $definitionSchema['properties'][$normalizedPropertyName] = $this->getPropertySchema($v3, $propertyMetadata, $definitions, $serializerContext);
-        }
-
-        return $definitionSchema;
-    }
-
-    /**
-     * Gets a property Schema Object.
-     *
-     * @see https://github.com/OAI/OpenAPI-Specification/blob/master/versions/2.0.md#schemaObject
-     */
-    private function getPropertySchema(bool $v3, PropertyMetadata $propertyMetadata, \ArrayObject $definitions, array $serializerContext = null): \ArrayObject
-    {
-        $propertySchema = new \ArrayObject($propertyMetadata->getAttributes()[$v3 ? 'openapi_context' : 'swagger_context'] ?? []);
-
-        if (false === $propertyMetadata->isWritable() && !$propertyMetadata->isInitializable()) {
-            $propertySchema['readOnly'] = true;
-        }
-
-        if (null !== $description = $propertyMetadata->getDescription()) {
-            $propertySchema['description'] = $description;
-        }
-
-        if (null === $type = $propertyMetadata->getType()) {
-            return $propertySchema;
-        }
-
-        $isCollection = $type->isCollection();
-        if (null === $valueType = $isCollection ? $type->getCollectionValueType() : $type) {
-            $builtinType = 'string';
-            $className = null;
-        } else {
-            $builtinType = $valueType->getBuiltinType();
-            $className = $valueType->getClassName();
-        }
-
-        $valueSchema = $this->getType($v3, $builtinType, $isCollection, $className, $propertyMetadata->isReadableLink(), $definitions, $serializerContext);
-
-        return new \ArrayObject((array) $propertySchema + $valueSchema);
-    }
-
-    /**
-     * Gets the Swagger's type corresponding to the given PHP's type.
-     */
-    private function getType(bool $v3, string $type, bool $isCollection, ?string $className, ?bool $readableLink, \ArrayObject $definitions, array $serializerContext = null): array
-    {
-        if ($isCollection) {
-            return ['type' => 'array', 'items' => $this->getType($v3, $type, false, $className, $readableLink, $definitions, $serializerContext)];
-        }
-
-        if (Type::BUILTIN_TYPE_STRING === $type) {
-            return ['type' => 'string'];
-        }
-
-        if (Type::BUILTIN_TYPE_INT === $type) {
-            return ['type' => 'integer'];
-        }
-
-        if (Type::BUILTIN_TYPE_FLOAT === $type) {
-            return ['type' => 'number'];
-        }
-
-        if (Type::BUILTIN_TYPE_BOOL === $type) {
-            return ['type' => 'boolean'];
-        }
-
-        if (Type::BUILTIN_TYPE_OBJECT === $type) {
-            if (null === $className) {
-                return ['type' => 'string'];
-            }
-
-            if (is_a($className, \DateTimeInterface::class, true)) {
-                return ['type' => 'string', 'format' => 'date-time'];
-            }
-
-            if (!$this->resourceClassResolver->isResourceClass($className)) {
-                return ['type' => 'string'];
-            }
-
-            if (true === $readableLink) {
-                return [
-                    '$ref' => sprintf(
-                        $v3 ? '#/components/schemas/%s' : '#/definitions/%s',
-                        $this->getDefinition($v3, $definitions, $resourceMetadata = $this->resourceMetadataFactory->create($className), $className, $resourceMetadata->getAttribute('output')['class'] ?? $className, $serializerContext)
-                    ),
-                ];
-            }
-        }
-
-        return ['type' => 'string'];
->>>>>>> bfd70bda
     }
 
     private function computeDoc(bool $v3, Documentation $documentation, \ArrayObject $definitions, \ArrayObject $paths, array $context): array
