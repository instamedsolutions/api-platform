--- conflicted
+++ resolved
@@ -28,12 +28,5 @@
 {
     public function supportsResult(string $resourceClass, Operation $operation = null, array $context = []): bool;
 
-<<<<<<< HEAD
     public function getResult(QueryBuilder $queryBuilder, string $resourceClass = null, Operation $operation = null, array $context = []): ?object;
-=======
-    /**
-     * @return T|null
-     */
-    public function getResult(QueryBuilder $queryBuilder, string $resourceClass = null, Operation $operation = null, array $context = []);
->>>>>>> d887fb5b
 }