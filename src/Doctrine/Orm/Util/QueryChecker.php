<?php

/*
 * This file is part of the API Platform project.
 *
 * (c) Kévin Dunglas <dunglas@gmail.com>
 *
 * For the full copyright and license information, please view the LICENSE
 * file that was distributed with this source code.
 */

declare(strict_types=1);

namespace ApiPlatform\Doctrine\Orm\Util;

use Doctrine\ORM\Mapping\ClassMetadata;
use Doctrine\ORM\Query\Expr\Join;
use Doctrine\ORM\QueryBuilder;
use Doctrine\Persistence\ManagerRegistry;

/**
 * Utility functions for working with Doctrine ORM query.
 *
 * @author Teoh Han Hui <teohhanhui@gmail.com>
 * @author Vincent Chalamon <vincentchalamon@gmail.com>
 *
 * @internal
 */
final class QueryChecker
{
    private function __construct()
    {
    }

    /**
     * Determines whether the QueryBuilder uses a HAVING clause.
     */
    public static function hasHavingClause(QueryBuilder $queryBuilder): bool
    {
        return null !== $queryBuilder->getDQLPart('having');
    }

    /**
     * Determines whether the QueryBuilder has any root entity with foreign key identifier.
     */
    public static function hasRootEntityWithForeignKeyIdentifier(QueryBuilder $queryBuilder, ManagerRegistry $managerRegistry): bool
    {
        foreach ($queryBuilder->getRootEntities() as $rootEntity) {
            /** @var ClassMetadata $rootMetadata */
            $rootMetadata = $managerRegistry
                ->getManagerForClass($rootEntity)
                ->getClassMetadata($rootEntity);

            if ($rootMetadata->containsForeignIdentifier) {
                return true;
            }
        }

        return false;
    }

    /**
     * Determines whether the QueryBuilder has any composite identifier.
     */
    public static function hasRootEntityWithCompositeIdentifier(QueryBuilder $queryBuilder, ManagerRegistry $managerRegistry): bool
    {
        foreach ($queryBuilder->getRootEntities() as $rootEntity) {
            /** @var ClassMetadata $rootMetadata */
            $rootMetadata = $managerRegistry
                ->getManagerForClass($rootEntity)
                ->getClassMetadata($rootEntity);

            if ($rootMetadata->isIdentifierComposite) {
                return true;
            }
        }

        return false;
    }

    /**
     * Determines whether the QueryBuilder has a limit on the maximum number of results.
     */
    public static function hasMaxResults(QueryBuilder $queryBuilder): bool
    {
        return null !== $queryBuilder->getMaxResults();
    }

    /**
     * Determines whether the QueryBuilder has ORDER BY on a column from a fetch joined to-many association.
     */
    public static function hasOrderByOnFetchJoinedToManyAssociation(QueryBuilder $queryBuilder, ManagerRegistry $managerRegistry): bool
    {
        if (
<<<<<<< HEAD
            0 === (is_countable($selectParts = $queryBuilder->getDQLPart('select')) ? \count($selectParts = $queryBuilder->getDQLPart('select')) : 0) ||
            0 === (is_countable($queryBuilder->getDQLPart('join')) ? \count($queryBuilder->getDQLPart('join')) : 0) ||
            0 === (is_countable($orderByParts = $queryBuilder->getDQLPart('orderBy')) ? \count($orderByParts = $queryBuilder->getDQLPart('orderBy')) : 0)
=======
            0 === \count($queryBuilder->getDQLPart('join')) ||
            0 === \count($orderByParts = $queryBuilder->getDQLPart('orderBy'))
>>>>>>> 10919381
        ) {
            return false;
        }

        $rootAliases = $queryBuilder->getRootAliases();

<<<<<<< HEAD
        $selectAliases = [];

        foreach ($selectParts as $select) {
            foreach ($select->getParts() as $part) {
                [$alias] = explode('.', (string) $part);

                $selectAliases[] = $alias;
            }
        }

        $selectAliases = array_diff($selectAliases, $rootAliases);
        if (0 === \count($selectAliases)) {
            return false;
        }

=======
>>>>>>> 10919381
        $orderByAliases = [];

        foreach ($orderByParts as $orderBy) {
            foreach ($orderBy->getParts() as $part) {
                if (str_contains((string) $part, '.')) {
                    [$alias] = explode('.', (string) $part);

                    $orderByAliases[] = $alias;
                }
            }
        }

        $orderByAliases = array_diff($orderByAliases, $rootAliases);
        if (0 === \count($orderByAliases)) {
            return false;
        }

        $allAliases = $queryBuilder->getAllAliases();

        foreach ($orderByAliases as $orderByAlias) {
            $inToManyContext = false;

            foreach (QueryBuilderHelper::traverseJoins($orderByAlias, $queryBuilder, $managerRegistry) as $alias => [$metadata, $association]) {
                if ($inToManyContext && \in_array($alias, $allAliases, true)) {
                    return true;
                }

                if (null !== $association && $metadata->isCollectionValuedAssociation($association)) {
                    $inToManyContext = true;
                }
            }
        }

        return false;
    }

    /**
     * Determines whether the QueryBuilder already has a left join.
     */
    public static function hasLeftJoin(QueryBuilder $queryBuilder): bool
    {
        foreach ($queryBuilder->getDQLPart('join') as $joins) {
            foreach ($joins as $join) {
                if (Join::LEFT_JOIN === $join->getJoinType()) {
                    return true;
                }
            }
        }

        return false;
    }

    /**
     * Determines whether the QueryBuilder has a joined to-many association.
     */
    public static function hasJoinedToManyAssociation(QueryBuilder $queryBuilder, ManagerRegistry $managerRegistry): bool
    {
        if (
            0 === (is_countable($queryBuilder->getDQLPart('join')) ? \count($queryBuilder->getDQLPart('join')) : 0)
        ) {
            return false;
        }

        $joinAliases = array_diff($queryBuilder->getAllAliases(), $queryBuilder->getRootAliases());
        if (0 === \count($joinAliases)) {
            return false;
        }

        foreach ($joinAliases as $joinAlias) {
            foreach (QueryBuilderHelper::traverseJoins($joinAlias, $queryBuilder, $managerRegistry) as $alias => [$metadata, $association]) {
                if (null !== $association && $metadata->isCollectionValuedAssociation($association)) {
                    return true;
                }
            }
        }

        return false;
    }
}<|MERGE_RESOLUTION|>--- conflicted
+++ resolved
@@ -92,38 +92,14 @@
     public static function hasOrderByOnFetchJoinedToManyAssociation(QueryBuilder $queryBuilder, ManagerRegistry $managerRegistry): bool
     {
         if (
-<<<<<<< HEAD
-            0 === (is_countable($selectParts = $queryBuilder->getDQLPart('select')) ? \count($selectParts = $queryBuilder->getDQLPart('select')) : 0) ||
-            0 === (is_countable($queryBuilder->getDQLPart('join')) ? \count($queryBuilder->getDQLPart('join')) : 0) ||
-            0 === (is_countable($orderByParts = $queryBuilder->getDQLPart('orderBy')) ? \count($orderByParts = $queryBuilder->getDQLPart('orderBy')) : 0)
-=======
             0 === \count($queryBuilder->getDQLPart('join')) ||
             0 === \count($orderByParts = $queryBuilder->getDQLPart('orderBy'))
->>>>>>> 10919381
         ) {
             return false;
         }
 
         $rootAliases = $queryBuilder->getRootAliases();
 
-<<<<<<< HEAD
-        $selectAliases = [];
-
-        foreach ($selectParts as $select) {
-            foreach ($select->getParts() as $part) {
-                [$alias] = explode('.', (string) $part);
-
-                $selectAliases[] = $alias;
-            }
-        }
-
-        $selectAliases = array_diff($selectAliases, $rootAliases);
-        if (0 === \count($selectAliases)) {
-            return false;
-        }
-
-=======
->>>>>>> 10919381
         $orderByAliases = [];
 
         foreach ($orderByParts as $orderBy) {
