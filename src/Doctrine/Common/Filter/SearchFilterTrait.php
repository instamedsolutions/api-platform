<?php

/*
 * This file is part of the API Platform project.
 *
 * (c) Kévin Dunglas <dunglas@gmail.com>
 *
 * For the full copyright and license information, please view the LICENSE
 * file that was distributed with this source code.
 */

declare(strict_types=1);

namespace ApiPlatform\Doctrine\Common\Filter;

use ApiPlatform\Api\IdentifiersExtractorInterface;
use ApiPlatform\Api\IriConverterInterface;
use ApiPlatform\Doctrine\Common\PropertyHelperTrait;
use ApiPlatform\Exception\InvalidArgumentException;
use Psr\Log\LoggerInterface;
use Symfony\Component\PropertyAccess\PropertyAccessorInterface;

/**
 * Trait for filtering the collection by given properties.
 *
 * @author Kévin Dunglas <dunglas@gmail.com>
 * @author Alan Poulain <contact@alanpoulain.eu>
 */
trait SearchFilterTrait
{
    use PropertyHelperTrait;

<<<<<<< HEAD
    protected IriConverterInterface $iriConverter;
    protected PropertyAccessorInterface $propertyAccessor;
    protected ?IdentifiersExtractorInterface $identifiersExtractor;
=======
    protected $iriConverter;
    protected $propertyAccessor;
>>>>>>> 9791fc4d

    /**
     * {@inheritdoc}
     */
    public function getDescription(string $resourceClass): array
    {
        $description = [];

        $properties = $this->getProperties();
        if (null === $properties) {
            $properties = array_fill_keys($this->getClassMetadata($resourceClass)->getFieldNames(), null);
        }

        foreach ($properties as $property => $strategy) {
            if (!$this->isPropertyMapped($property, $resourceClass, true)) {
                continue;
            }

            if ($this->isPropertyNested($property, $resourceClass)) {
                $propertyParts = $this->splitPropertyParts($property, $resourceClass);
                $field = $propertyParts['field'];
                $metadata = $this->getNestedMetadata($resourceClass, $propertyParts['associations']);
            } else {
                $field = $property;
                $metadata = $this->getClassMetadata($resourceClass);
            }

            $propertyName = $this->normalizePropertyName($property);
            if ($metadata->hasField($field)) {
                $typeOfField = $this->getType($metadata->getTypeOfField($field));
                $strategy = $this->getProperties()[$property] ?? self::STRATEGY_EXACT;
                $filterParameterNames = [$propertyName];

                if (self::STRATEGY_EXACT === $strategy) {
                    $filterParameterNames[] = $propertyName.'[]';
                }

                foreach ($filterParameterNames as $filterParameterName) {
                    $description[$filterParameterName] = [
                        'property' => $propertyName,
                        'type' => $typeOfField,
                        'required' => false,
                        'strategy' => $strategy,
                        'is_collection' => str_ends_with((string) $filterParameterName, '[]'),
                    ];
                }
            } elseif ($metadata->hasAssociation($field)) {
                $filterParameterNames = [
                    $propertyName,
                    $propertyName.'[]',
                ];

                foreach ($filterParameterNames as $filterParameterName) {
                    $description[$filterParameterName] = [
                        'property' => $propertyName,
                        'type' => 'string',
                        'required' => false,
                        'strategy' => self::STRATEGY_EXACT,
                        'is_collection' => str_ends_with((string) $filterParameterName, '[]'),
                    ];
                }
            }
        }

        return $description;
    }

    /**
     * Converts a Doctrine type in PHP type.
     */
    abstract protected function getType(string $doctrineType): string;

    abstract protected function getProperties(): ?array;

    abstract protected function getLogger(): LoggerInterface;

    abstract protected function getIriConverter(): IriConverterInterface;

    abstract protected function getPropertyAccessor(): PropertyAccessorInterface;

    abstract protected function normalizePropertyName($property): string;

    /**
     * Gets the ID from an IRI or a raw ID.
     */
    protected function getIdFromValue(string $value)
    {
        try {
            $iriConverter = $this->getIriConverter();
            $item = $iriConverter->getResourceFromIri($value, ['fetch_data' => false]);

            return $this->getPropertyAccessor()->getValue($item, 'id');
        } catch (InvalidArgumentException $e) {
            // Do nothing, return the raw value
        }

        return $value;
    }

    /**
     * Normalize the values array.
     */
    protected function normalizeValues(array $values, string $property): ?array
    {
        foreach ($values as $key => $value) {
            if (!\is_int($key) || !(\is_string($value) || \is_int($value))) {
                unset($values[$key]);
            }
        }

        if (empty($values)) {
            $this->getLogger()->notice('Invalid filter ignored', [
                'exception' => new InvalidArgumentException(sprintf('At least one value is required, multiple values should be in "%1$s[]=firstvalue&%1$s[]=secondvalue" format', $property)),
            ]);

            return null;
        }

        return array_values($values);
    }

    /**
     * When the field should be an integer, check that the given value is a valid one.
     *
     * @param mixed|null $type
     */
    protected function hasValidValues(array $values, $type = null): bool
    {
        foreach ($values as $key => $value) {
            if (null !== $value && \in_array($type, (array) self::DOCTRINE_INTEGER_TYPE, true) && false === filter_var($value, \FILTER_VALIDATE_INT)) {
                return false;
            }
        }

        return true;
    }
}<|MERGE_RESOLUTION|>--- conflicted
+++ resolved
@@ -30,14 +30,9 @@
 {
     use PropertyHelperTrait;
 
-<<<<<<< HEAD
     protected IriConverterInterface $iriConverter;
     protected PropertyAccessorInterface $propertyAccessor;
     protected ?IdentifiersExtractorInterface $identifiersExtractor;
-=======
-    protected $iriConverter;
-    protected $propertyAccessor;
->>>>>>> 9791fc4d
 
     /**
      * {@inheritdoc}
