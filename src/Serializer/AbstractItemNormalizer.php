--- conflicted
+++ resolved
@@ -55,34 +55,12 @@
 
     public const IS_TRANSFORMED_TO_SAME_CLASS = 'is_transformed_to_same_class';
 
-<<<<<<< HEAD
     protected PropertyNameCollectionFactoryInterface $propertyNameCollectionFactory;
     protected PropertyMetadataFactoryInterface $propertyMetadataFactory;
     protected IriConverterInterface $iriConverter;
     protected ResourceClassResolverInterface $resourceClassResolver;
     protected ?ResourceAccessCheckerInterface $resourceAccessChecker;
     protected PropertyAccessorInterface $propertyAccessor;
-=======
-    /**
-     * @var PropertyNameCollectionFactoryInterface
-     */
-    protected $propertyNameCollectionFactory;
-    /**
-     * @var LegacyPropertyMetadataFactoryInterface|PropertyMetadataFactoryInterface
-     */
-    protected $propertyMetadataFactory;
-    protected $resourceMetadataFactory;
-    /**
-     * @var LegacyIriConverterInterface|IriConverterInterface
-     */
-    protected $iriConverter;
-    protected $resourceClassResolver;
-    protected $resourceAccessChecker;
-    protected $propertyAccessor;
-    protected $itemDataProvider;
-    protected $allowPlainIdentifiers;
-    protected $dataTransformers = [];
->>>>>>> 9791fc4d
     protected $localCache = [];
 
     public function __construct(PropertyNameCollectionFactoryInterface $propertyNameCollectionFactory, PropertyMetadataFactoryInterface $propertyMetadataFactory, IriConverterInterface $iriConverter, ResourceClassResolverInterface $resourceClassResolver, PropertyAccessorInterface $propertyAccessor = null, NameConverterInterface $nameConverter = null, ClassMetadataFactoryInterface $classMetadataFactory = null, array $defaultContext = [], ResourceMetadataCollectionFactoryInterface $resourceMetadataCollectionFactory = null, ResourceAccessCheckerInterface $resourceAccessChecker = null)
@@ -139,16 +117,11 @@
     public function normalize($object, $format = null, array $context = [])
     {
         $resourceClass = $this->getObjectClass($object);
-<<<<<<< HEAD
         if ($outputClass = $this->getOutputClass($resourceClass, $context)) {
-=======
-        if (!($isTransformed = isset($context[self::IS_TRANSFORMED_TO_SAME_CLASS])) && $outputClass = $this->getOutputClass($resourceClass, $context)) {
->>>>>>> 9791fc4d
             if (!$this->serializer instanceof NormalizerInterface) {
                 throw new LogicException('Cannot normalize the output because the injected serializer is not a normalizer');
             }
 
-<<<<<<< HEAD
             unset($context['output']);
             unset($context['operation']);
             unset($context['operation_name']);
@@ -158,40 +131,6 @@
 
             return $this->serializer->normalize($object, $format, $context);
         }
-=======
-            // Data transformers are deprecated, this is removed from 3.0
-            if ($dataTransformer = $this->getDataTransformer($object, $outputClass, $context)) {
-                $transformed = $dataTransformer->transform($object, $outputClass, $context);
-
-                if ($object === $transformed) {
-                    $context[self::IS_TRANSFORMED_TO_SAME_CLASS] = true;
-                } else {
-                    $context['api_normalize'] = true;
-                    $context['api_resource'] = $object;
-                    unset($context['output'], $context['resource_class']);
-                }
-
-                return $this->serializer->normalize($transformed, $format, $context);
-            }
-
-            unset($context['output']);
-            unset($context['operation']);
-            unset($context['operation_name']);
-            $context['resource_class'] = $outputClass;
-            $context['api_sub_level'] = true;
-            $context[self::ALLOW_EXTRA_ATTRIBUTES] = false;
-
-            return $this->serializer->normalize($object, $format, $context);
-        }
-
-        if ($isTransformed) {
-            unset($context[self::IS_TRANSFORMED_TO_SAME_CLASS]);
-        }
-
-        if ($this->resourceClassResolver->isResourceClass($resourceClass)) {
-            $context = $this->initContext($resourceClass, $context);
-        }
->>>>>>> 9791fc4d
 
         if ($this->resourceClassResolver->isResourceClass($resourceClass)) {
             $context = $this->initContext($resourceClass, $context);
@@ -229,11 +168,7 @@
     /**
      * {@inheritdoc}
      */
-<<<<<<< HEAD
     public function supportsDenormalization($data, string $type, $format = null, array $context = []): bool
-=======
-    public function supportsDenormalization($data, $type, $format = null, array $context = [])
->>>>>>> 9791fc4d
     {
         if (($context['input']['class'] ?? null) === $type) {
             return true;
@@ -250,16 +185,6 @@
     public function denormalize($data, $class, $format = null, array $context = [])
     {
         $resourceClass = $class;
-<<<<<<< HEAD
-=======
-
-        if (null !== $inputClass = $this->getInputClass($resourceClass, $context)) {
-            if (null !== $dataTransformer = $this->getDataTransformer($data, $resourceClass, $context)) {
-                $dataTransformerContext = $context;
-
-                unset($context['input']);
-                unset($context['resource_class']);
->>>>>>> 9791fc4d
 
         if ($inputClass = $this->getInputClass($class, $context)) {
             if (!$this->serializer instanceof DenormalizerInterface) {
@@ -278,46 +203,17 @@
             }
         }
 
-<<<<<<< HEAD
         if (null === $objectToPopulate = $this->extractObjectToPopulate($resourceClass, $context, static::OBJECT_TO_POPULATE)) {
             $normalizedData = \is_scalar($data) ? [$data] : $this->prepareForDenormalization($data);
             $class = $this->getClassDiscriminatorResolvedClass($normalizedData, $class);
         }
 
-=======
-            unset($context['input']);
-            unset($context['operation']);
-            unset($context['operation_name']);
-            $context['resource_class'] = $inputClass;
-
-            if (!$this->serializer instanceof DenormalizerInterface) {
-                throw new LogicException('Cannot denormalize the input because the injected serializer is not a denormalizer');
-            }
-
-            try {
-                return $this->serializer->denormalize($data, $inputClass, $format, $context);
-            } catch (NotNormalizableValueException $e) {
-                throw new UnexpectedValueException('The input data is misformatted.', $e->getCode(), $e);
-            }
-        }
-
-        if (null === $objectToPopulate = $this->extractObjectToPopulate($class, $context, static::OBJECT_TO_POPULATE)) {
-            $normalizedData = \is_scalar($data) ? [$data] : $this->prepareForDenormalization($data);
-            $class = $this->getClassDiscriminatorResolvedClass($normalizedData, $class);
-        }
-
->>>>>>> 9791fc4d
         $context['api_denormalize'] = true;
 
         if ($this->resourceClassResolver->isResourceClass($class)) {
             $resourceClass = $this->resourceClassResolver->getResourceClass($objectToPopulate, $class);
             $context['resource_class'] = $resourceClass;
         }
-<<<<<<< HEAD
-=======
-
-        $supportsPlainIdentifiers = $this->supportsPlainIdentifiers();
->>>>>>> 9791fc4d
 
         if (\is_string($data)) {
             try {
@@ -666,17 +562,10 @@
             $options['serializer_groups'] = (array) $context[self::GROUPS];
         }
 
-<<<<<<< HEAD
         if (isset($context['resource_class']) && $this->resourceClassResolver->isResourceClass($context['resource_class']) && $this->resourceMetadataCollectionFactory) {
             $resourceClass = $this->resourceClassResolver->getResourceClass(null, $context['resource_class']); // fix for abstract classes and interfaces
             // This is a hot spot, we should avoid calling this here but in many cases we can't
             $operation = $context['operation'] ?? $this->resourceMetadataCollectionFactory->create($resourceClass)->getOperation($context['operation_name'] ?? null);
-=======
-        if (isset($context['resource_class']) && $this->resourceClassResolver->isResourceClass($context['resource_class']) && $this->resourceMetadataFactory instanceof ResourceMetadataCollectionFactoryInterface) {
-            $resourceClass = $this->resourceClassResolver->getResourceClass(null, $context['resource_class']); // fix for abstract classes and interfaces
-            // This is a hot spot, we should avoid calling this here but in many cases we can't
-            $operation = $context['operation'] ?? $this->resourceMetadataFactory->create($resourceClass)->getOperation($context['operation_name'] ?? null);
->>>>>>> 9791fc4d
             $options['normalization_groups'] = $operation->getNormalizationContext()['groups'] ?? null;
             $options['denormalization_groups'] = $operation->getDenormalizationContext()['groups'] ?? null;
             $options['operation_name'] = $operation->getName();
@@ -762,17 +651,8 @@
             $childContext = $this->createChildContext($context, $attribute, $format);
             unset($childContext['iri'], $childContext['uri_variables']);
 
-<<<<<<< HEAD
             if (null !== ($propertyIris = $propertyMetadata->getIris())) {
                 $childContext['output']['iri'] = 1 === \count($propertyIris) ? $propertyIris[0] : $propertyIris;
-=======
-            if ($propertyMetadata instanceof PropertyMetadata) {
-                $childContext['output']['iri'] = $propertyMetadata->getIri();
-            } else {
-                if (null !== ($propertyIris = $propertyMetadata->getIris())) {
-                    $childContext['output']['iri'] = 1 === \count($propertyIris) ? $propertyIris[0] : $propertyIris;
-                }
->>>>>>> 9791fc4d
             }
 
             return $this->serializer->normalize($attributeValue, $format, $childContext);
@@ -838,35 +718,6 @@
         return $iri;
     }
 
-<<<<<<< HEAD
-=======
-    /**
-     * Finds the first supported data transformer if any.
-     *
-     * @param object|array $data object on normalize / array on denormalize
-     */
-    protected function getDataTransformer($data, string $to, array $context = []): ?DataTransformerInterface
-    {
-        foreach ($this->dataTransformers as $dataTransformer) {
-            if ($dataTransformer->supportsTransformation($data, $to, $context)) {
-                return $dataTransformer;
-            }
-        }
-
-        return null;
-    }
-
-    /**
-     * For a given resource, it returns an output representation if any
-     * If not, the resource is returned.
-     *
-     * @param mixed $object
-     */
-    protected function transformOutput($object, array $context = [], string $outputClass = null)
-    {
-    }
-
->>>>>>> 9791fc4d
     private function createAttributeValue($attribute, $value, $format = null, array $context = [])
     {
         $propertyMetadata = $this->propertyMetadataFactory->create($context['resource_class'], $attribute, $this->getFactoryOptions($context));
