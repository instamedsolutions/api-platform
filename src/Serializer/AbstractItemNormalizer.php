--- conflicted
+++ resolved
@@ -251,12 +251,8 @@
     }
 
     /**
-<<<<<<< HEAD
-     * Originally from {@see https://github.com/symfony/symfony/pull/28263}. Refactor after it is merged.
-=======
      * Method copy-pasted from symfony/serializer.
      * Remove it after symfony/serializer version update @see https://github.com/symfony/symfony/pull/28263.
->>>>>>> 4f05477b
      *
      * {@inheritdoc}
      *
