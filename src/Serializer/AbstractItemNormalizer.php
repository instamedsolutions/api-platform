<?php

/*
 * This file is part of the API Platform project.
 *
 * (c) Kévin Dunglas <dunglas@gmail.com>
 *
 * For the full copyright and license information, please view the LICENSE
 * file that was distributed with this source code.
 */

declare(strict_types=1);

namespace ApiPlatform\Serializer;

use ApiPlatform\Api\IriConverterInterface;
use ApiPlatform\Api\ResourceClassResolverInterface;
use ApiPlatform\Api\UrlGeneratorInterface;
use ApiPlatform\Exception\InvalidArgumentException;
use ApiPlatform\Exception\ItemNotFoundException;
use ApiPlatform\Metadata\ApiProperty;
use ApiPlatform\Metadata\Property\Factory\PropertyMetadataFactoryInterface;
use ApiPlatform\Metadata\Property\Factory\PropertyNameCollectionFactoryInterface;
use ApiPlatform\Metadata\Resource\Factory\ResourceMetadataCollectionFactoryInterface;
use ApiPlatform\Symfony\Security\ResourceAccessCheckerInterface;
use ApiPlatform\Util\ClassInfoTrait;
use Symfony\Component\PropertyAccess\Exception\NoSuchPropertyException;
use Symfony\Component\PropertyAccess\PropertyAccess;
use Symfony\Component\PropertyAccess\PropertyAccessorInterface;
use Symfony\Component\PropertyInfo\Type;
use Symfony\Component\Serializer\Encoder\CsvEncoder;
use Symfony\Component\Serializer\Encoder\XmlEncoder;
use Symfony\Component\Serializer\Exception\LogicException;
use Symfony\Component\Serializer\Exception\MissingConstructorArgumentsException;
use Symfony\Component\Serializer\Exception\NotNormalizableValueException;
use Symfony\Component\Serializer\Exception\RuntimeException;
use Symfony\Component\Serializer\Exception\UnexpectedValueException;
use Symfony\Component\Serializer\Mapping\Factory\ClassMetadataFactoryInterface;
use Symfony\Component\Serializer\NameConverter\NameConverterInterface;
use Symfony\Component\Serializer\Normalizer\AbstractObjectNormalizer;
use Symfony\Component\Serializer\Normalizer\DenormalizerInterface;
use Symfony\Component\Serializer\Normalizer\NormalizerInterface;

/**
 * Base item normalizer.
 *
 * @author Kévin Dunglas <dunglas@gmail.com>
 */
abstract class AbstractItemNormalizer extends AbstractObjectNormalizer
{
    use ClassInfoTrait;
    use ContextTrait;
    use InputOutputMetadataTrait;

    protected PropertyAccessorInterface $propertyAccessor;
    protected array $localCache = [];

    public function __construct(protected PropertyNameCollectionFactoryInterface $propertyNameCollectionFactory, protected PropertyMetadataFactoryInterface $propertyMetadataFactory, protected IriConverterInterface $iriConverter, protected ResourceClassResolverInterface $resourceClassResolver, PropertyAccessorInterface $propertyAccessor = null, NameConverterInterface $nameConverter = null, ClassMetadataFactoryInterface $classMetadataFactory = null, array $defaultContext = [], ResourceMetadataCollectionFactoryInterface $resourceMetadataCollectionFactory = null, protected ?ResourceAccessCheckerInterface $resourceAccessChecker = null)
    {
        if (!isset($defaultContext['circular_reference_handler'])) {
            $defaultContext['circular_reference_handler'] = fn ($object): ?string => $this->iriConverter->getIriFromResource($object);
        }

        parent::__construct($classMetadataFactory, $nameConverter, null, null, \Closure::fromCallable($this->getObjectClass(...)), $defaultContext);
        $this->propertyAccessor = $propertyAccessor ?: PropertyAccess::createPropertyAccessor();
        $this->resourceMetadataCollectionFactory = $resourceMetadataCollectionFactory;
    }

    /**
     * {@inheritdoc}
     */
    public function supportsNormalization(mixed $data, string $format = null, array $context = []): bool
    {
        if (!\is_object($data) || is_iterable($data)) {
            return false;
        }

        $class = $this->getObjectClass($data);
        if (($context['output']['class'] ?? null) === $class) {
            return true;
        }

        return $this->resourceClassResolver->isResourceClass($class);
    }

    /**
     * {@inheritdoc}
     */
    public function hasCacheableSupportsMethod(): bool
    {
        return true;
    }

    /**
     * {@inheritdoc}
     *
     * @throws LogicException
     */
    public function normalize(mixed $object, string $format = null, array $context = []): array|string|int|float|bool|\ArrayObject|null
    {
        $resourceClass = $this->getObjectClass($object);
        if ($outputClass = $this->getOutputClass($context)) {
            if (!$this->serializer instanceof NormalizerInterface) {
                throw new LogicException('Cannot normalize the output because the injected serializer is not a normalizer');
            }

            unset($context['output'], $context['operation'], $context['operation_name']);
            $context['resource_class'] = $outputClass;
            $context['api_sub_level'] = true;
            $context[self::ALLOW_EXTRA_ATTRIBUTES] = false;

            return $this->serializer->normalize($object, $format, $context);
        }

        if ($this->resourceClassResolver->isResourceClass($resourceClass)) {
            $context = $this->initContext($resourceClass, $context);
        }

        $context['api_normalize'] = true;
        $iri = $context['iri'] ??= $this->iriConverter->getIriFromResource($object, UrlGeneratorInterface::ABS_URL, $context['operation'] ?? null, $context);

        /*
         * When true, converts the normalized data array of a resource into an
         * IRI, if the normalized data array is empty.
         *
         * This is useful when traversing from a non-resource towards an attribute
         * which is a resource, as we do not have the benefit of {@see ApiProperty::isReadableLink}.
         *
         * It must not be propagated to resources, as {@see ApiProperty::isReadableLink}
         * should take effect.
         */
        $emptyResourceAsIri = $context['api_empty_resource_as_iri'] ?? false;
        unset($context['api_empty_resource_as_iri']);

        if (isset($context['resources'])) {
            $context['resources'][$iri] = $iri;
        }

        $data = parent::normalize($object, $format, $context);

        if ($emptyResourceAsIri && \is_array($data) && 0 === \count($data)) {
            return $iri;
        }

        return $data;
    }

    /**
     * {@inheritdoc}
     */
    public function supportsDenormalization(mixed $data, string $type, string $format = null, array $context = []): bool
    {
        if (($context['input']['class'] ?? null) === $type) {
            return true;
        }

        return $this->localCache[$type] ?? $this->localCache[$type] = $this->resourceClassResolver->isResourceClass($type);
    }

    /**
     * {@inheritdoc}
     */
    public function denormalize(mixed $data, string $class, string $format = null, array $context = []): mixed
    {
        $resourceClass = $class;

        if ($inputClass = $this->getInputClass($context)) {
            if (!$this->serializer instanceof DenormalizerInterface) {
                throw new LogicException('Cannot normalize the output because the injected serializer is not a normalizer');
            }

            unset($context['input'], $context['operation'], $context['operation_name']);
            $context['resource_class'] = $inputClass;

            try {
                return $this->serializer->denormalize($data, $inputClass, $format, $context);
            } catch (NotNormalizableValueException $e) {
                throw new UnexpectedValueException('The input data is misformatted.', $e->getCode(), $e);
            }
        }

        if (null === $objectToPopulate = $this->extractObjectToPopulate($resourceClass, $context, static::OBJECT_TO_POPULATE)) {
            $normalizedData = \is_scalar($data) ? [$data] : $this->prepareForDenormalization($data);
            $class = $this->getClassDiscriminatorResolvedClass($normalizedData, $class);
        }

        $context['api_denormalize'] = true;

        if ($this->resourceClassResolver->isResourceClass($class)) {
            $resourceClass = $this->resourceClassResolver->getResourceClass($objectToPopulate, $class);
            $context['resource_class'] = $resourceClass;
        }

        if (\is_string($data)) {
            try {
                return $this->iriConverter->getResourceFromIri($data, $context + ['fetch_data' => true]);
            } catch (ItemNotFoundException $e) {
                throw new UnexpectedValueException($e->getMessage(), $e->getCode(), $e);
            } catch (InvalidArgumentException $e) {
                throw new UnexpectedValueException(sprintf('Invalid IRI "%s".', $data), $e->getCode(), $e);
            }
        }

        if (!\is_array($data)) {
            throw new UnexpectedValueException(sprintf('Expected IRI or document for resource "%s", "%s" given.', $resourceClass, \gettype($data)));
        }

        $object = parent::denormalize($data, $class, $format, $context);

        if (!$this->resourceClassResolver->isResourceClass($class)) {
            return $object;
        }

        $previousObject = isset($objectToPopulate) ? clone $objectToPopulate : null;
        // Revert attributes that aren't allowed to be changed after a post-denormalize check
        foreach (array_keys($data) as $attribute) {
            if (!$this->canAccessAttributePostDenormalize($object, $previousObject, $attribute, $context)) {
                if (null !== $previousObject) {
                    $this->setValue($object, $attribute, $this->propertyAccessor->getValue($previousObject, $attribute));
                } else {
                    $propertyMetadata = $this->propertyMetadataFactory->create($resourceClass, $attribute, $this->getFactoryOptions($context));
                    $this->setValue($object, $attribute, $propertyMetadata->getDefault());
                }
            }
        }

        return $object;
    }

    /**
     * Method copy-pasted from symfony/serializer.
     * Remove it after symfony/serializer version update @see https://github.com/symfony/symfony/pull/28263.
     *
     * {@inheritdoc}
     *
     * @internal
     */
    protected function instantiateObject(array &$data, string $class, array &$context, \ReflectionClass $reflectionClass, array|bool $allowedAttributes, string $format = null): object
    {
        if (null !== $object = $this->extractObjectToPopulate($class, $context, static::OBJECT_TO_POPULATE)) {
            unset($context[static::OBJECT_TO_POPULATE]);

            return $object;
        }

        $class = $this->getClassDiscriminatorResolvedClass($data, $class);
        $reflectionClass = new \ReflectionClass($class);

        $constructor = $this->getConstructor($data, $class, $context, $reflectionClass, $allowedAttributes);
        if ($constructor) {
            $constructorParameters = $constructor->getParameters();

            $params = [];
            foreach ($constructorParameters as $constructorParameter) {
                $paramName = $constructorParameter->name;
                $key = $this->nameConverter ? $this->nameConverter->normalize($paramName, $class, $format, $context) : $paramName;

                $allowed = false === $allowedAttributes || (\is_array($allowedAttributes) && \in_array($paramName, $allowedAttributes, true));
                $ignored = !$this->isAllowedAttribute($class, $paramName, $format, $context);
                if ($constructorParameter->isVariadic()) {
                    if ($allowed && !$ignored && (isset($data[$key]) || \array_key_exists($key, $data))) {
                        if (!\is_array($data[$paramName])) {
                            throw new RuntimeException(sprintf('Cannot create an instance of %s from serialized data because the variadic parameter %s can only accept an array.', $class, $constructorParameter->name));
                        }

                        $params[] = $data[$paramName];
                    }
                } elseif ($allowed && !$ignored && (isset($data[$key]) || \array_key_exists($key, $data))) {
                    $params[] = $this->createConstructorArgument($data[$key], $key, $constructorParameter, $context, $format);

                    // Don't run set for a parameter passed to the constructor
                    unset($data[$key]);
                } elseif (isset($context[static::DEFAULT_CONSTRUCTOR_ARGUMENTS][$class][$key])) {
                    $params[] = $context[static::DEFAULT_CONSTRUCTOR_ARGUMENTS][$class][$key];
                } elseif ($constructorParameter->isDefaultValueAvailable()) {
                    $params[] = $constructorParameter->getDefaultValue();
                } else {
                    throw new MissingConstructorArgumentsException(sprintf('Cannot create an instance of %s from serialized data because its constructor requires parameter "%s" to be present.', $class, $constructorParameter->name));
                }
            }

            if ($constructor->isConstructor()) {
                return $reflectionClass->newInstanceArgs($params);
            }

            return $constructor->invokeArgs(null, $params);
        }

        return new $class();
    }

    protected function getClassDiscriminatorResolvedClass(array $data, string $class): string
    {
        if (null === $this->classDiscriminatorResolver || (null === $mapping = $this->classDiscriminatorResolver->getMappingForClass($class))) {
            return $class;
        }

        if (!isset($data[$mapping->getTypeProperty()])) {
            throw new RuntimeException(sprintf('Type property "%s" not found for the abstract object "%s"', $mapping->getTypeProperty(), $class));
        }

        $type = $data[$mapping->getTypeProperty()];
        if (null === ($mappedClass = $mapping->getClassForType($type))) {
            throw new RuntimeException(sprintf('The type "%s" has no mapped class for the abstract object "%s"', $type, $class));
        }

        return $mappedClass;
    }

    protected function createConstructorArgument($parameterData, string $key, \ReflectionParameter $constructorParameter, array &$context, string $format = null): mixed
    {
        return $this->createAttributeValue($constructorParameter->name, $parameterData, $format, $context);
    }

    /**
     * {@inheritdoc}
     *
     * Unused in this context.
     *
     * @return string[]
     */
    protected function extractAttributes($object, $format = null, array $context = []): array
    {
        return [];
    }

    /**
     * {@inheritdoc}
     */
    protected function getAllowedAttributes(string|object $classOrObject, array $context, bool $attributesAsString = false): array|bool
    {
        if (!$this->resourceClassResolver->isResourceClass($context['resource_class'])) {
            return parent::getAllowedAttributes($classOrObject, $context, $attributesAsString);
        }

        $resourceClass = $this->resourceClassResolver->getResourceClass(null, $context['resource_class']); // fix for abstract classes and interfaces
        $options = $this->getFactoryOptions($context);
        $propertyNames = $this->propertyNameCollectionFactory->create($resourceClass, $options);

        $allowedAttributes = [];
        foreach ($propertyNames as $propertyName) {
            $propertyMetadata = $this->propertyMetadataFactory->create($resourceClass, $propertyName, $options);

            if (
                $this->isAllowedAttribute($classOrObject, $propertyName, null, $context) &&
                (
                    isset($context['api_normalize']) && $propertyMetadata->isReadable() ||
                    isset($context['api_denormalize']) && ($propertyMetadata->isWritable() || !\is_object($classOrObject) && $propertyMetadata->isInitializable())
                )
            ) {
                $allowedAttributes[] = $propertyName;
            }
        }

        return $allowedAttributes;
    }

    /**
     * {@inheritdoc}
     */
    protected function isAllowedAttribute(object|string $classOrObject, string $attribute, string $format = null, array $context = []): bool
    {
        if (!parent::isAllowedAttribute($classOrObject, $attribute, $format, $context)) {
            return false;
        }

        return $this->canAccessAttribute(\is_object($classOrObject) ? $classOrObject : null, $attribute, $context);
    }

    /**
     * Check if access to the attribute is granted.
     */
    protected function canAccessAttribute(?object $object, string $attribute, array $context = []): bool
    {
        if (!$this->resourceClassResolver->isResourceClass($context['resource_class'])) {
            return true;
        }

        $options = $this->getFactoryOptions($context);
        $propertyMetadata = $this->propertyMetadataFactory->create($context['resource_class'], $attribute, $options);
        $security = $propertyMetadata->getSecurity();
        if (null !== $this->resourceAccessChecker && $security) {
            return $this->resourceAccessChecker->isGranted($context['resource_class'], $security, [
                'object' => $object,
            ]);
        }

        return true;
    }

    /**
     * Check if access to the attribute is granted.
     */
    protected function canAccessAttributePostDenormalize(?object $object, ?object $previousObject, string $attribute, array $context = []): bool
    {
        $options = $this->getFactoryOptions($context);
        $propertyMetadata = $this->propertyMetadataFactory->create($context['resource_class'], $attribute, $options);
        $security = $propertyMetadata->getSecurityPostDenormalize();
        if ($this->resourceAccessChecker && $security) {
            return $this->resourceAccessChecker->isGranted($context['resource_class'], $security, [
                'object' => $object,
                'previous_object' => $previousObject,
            ]);
        }

        return true;
    }

    /**
     * {@inheritdoc}
     */
    protected function setAttributeValue(object $object, string $attribute, mixed $value, string $format = null, array $context = []): void
    {
        $this->setValue($object, $attribute, $this->createAttributeValue($attribute, $value, $format, $context));
    }

    /**
     * Validates the type of the value. Allows using integers as floats for JSON formats.
     *
     * @throws InvalidArgumentException
     */
    protected function validateType(string $attribute, Type $type, mixed $value, string $format = null): void
    {
        $builtinType = $type->getBuiltinType();
        if (Type::BUILTIN_TYPE_FLOAT === $builtinType && null !== $format && str_contains($format, 'json')) {
            $isValid = \is_float($value) || \is_int($value);
        } else {
            $isValid = \call_user_func('is_'.$builtinType, $value);
        }

        if (!$isValid) {
            throw new UnexpectedValueException(sprintf('The type of the "%s" attribute must be "%s", "%s" given.', $attribute, $builtinType, \gettype($value)));
        }
    }

    /**
     * Denormalizes a collection of objects.
     *
     * @throws InvalidArgumentException
     */
    protected function denormalizeCollection(string $attribute, ApiProperty $propertyMetadata, Type $type, string $className, mixed $value, ?string $format, array $context): array
    {
        if (!\is_array($value)) {
            throw new InvalidArgumentException(sprintf('The type of the "%s" attribute must be "array", "%s" given.', $attribute, \gettype($value)));
        }

        $collectionKeyType = $type->getCollectionKeyTypes()[0] ?? null;
        $collectionKeyBuiltinType = $collectionKeyType?->getBuiltinType();

        $values = [];
        foreach ($value as $index => $obj) {
            if (null !== $collectionKeyBuiltinType && !\call_user_func('is_'.$collectionKeyBuiltinType, $index)) {
                throw new InvalidArgumentException(sprintf('The type of the key "%s" must be "%s", "%s" given.', $index, $collectionKeyBuiltinType, \gettype($index)));
            }

            $values[$index] = $this->denormalizeRelation($attribute, $propertyMetadata, $className, $obj, $format, $this->createChildContext($context, $attribute, $format));
        }

        return $values;
    }

    /**
     * Denormalizes a relation.
     *
     * @throws LogicException
     * @throws UnexpectedValueException
     */
    protected function denormalizeRelation(string $attributeName, ApiProperty $propertyMetadata, string $className, mixed $value, ?string $format, array $context): ?object
    {
        if (\is_string($value)) {
            try {
                return $this->iriConverter->getResourceFromIri($value, $context + ['fetch_data' => true]);
            } catch (ItemNotFoundException $e) {
                throw new UnexpectedValueException($e->getMessage(), $e->getCode(), $e);
            } catch (InvalidArgumentException $e) {
                throw new UnexpectedValueException(sprintf('Invalid IRI "%s".', $value), $e->getCode(), $e);
            }
        }

        if ($propertyMetadata->isWritableLink()) {
            $context['api_allow_update'] = true;

            if (!$this->serializer instanceof DenormalizerInterface) {
                throw new LogicException(sprintf('The injected serializer must be an instance of "%s".', DenormalizerInterface::class));
            }

            $item = $this->serializer->denormalize($value, $className, $format, $context);
            if (!\is_object($item) && null !== $item) {
                throw new \UnexpectedValueException('Expected item to be an object or null.');
            }

            return $item;
        }

        if (!\is_array($value)) {
            throw new UnexpectedValueException(sprintf('Expected IRI or nested document for attribute "%s", "%s" given.', $attributeName, \gettype($value)));
        }

        throw new UnexpectedValueException(sprintf('Nested documents for attribute "%s" are not allowed. Use IRIs instead.', $attributeName));
    }

    /**
     * Gets the options for the property name collection / property metadata factories.
     */
    protected function getFactoryOptions(array $context): array
    {
        $options = [];

        if (isset($context[self::GROUPS])) {
            /* @see https://github.com/symfony/symfony/blob/v4.2.6/src/Symfony/Component/PropertyInfo/Extractor/SerializerExtractor.php */
            $options['serializer_groups'] = (array) $context[self::GROUPS];
        }

        if (isset($context['resource_class']) && $this->resourceClassResolver->isResourceClass($context['resource_class']) && $this->resourceMetadataCollectionFactory) {
            $resourceClass = $this->resourceClassResolver->getResourceClass(null, $context['resource_class']); // fix for abstract classes and interfaces
            // This is a hot spot, we should avoid calling this here but in many cases we can't
            $operation = $context['operation'] ?? $this->resourceMetadataCollectionFactory->create($resourceClass)->getOperation($context['operation_name'] ?? null);
            $options['normalization_groups'] = $operation->getNormalizationContext()['groups'] ?? null;
            $options['denormalization_groups'] = $operation->getDenormalizationContext()['groups'] ?? null;
            $options['operation_name'] = $operation->getName();
        }

        return $options;
    }

    /**
     * {@inheritdoc}
     *
     * @throws UnexpectedValueException
     */
    protected function getAttributeValue(object $object, string $attribute, string $format = null, array $context = []): mixed
    {
        $context['api_attribute'] = $attribute;
        $propertyMetadata = $this->propertyMetadataFactory->create($context['resource_class'], $attribute, $this->getFactoryOptions($context));

        $attributeValue = $this->propertyAccessor->getValue($object, $attribute);

        if ($context['api_denormalize'] ?? false) {
            return $attributeValue;
        }

        $type = $propertyMetadata->getBuiltinTypes()[0] ?? null;

        if (
            $type &&
            $type->isCollection() &&
            ($collectionValueType = $type->getCollectionValueTypes()[0] ?? null) &&
            ($className = $collectionValueType->getClassName()) &&
            $this->resourceClassResolver->isResourceClass($className)
        ) {
            if (!is_iterable($attributeValue)) {
                throw new UnexpectedValueException('Unexpected non-iterable value for to-many relation.');
            }

            $resourceClass = $this->resourceClassResolver->getResourceClass($attributeValue, $className);
            $childContext = $this->createChildContext($context, $attribute, $format);
            $childContext['resource_class'] = $resourceClass;
            if ($this->resourceMetadataCollectionFactory) {
                $childContext['operation'] = $this->resourceMetadataCollectionFactory->create($resourceClass)->getOperation();
            }
            unset($childContext['iri'], $childContext['uri_variables']);

            return $this->normalizeCollectionOfRelations($propertyMetadata, $attributeValue, $resourceClass, $format, $childContext);
        }

        if (
            $type &&
            ($className = $type->getClassName()) &&
            $this->resourceClassResolver->isResourceClass($className)
        ) {
            if (!\is_object($attributeValue) && null !== $attributeValue) {
                throw new UnexpectedValueException('Unexpected non-object value for to-one relation.');
            }

            $resourceClass = $this->resourceClassResolver->getResourceClass($attributeValue, $className);
            $childContext = $this->createChildContext($context, $attribute, $format);
            $childContext['resource_class'] = $resourceClass;
            if ($this->resourceMetadataCollectionFactory) {
                $childContext['operation'] = $this->resourceMetadataCollectionFactory->create($resourceClass)->getOperation();
            }
            unset($childContext['iri'], $childContext['uri_variables']);

            return $this->normalizeRelation($propertyMetadata, $attributeValue, $resourceClass, $format, $childContext);
        }

        if (!$this->serializer instanceof NormalizerInterface) {
            throw new LogicException(sprintf('The injected serializer must be an instance of "%s".', NormalizerInterface::class));
        }

        unset($context['resource_class']);

        if ($type && $type->getClassName()) {
            $childContext = $this->createChildContext($context, $attribute, $format);
            unset($childContext['iri'], $childContext['uri_variables']);

<<<<<<< HEAD
            if (null !== ($propertyIris = $propertyMetadata->getIris())) {
                $childContext['output']['iri'] = 1 === (is_countable($propertyIris) ? \count($propertyIris) : 0) ? $propertyIris[0] : $propertyIris;
=======
            if ($propertyMetadata instanceof PropertyMetadata) {
                $childContext['output']['iri'] = $propertyMetadata->getIri() ?? false;
            } else {
                $childContext['output']['gen_id'] = $propertyMetadata->getGenId() ?? false;
>>>>>>> 80c3f3c3
            }

            return $this->serializer->normalize($attributeValue, $format, $childContext);
        }

        return $this->serializer->normalize($attributeValue, $format, $context);
    }

    /**
     * Normalizes a collection of relations (to-many).
     *
     * @throws UnexpectedValueException
     */
    protected function normalizeCollectionOfRelations(ApiProperty $propertyMetadata, iterable $attributeValue, string $resourceClass, ?string $format, array $context): array
    {
        $value = [];
        foreach ($attributeValue as $index => $obj) {
            if (!\is_object($obj) && null !== $obj) {
                throw new UnexpectedValueException('Unexpected non-object element in to-many relation.');
            }

            $value[$index] = $this->normalizeRelation($propertyMetadata, $obj, $resourceClass, $format, $context);
        }

        return $value;
    }

    /**
     * Normalizes a relation.
     *
     * @throws LogicException
     * @throws UnexpectedValueException
     */
    protected function normalizeRelation(ApiProperty $propertyMetadata, ?object $relatedObject, string $resourceClass, ?string $format, array $context): \ArrayObject|array|string|null
    {
        if (null === $relatedObject || !empty($context['attributes']) || $propertyMetadata->isReadableLink()) {
            if (!$this->serializer instanceof NormalizerInterface) {
                throw new LogicException(sprintf('The injected serializer must be an instance of "%s".', NormalizerInterface::class));
            }

            $normalizedRelatedObject = $this->serializer->normalize($relatedObject, $format, $context);
            // @phpstan-ignore-next-line throwing an explicit exception helps debugging
            if (!\is_string($normalizedRelatedObject) && !\is_array($normalizedRelatedObject) && !$normalizedRelatedObject instanceof \ArrayObject && null !== $normalizedRelatedObject) {
                throw new UnexpectedValueException('Expected normalized relation to be an IRI, array, \ArrayObject or null');
            }

            return $normalizedRelatedObject;
        }

        $iri = $this->iriConverter->getIriFromResource($relatedObject);

        if (isset($context['resources'])) {
            $context['resources'][$iri] = $iri;
        }

        $push = $propertyMetadata->getPush() ?? false;
        if (isset($context['resources_to_push']) && $push) {
            $context['resources_to_push'][$iri] = $iri;
        }

        return $iri;
    }

    private function createAttributeValue(string $attribute, mixed $value, string $format = null, array $context = []): mixed
    {
        $propertyMetadata = $this->propertyMetadataFactory->create($context['resource_class'], $attribute, $this->getFactoryOptions($context));
        $type = $propertyMetadata->getBuiltinTypes()[0] ?? null;

        if (null === $type) {
            // No type provided, blindly return the value
            return $value;
        }

        if (null === $value && $type->isNullable()) {
            return $value;
        }

        $collectionValueType = $type->getCollectionValueTypes()[0] ?? null;

        /* From @see AbstractObjectNormalizer::validateAndDenormalize() */
        // Fix a collection that contains the only one element
        // This is special to xml format only
        if ('xml' === $format && null !== $collectionValueType && (!\is_array($value) || !\is_int(key($value)))) {
            $value = [$value];
        }

        if (
            $type->isCollection() &&
            null !== $collectionValueType &&
            null !== ($className = $collectionValueType->getClassName()) &&
            $this->resourceClassResolver->isResourceClass($className)
        ) {
            $resourceClass = $this->resourceClassResolver->getResourceClass(null, $className);
            $context['resource_class'] = $resourceClass;

            return $this->denormalizeCollection($attribute, $propertyMetadata, $type, $resourceClass, $value, $format, $context);
        }

        if (
            null !== ($className = $type->getClassName()) &&
            $this->resourceClassResolver->isResourceClass($className)
        ) {
            $resourceClass = $this->resourceClassResolver->getResourceClass(null, $className);
            $childContext = $this->createChildContext($context, $attribute, $format);
            $childContext['resource_class'] = $resourceClass;
            if ($this->resourceMetadataCollectionFactory) {
                $childContext['operation'] = $this->resourceMetadataCollectionFactory->create($resourceClass)->getOperation();
            }

            return $this->denormalizeRelation($attribute, $propertyMetadata, $resourceClass, $value, $format, $childContext);
        }

        if (
            $type->isCollection() &&
            null !== $collectionValueType &&
            null !== ($className = $collectionValueType->getClassName())
        ) {
            if (!$this->serializer instanceof DenormalizerInterface) {
                throw new LogicException(sprintf('The injected serializer must be an instance of "%s".', DenormalizerInterface::class));
            }

            unset($context['resource_class']);

            return $this->serializer->denormalize($value, $className.'[]', $format, $context);
        }

        if (null !== $className = $type->getClassName()) {
            if (!$this->serializer instanceof DenormalizerInterface) {
                throw new LogicException(sprintf('The injected serializer must be an instance of "%s".', DenormalizerInterface::class));
            }

            unset($context['resource_class']);

            return $this->serializer->denormalize($value, $className, $format, $context);
        }

        /* From @see AbstractObjectNormalizer::validateAndDenormalize() */
        // In XML and CSV all basic datatypes are represented as strings, it is e.g. not possible to determine,
        // if a value is meant to be a string, float, int or a boolean value from the serialized representation.
        // That's why we have to transform the values, if one of these non-string basic datatypes is expected.
        if (\is_string($value) && (XmlEncoder::FORMAT === $format || CsvEncoder::FORMAT === $format)) {
            if ('' === $value && $type->isNullable() && \in_array($type->getBuiltinType(), [Type::BUILTIN_TYPE_BOOL, Type::BUILTIN_TYPE_INT, Type::BUILTIN_TYPE_FLOAT], true)) {
                return null;
            }

            switch ($type->getBuiltinType()) {
                case Type::BUILTIN_TYPE_BOOL:
                    // according to http://www.w3.org/TR/xmlschema-2/#boolean, valid representations are "false", "true", "0" and "1"
                    if ('false' === $value || '0' === $value) {
                        $value = false;
                    } elseif ('true' === $value || '1' === $value) {
                        $value = true;
                    } else {
                        throw new NotNormalizableValueException(sprintf('The type of the "%s" attribute for class "%s" must be bool ("%s" given).', $attribute, $className, $value));
                    }
                    break;
                case Type::BUILTIN_TYPE_INT:
                    if (ctype_digit($value) || ('-' === $value[0] && ctype_digit(substr($value, 1)))) {
                        $value = (int) $value;
                    } else {
                        throw new NotNormalizableValueException(sprintf('The type of the "%s" attribute for class "%s" must be int ("%s" given).', $attribute, $className, $value));
                    }
                    break;
                case Type::BUILTIN_TYPE_FLOAT:
                    if (is_numeric($value)) {
                        return (float) $value;
                    }

                    return match ($value) {
                        'NaN' => \NAN,
                        'INF' => \INF,
                        '-INF' => -\INF,
                        default => throw new NotNormalizableValueException(sprintf('The type of the "%s" attribute for class "%s" must be float ("%s" given).', $attribute, $className, $value)),
                    };
            }
        }

        if ($context[static::DISABLE_TYPE_ENFORCEMENT] ?? false) {
            return $value;
        }

        $this->validateType($attribute, $type, $value, $format);

        return $value;
    }

    /**
     * Sets a value of the object using the PropertyAccess component.
     */
    private function setValue(object $object, string $attributeName, mixed $value): void
    {
        try {
            $this->propertyAccessor->setValue($object, $attributeName, $value);
        } catch (NoSuchPropertyException) {
            // Properties not found are ignored
        }
    }
}<|MERGE_RESOLUTION|>--- conflicted
+++ resolved
@@ -592,17 +592,7 @@
         if ($type && $type->getClassName()) {
             $childContext = $this->createChildContext($context, $attribute, $format);
             unset($childContext['iri'], $childContext['uri_variables']);
-
-<<<<<<< HEAD
-            if (null !== ($propertyIris = $propertyMetadata->getIris())) {
-                $childContext['output']['iri'] = 1 === (is_countable($propertyIris) ? \count($propertyIris) : 0) ? $propertyIris[0] : $propertyIris;
-=======
-            if ($propertyMetadata instanceof PropertyMetadata) {
-                $childContext['output']['iri'] = $propertyMetadata->getIri() ?? false;
-            } else {
-                $childContext['output']['gen_id'] = $propertyMetadata->getGenId() ?? false;
->>>>>>> 80c3f3c3
-            }
+            $childContext['output']['gen_id'] = $propertyMetadata->getGenId() ?? false;
 
             return $this->serializer->normalize($attributeValue, $format, $childContext);
         }
