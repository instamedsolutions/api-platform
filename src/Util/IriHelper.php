--- conflicted
+++ resolved
@@ -63,16 +63,12 @@
             $parameters[$pageParameterName] = $page;
         }
 
-<<<<<<< HEAD
         if (\is_bool($urlGenerationStrategy)) {
-            @trigger_error(sprintf('Passing a bool as 5th parameter to "%s::createIri()" is deprecated since API Platform 2.6. Pass an "%s" constant (int) instead.', __CLASS__, UrlGeneratorInterface::class), E_USER_DEPRECATED);
+            @trigger_error(sprintf('Passing a bool as 5th parameter to "%s::createIri()" is deprecated since API Platform 2.6. Pass an "%s" constant (int) instead.', __CLASS__, UrlGeneratorInterface::class), \E_USER_DEPRECATED);
             $urlGenerationStrategy = $urlGenerationStrategy ? UrlGeneratorInterface::ABS_URL : UrlGeneratorInterface::ABS_PATH;
         }
 
-        $query = http_build_query($parameters, '', '&', PHP_QUERY_RFC3986);
-=======
         $query = http_build_query($parameters, '', '&', \PHP_QUERY_RFC3986);
->>>>>>> 1a811560
         $parts['query'] = preg_replace('/%5B\d+%5D/', '%5B%5D', $query);
 
         $url = '';
