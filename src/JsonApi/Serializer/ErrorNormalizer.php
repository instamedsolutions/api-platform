--- conflicted
+++ resolved
@@ -42,17 +42,13 @@
         $this->defaultContext = array_merge($this->defaultContext, $defaultContext);
     }
 
-<<<<<<< HEAD
-    public function normalize($object, $format = null, array $context = []): array
-=======
     /**
      * @param mixed      $object
      * @param mixed|null $format
      *
-     * @return array|string|int|float|bool|\ArrayObject|null
+     * @return array
      */
     public function normalize($object, $format = null, array $context = [])
->>>>>>> 8a19950a
     {
         $data = [
             'title' => $context[self::TITLE] ?? $this->defaultContext[self::TITLE],
