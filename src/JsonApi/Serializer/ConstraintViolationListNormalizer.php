--- conflicted
+++ resolved
@@ -44,9 +44,6 @@
         $this->nameConverter = $nameConverter;
     }
 
-<<<<<<< HEAD
-    public function normalize($object, $format = null, array $context = []): array
-=======
     /**
      * @param mixed      $object
      * @param mixed|null $format
@@ -54,7 +51,6 @@
      * @return array
      */
     public function normalize($object, $format = null, array $context = [])
->>>>>>> 8a19950a
     {
         $violations = [];
         foreach ($object as $violation) {
