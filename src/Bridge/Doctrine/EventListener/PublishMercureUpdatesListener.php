--- conflicted
+++ resolved
@@ -163,11 +163,7 @@
                 throw new RuntimeException('The Expression Language component is not installed. Try running "composer require symfony/expression-language".');
             }
 
-<<<<<<< HEAD
-            $value = $this->expressionLanguage->evaluate($value, ['object' => $object]);
-=======
-            $options = $this->expressionLanguage->evaluate($options, ['object' => $entity]);
->>>>>>> d84282fd
+            $options = $this->expressionLanguage->evaluate($options, ['object' => $object]);
         }
 
         if (true === $options) {
@@ -193,63 +189,39 @@
             }
         }
 
-<<<<<<< HEAD
         if ('deletedObjects' === $property) {
             $this->deletedObjects[(object) [
                 'id' => $this->iriConverter->getIriFromItem($object),
                 'iri' => $this->iriConverter->getIriFromItem($object, UrlGeneratorInterface::ABS_URL),
-            ]] = $value;
-=======
-        if ('deletedEntities' === $property) {
-            $this->deletedEntities[(object) [
-                'id' => $this->iriConverter->getIriFromItem($entity),
-                'iri' => $this->iriConverter->getIriFromItem($entity, UrlGeneratorInterface::ABS_URL),
             ]] = $options;
->>>>>>> d84282fd
-
-            return;
-        }
-
-<<<<<<< HEAD
-        $this->{$property}[$object] = $value;
-=======
-        $this->{$property}[$entity] = $options;
->>>>>>> d84282fd
+
+            return;
+        }
+
+        $this->{$property}[$object] = $options;
     }
 
     /**
      * @param object $object
      */
-<<<<<<< HEAD
-    private function publishUpdate($object, array $targets, string $type): void
-=======
-    private function publishUpdate($entity, array $options): void
->>>>>>> d84282fd
+    private function publishUpdate($object, array $options, string $type): void
     {
         if ($object instanceof \stdClass) {
             // By convention, if the object has been deleted, we send only its IRI.
             // This may change in the feature, because it's not JSON Merge Patch compliant,
-<<<<<<< HEAD
             // and I'm not a fond of this approach.
-            $iri = $object->iri;
+            $iri = $options['topics'] ?? $object->iri;
             /** @var string $data */
-            $data = json_encode(['@id' => $object->id]);
-=======
-            // and I'm not a fond of this approach
-            $iri = $options['topics'] ?? $entity->iri;
-            /** @var string $data */
-            $data = $options['data'] ?? json_encode(['@id' => $entity->id]);
->>>>>>> d84282fd
+            $data = $options['data'] ?? json_encode(['@id' => $object->id]);
         } else {
             $resourceClass = $this->getObjectClass($object);
             $context = $this->resourceMetadataFactory->create($resourceClass)->getAttribute('normalization_context', []);
 
-<<<<<<< HEAD
-            $iri = $this->iriConverter->getIriFromItem($object, UrlGeneratorInterface::ABS_URL);
-            $data = $this->serializer->serialize($object, key($this->formats), $context);
-        }
-
-        $updates = array_merge([new Update($iri, $data, $targets)], $this->getGraphQlSubscriptionUpdates($object, $targets, $type));
+            $iri = $options['topics'] ?? $this->iriConverter->getIriFromItem($object, UrlGeneratorInterface::ABS_URL);
+            $data = $options['data'] ?? $this->serializer->serialize($object, key($this->formats), $context);
+        }
+
+        $updates = array_merge([$this->buildUpdate($iri, $data, $options)], $this->getGraphQlSubscriptionUpdates($object, $options, $type));
 
         foreach ($updates as $update) {
             $this->messageBus ? $this->dispatch($update) : ($this->publisher)($update);
@@ -261,7 +233,7 @@
      *
      * @return Update[]
      */
-    private function getGraphQlSubscriptionUpdates($object, array $targets, string $type): array
+    private function getGraphQlSubscriptionUpdates($object, array $options, string $type): array
     {
         if ('update' !== $type || !$this->graphQlSubscriptionManager || !$this->graphQlMercureSubscriptionIriGenerator) {
             return [];
@@ -271,30 +243,24 @@
 
         $updates = [];
         foreach ($payloads as [$subscriptionId, $data]) {
-            $updates[] = new Update(
+            $updates[] = $this->buildUpdate(
                 $this->graphQlMercureSubscriptionIriGenerator->generateTopicIri($subscriptionId),
                 (string) (new JsonResponse($data))->getContent(),
-                $targets
+                $options
             );
         }
 
         return $updates;
-=======
-            $iri = $options['topics'] ?? $this->iriConverter->getIriFromItem($entity, UrlGeneratorInterface::ABS_URL);
-            $data = $options['data'] ?? $this->serializer->serialize($entity, key($this->formats), $context);
-        }
-
+    }
+
+    private function buildUpdate(string $iri, string $data, array $options): Update
+    {
         if (method_exists(Update::class, 'isPrivate')) {
-            $update = new Update($iri, $data, $options['private'] ?? false, $options['id'] ?? null, $options['type'] ?? null, $options['retry'] ?? null);
-        } else {
-            /**
-             * Mercure Component < 0.4.
-             *
-             * @phpstan-ignore-next-line
-             */
-            $update = new Update($iri, $data, $options);
-        }
-        $this->messageBus ? $this->dispatch($update) : ($this->publisher)($update);
->>>>>>> d84282fd
+            return new Update($iri, $data, $options['private'] ?? false, $options['id'] ?? null, $options['type'] ?? null, $options['retry'] ?? null);
+        }
+
+        // Mercure Component < 0.4.
+        /* @phpstan-ignore-next-line */
+        return new Update($iri, $data, $options);
     }
 }