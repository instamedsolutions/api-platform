<?php

/*
 * This file is part of the API Platform project.
 *
 * (c) Kévin Dunglas <dunglas@gmail.com>
 *
 * For the full copyright and license information, please view the LICENSE
 * file that was distributed with this source code.
 */

declare(strict_types=1);

namespace ApiPlatform\Core\Bridge\Doctrine\MongoDbOdm\PropertyInfo;

use Doctrine\Common\Collections\Collection;
use Doctrine\Common\Persistence\Mapping\MappingException;
use Doctrine\Common\Persistence\ObjectManager;
<<<<<<< HEAD
use Doctrine\ODM\MongoDB\Mapping\ClassMetadata;
=======
use Doctrine\ODM\MongoDB\Mapping\ClassMetadata as MongoDbClassMetadata;
>>>>>>> 52073797
use Doctrine\ODM\MongoDB\Types\Type as MongoDbType;
use Symfony\Component\PropertyInfo\PropertyAccessExtractorInterface;
use Symfony\Component\PropertyInfo\PropertyListExtractorInterface;
use Symfony\Component\PropertyInfo\PropertyTypeExtractorInterface;
use Symfony\Component\PropertyInfo\Type;

/**
 * Extracts data using Doctrine MongoDB ODM metadata.
 *
 * @experimental
 *
 * @author Kévin Dunglas <dunglas@gmail.com>
 * @author Alan Poulain <contact@alanpoulain.eu>
 */
final class DoctrineExtractor implements PropertyListExtractorInterface, PropertyTypeExtractorInterface, PropertyAccessExtractorInterface
{
    private $objectManager;

    public function __construct(ObjectManager $objectManager)
    {
        $this->objectManager = $objectManager;
    }

    /**
     * {@inheritdoc}
     */
    public function getProperties($class, array $context = [])
    {
        if (null === $metadata = $this->getMetadata($class)) {
            return null;
        }

        return $metadata->getFieldNames();
    }

    /**
     * {@inheritdoc}
     */
    public function getTypes($class, $property, array $context = [])
    {
        if (null === $metadata = $this->getMetadata($class)) {
            return null;
        }

        if ($metadata->hasAssociation($property)) {
            $class = $metadata->getAssociationTargetClass($property);

            if ($metadata->isSingleValuedAssociation($property)) {
                $nullable = $metadata instanceof MongoDbClassMetadata && $metadata->isNullable($property);

                return [new Type(Type::BUILTIN_TYPE_OBJECT, $nullable, $class)];
            }

            $collectionKeyType = Type::BUILTIN_TYPE_INT;

            return [
                new Type(
                    Type::BUILTIN_TYPE_OBJECT,
                    false,
                    Collection::class,
                    true,
                    new Type($collectionKeyType),
                    new Type(Type::BUILTIN_TYPE_OBJECT, false, $class)
                ),
            ];
        }

        if ($metadata->hasField($property)) {
            $typeOfField = $metadata->getTypeOfField($property);
            $nullable = $metadata instanceof MongoDbClassMetadata && $metadata->isNullable($property);

            switch ($typeOfField) {
                case MongoDbType::DATE:
                    return [new Type(Type::BUILTIN_TYPE_OBJECT, $nullable, 'DateTime')];
                case MongoDbType::HASH:
                    return [new Type(Type::BUILTIN_TYPE_ARRAY, $nullable, null, true)];
                case MongoDbType::COLLECTION:
                    return [new Type(Type::BUILTIN_TYPE_ARRAY, $nullable, null, true, new Type(Type::BUILTIN_TYPE_INT))];
                default:
                    $builtinType = $this->getPhpType($typeOfField);

                    return $builtinType ? [new Type($builtinType, $nullable)] : null;
            }
        }
    }

    /**
     * {@inheritdoc}
     */
    public function isReadable($class, $property, array $context = []): ?bool
    {
        return null;
    }

    /**
     * {@inheritdoc}
     */
    public function isWritable($class, $property, array $context = []): ?bool
    {
        if (
            null === ($metadata = $this->getMetadata($class))
            || ClassMetadata::GENERATOR_TYPE_NONE === $metadata->generatorType
            || !\in_array($property, $metadata->getIdentifierFieldNames(), true)
        ) {
            return null;
        }

        return false;
    }

    private function getMetadata(string $class): ?ClassMetadata
    {
        try {
            return $this->objectManager->getClassMetadata($class);
        } catch (MappingException $exception) {
            return null;
        }
    }

    /**
     * Gets the corresponding built-in PHP type.
     */
    private function getPhpType(string $doctrineType): ?string
    {
        switch ($doctrineType) {
            case MongoDbType::INTEGER:
            case MongoDbType::INT:
            case MongoDbType::INTID:
            case MongoDbType::KEY:
                return Type::BUILTIN_TYPE_INT;
            case MongoDbType::FLOAT:
                return Type::BUILTIN_TYPE_FLOAT;
            case MongoDbType::STRING:
            case MongoDbType::ID:
            case MongoDbType::OBJECTID:
            case MongoDbType::TIMESTAMP:
            case MongoDbType::BINDATA:
            case MongoDbType::BINDATABYTEARRAY:
            case MongoDbType::BINDATACUSTOM:
            case MongoDbType::BINDATAFUNC:
            case MongoDbType::BINDATAMD5:
            case MongoDbType::BINDATAUUID:
            case MongoDbType::BINDATAUUIDRFC4122:
                return Type::BUILTIN_TYPE_STRING;
            case MongoDbType::BOOLEAN:
            case MongoDbType::BOOL:
                return Type::BUILTIN_TYPE_BOOL;
        }

        return null;
    }
}<|MERGE_RESOLUTION|>--- conflicted
+++ resolved
@@ -14,13 +14,10 @@
 namespace ApiPlatform\Core\Bridge\Doctrine\MongoDbOdm\PropertyInfo;
 
 use Doctrine\Common\Collections\Collection;
+use Doctrine\Common\Persistence\Mapping\ClassMetadata;
 use Doctrine\Common\Persistence\Mapping\MappingException;
 use Doctrine\Common\Persistence\ObjectManager;
-<<<<<<< HEAD
-use Doctrine\ODM\MongoDB\Mapping\ClassMetadata;
-=======
 use Doctrine\ODM\MongoDB\Mapping\ClassMetadata as MongoDbClassMetadata;
->>>>>>> 52073797
 use Doctrine\ODM\MongoDB\Types\Type as MongoDbType;
 use Symfony\Component\PropertyInfo\PropertyAccessExtractorInterface;
 use Symfony\Component\PropertyInfo\PropertyListExtractorInterface;
@@ -122,7 +119,7 @@
     {
         if (
             null === ($metadata = $this->getMetadata($class))
-            || ClassMetadata::GENERATOR_TYPE_NONE === $metadata->generatorType
+            || $metadata instanceof MongoDbClassMetadata && MongoDbClassMetadata::GENERATOR_TYPE_NONE === $metadata->generatorType
             || !\in_array($property, $metadata->getIdentifierFieldNames(), true)
         ) {
             return null;
