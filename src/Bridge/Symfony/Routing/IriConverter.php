--- conflicted
+++ resolved
@@ -57,20 +57,11 @@
         $this->itemDataProvider = $itemDataProvider;
         $this->routeNameResolver = $routeNameResolver;
         $this->router = $router;
-        $this->identifiersExtractor = $identifiersExtractor;
         $this->subresourceDataProvider = $subresourceDataProvider;
         $this->identifierConverter = $identifierConverter;
         $this->resourceClassResolver = $resourceClassResolver;
-<<<<<<< HEAD
         $this->identifiersExtractor = $identifiersExtractor ?: new IdentifiersExtractor($propertyNameCollectionFactory, $propertyMetadataFactory, $propertyAccessor ?? PropertyAccess::createPropertyAccessor());
         $this->resourceMetadataFactory = $resourceMetadataFactory;
-=======
-
-        if (null === $identifiersExtractor) {
-            @trigger_error(sprintf('Not injecting "%s" is deprecated since API Platform 2.1 and will not be possible anymore in API Platform 3', IdentifiersExtractorInterface::class), \E_USER_DEPRECATED);
-            $this->identifiersExtractor = new IdentifiersExtractor($propertyNameCollectionFactory, $propertyMetadataFactory, $propertyAccessor ?? PropertyAccess::createPropertyAccessor());
-        }
->>>>>>> 1a811560
     }
 
     /**
