--- conflicted
+++ resolved
@@ -13,12 +13,8 @@
 
 namespace ApiPlatform\Core\Bridge\Symfony\Validator\EventListener;
 
-<<<<<<< HEAD
 use ApiPlatform\Core\Bridge\Symfony\Validator\Exception\ConstraintViolationListAwareExceptionInterface;
-=======
-use ApiPlatform\Core\Bridge\Symfony\Validator\Exception\ValidationException;
 use ApiPlatform\Core\Exception\FilterValidationException;
->>>>>>> bb59e4c8
 use ApiPlatform\Core\Util\ErrorFormatGuesser;
 use Symfony\Component\HttpFoundation\Response;
 use Symfony\Component\HttpKernel\Event\ExceptionEvent;
@@ -48,11 +44,7 @@
     public function onKernelException(ExceptionEvent $event): void
     {
         $exception = method_exists($event, 'getThrowable') ? $event->getThrowable() : $event->getException(); // @phpstan-ignore-line
-<<<<<<< HEAD
-        if (!$exception instanceof ConstraintViolationListAwareExceptionInterface) {
-=======
-        if (!$exception instanceof ValidationException && !$exception instanceof FilterValidationException) {
->>>>>>> bb59e4c8
+        if (!$exception instanceof ConstraintViolationListAwareExceptionInterface && !$exception instanceof FilterValidationException) {
             return;
         }
         $exceptionClass = \get_class($exception);
@@ -69,7 +61,7 @@
         $format = ErrorFormatGuesser::guessErrorFormat($event->getRequest(), $this->errorFormats);
 
         $event->setResponse(new Response(
-                $this->serializer->serialize($exception instanceof ValidationException ? $exception->getConstraintViolationList() : $exception, $format['key']),
+                $this->serializer->serialize($exception instanceof ConstraintViolationListAwareExceptionInterface ? $exception->getConstraintViolationList() : $exception, $format['key']),
                 $statusCode,
                 [
                     'Content-Type' => sprintf('%s; charset=utf-8', $format['value'][0]),
