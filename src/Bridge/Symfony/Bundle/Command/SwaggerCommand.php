--- conflicted
+++ resolved
@@ -79,14 +79,9 @@
         }
 
         $documentation = new Documentation($this->resourceNameCollectionFactory->create(), $this->apiTitle, $this->apiDescription, $this->apiVersion, $this->apiFormats);
-<<<<<<< HEAD
         $data = $this->normalizer->normalize($documentation, DocumentationNormalizer::FORMAT, ['spec_version' => (int) $version]);
-        $content = $input->getOption('yaml') ? Yaml::dump($data, 10, 2, Yaml::DUMP_OBJECT_AS_MAP | Yaml::DUMP_EMPTY_ARRAY_AS_SEQUENCE) : (json_encode($data, JSON_PRETTY_PRINT) ?: '');
+        $content = $input->getOption('yaml') ? Yaml::dump($data, 10, 2, Yaml::DUMP_OBJECT_AS_MAP | Yaml::DUMP_EMPTY_ARRAY_AS_SEQUENCE | Yaml::DUMP_MULTI_LINE_LITERAL_BLOCK) : (json_encode($data, JSON_PRETTY_PRINT) ?: '');
 
-=======
-        $data = $this->documentationNormalizer->normalize($documentation);
-        $content = $input->getOption('yaml') ? Yaml::dump($data, 6, 4, Yaml::DUMP_OBJECT_AS_MAP | Yaml::DUMP_EMPTY_ARRAY_AS_SEQUENCE | Yaml::DUMP_MULTI_LINE_LITERAL_BLOCK) : (json_encode($data, JSON_PRETTY_PRINT) ?: '');
->>>>>>> 19800ac8
         if (!empty($filename = $input->getOption('output')) && \is_string($filename)) {
             file_put_contents($filename, $content);
             $io->success(sprintf('Data written to %s (specification version %s).', $filename, $version));
