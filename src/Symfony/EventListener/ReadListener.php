--- conflicted
+++ resolved
@@ -60,11 +60,7 @@
             return;
         }
 
-<<<<<<< HEAD
-        if (!$operation || !($operation->canRead() ?? true) || !$attributes['receive'] || (!$operation->getUriVariables() && !$request->isMethodSafe())) {
-=======
-        if (!$attributes['receive'] || !$operation || !($operation->canRead() ?? true) || (($extraProperties = $operation->getExtraProperties())['is_legacy_resource_metadata'] ?? false) || ($extraProperties['is_legacy_subresource'] ?? false) || (!$operation->getUriVariables() && !$request->isMethodSafe())) {
->>>>>>> d3f5fb8a
+        if (!$attributes['receive'] || !$operation || !($operation->canRead() ?? true) || (!$operation->getUriVariables() && !$request->isMethodSafe())) {
             return;
         }
 
