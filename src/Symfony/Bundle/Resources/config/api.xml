--- conflicted
+++ resolved
@@ -154,7 +154,6 @@
             <tag name="api_platform.uri_variables.transformer" priority="-100" />
         </service>
 
-<<<<<<< HEAD
         <service id="api_platform.iri_converter" alias="api_platform.symfony.iri_converter" />
 
         <service id="api_platform.symfony.iri_converter" class="ApiPlatform\Symfony\Routing\IriConverter" public="false">
@@ -169,10 +168,7 @@
         </service>
         <service id="ApiPlatform\Api\IriConverterInterface" alias="api_platform.symfony.iri_converter" />
 
-        <service id="api_platform.error_listener" class="ApiPlatform\Symfony\EventListener\ErrorListener" parent="exception_listener">
-=======
         <service id="api_platform.error_listener" class="ApiPlatform\Symfony\EventListener\ErrorListener">
->>>>>>> e6cb6347
             <argument key="$controller">api_platform.action.exception</argument>
             <argument key="$logger" type="service" id="logger" on-invalid="null" />
             <argument key="$debug">%kernel.debug%</argument>
