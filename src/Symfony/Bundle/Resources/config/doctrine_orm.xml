--- conflicted
+++ resolved
@@ -14,19 +14,14 @@
 
             <tag name="api_platform.state_processor" priority="-100" key="ApiPlatform\Doctrine\Common\State\RemoveProcessor" />
         </service>
-<<<<<<< HEAD
-        <service id="api_platform.doctrine.orm.state.remove_processor" alias="ApiPlatform\Doctrine\Common\State\RemoveProcessor" />
-=======
         <service id="ApiPlatform\Doctrine\Common\State\RemoveProcessor" alias="api_platform.doctrine.orm.state.remove_processor" />
->>>>>>> 10919381
 
         <service id="api_platform.doctrine.orm.state.persist_processor" class="ApiPlatform\Doctrine\Common\State\PersistProcessor">
             <argument type="service" id="doctrine" />
 
             <tag name="api_platform.state_processor" priority="-100" key="ApiPlatform\Doctrine\Common\State\PersistProcessor" />
         </service>
-<<<<<<< HEAD
-        <service id="api_platform.doctrine.orm.state.persist_processor" alias="ApiPlatform\Doctrine\Common\State\PersistProcessor" />
+        <service id="ApiPlatform\Doctrine\Common\State\PersistProcessor" alias="api_platform.doctrine.orm.state.persist_processor" />
 
         <!-- Filter -->
 
@@ -134,23 +129,23 @@
             <argument type="service" id="api_platform.doctrine.orm.metadata.property.identifier_metadata_factory.inner" />
         </service>
 
-        <service id="ApiPlatform\Doctrine\Orm\State\CollectionProvider" class="ApiPlatform\Doctrine\Orm\State\CollectionProvider" public="false">
+        <service id="api_platform.doctrine.orm.state.collection_provider" class="ApiPlatform\Doctrine\Orm\State\CollectionProvider" public="false">
             <argument type="service" id="api_platform.metadata.resource.metadata_collection_factory" />
             <argument type="service" id="doctrine" />
             <argument type="tagged" tag="api_platform.doctrine.orm.query_extension.collection" />
 
-            <tag name="api_platform.state_provider" priority="-100" />
+            <tag name="api_platform.state_provider" priority="-100" key="ApiPlatform\Doctrine\Orm\State\CollectionProvider" />
         </service>
-        <service id="api_platform.doctrine.orm.state.collection_provider" alias="ApiPlatform\Doctrine\Orm\State\CollectionProvider" />
+        <service id="ApiPlatform\Doctrine\Orm\State\CollectionProvider" alias="api_platform.doctrine.orm.state.collection_provider" />
 
-        <service id="ApiPlatform\Doctrine\Orm\State\ItemProvider" class="ApiPlatform\Doctrine\Orm\State\ItemProvider" public="false">
+        <service id="api_platform.doctrine.orm.state.item_provider" class="ApiPlatform\Doctrine\Orm\State\ItemProvider" public="false">
             <argument type="service" id="api_platform.metadata.resource.metadata_collection_factory" />
             <argument type="service" id="doctrine" />
             <argument type="tagged" tag="api_platform.doctrine.orm.query_extension.item" />
 
-            <tag name="api_platform.state_provider" priority="-100" />
+            <tag name="api_platform.state_provider" priority="-100" key="ApiPlatform\Doctrine\Orm\State\ItemProvider" />
         </service>
-        <service id="api_platform.doctrine.orm.state.item_provider" alias="ApiPlatform\Doctrine\Orm\State\ItemProvider" />
+        <service id="ApiPlatform\Doctrine\Orm\State\ItemProvider" alias="api_platform.doctrine.orm.state.item_provider" />
         <service id="api_platform.state.item_provider" alias="ApiPlatform\Doctrine\Orm\State\ItemProvider" />
 
         <service id="api_platform.doctrine.orm.search_filter" class="ApiPlatform\Doctrine\Orm\Filter\SearchFilter" public="false" abstract="true">
@@ -167,9 +162,6 @@
             <argument type="service" id="doctrine" />
             <argument type="service" id="api_platform.doctrine.orm.metadata.resource.metadata_collection_factory.inner" />
         </service>
-=======
-        <service id="ApiPlatform\Doctrine\Common\State\PersistProcessor" alias="api_platform.doctrine.orm.state.persist_processor" />
->>>>>>> 10919381
     </services>
 
 </container>