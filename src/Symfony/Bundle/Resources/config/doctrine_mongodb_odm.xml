<?xml version="1.0" ?>

<container xmlns="http://symfony.com/schema/dic/services"
           xmlns:xsi="http://www.w3.org/2001/XMLSchema-instance"
           xsi:schemaLocation="http://symfony.com/schema/dic/services http://symfony.com/schema/dic/services/services-1.0.xsd">

    <services>
        <!-- Should be done by DoctrineMongoDBExtension. -->
        <service id="api_platform.doctrine_mongodb.odm.default_document_manager.property_info_extractor" class="ApiPlatform\Doctrine\Odm\PropertyInfo\DoctrineExtractor">
            <argument type="service" id="doctrine_mongodb.odm.default_document_manager" />
            <tag name="property_info.list_extractor" priority="-1001" />
            <tag name="property_info.type_extractor" priority="-999" />
        </service>

        <service id="api_platform.doctrine.metadata_factory" class="Doctrine\Persistence\Mapping\ClassMetadataFactory" public="false">
            <factory service="doctrine_mongodb.odm.default_document_manager" method="getMetadataFactory"/>
        </service>

<<<<<<< HEAD
        <service id="ApiPlatform\Doctrine\Common\State\RemoveProcessor" class="ApiPlatform\Doctrine\Common\State\RemoveProcessor">
=======
        <service id="api_platform.doctrine_mongodb.odm.state.remove_processor" class="ApiPlatform\Doctrine\Common\State\RemoveProcessor">
>>>>>>> 10919381
            <argument type="service" id="doctrine_mongodb" />

            <tag name="api_platform.state_processor" priority="-100" key="ApiPlatform\Doctrine\Common\State\RemoveProcessor" />
        </service>
<<<<<<< HEAD
        <service id="api_platform.doctrine_mongodb.odm.state.remove_processor" alias="ApiPlatform\Doctrine\Common\State\RemoveProcessor" />

        <service id="ApiPlatform\Doctrine\Common\State\PersistProcessor" class="ApiPlatform\Doctrine\Common\State\PersistProcessor">
            <argument type="service" id="doctrine_mongodb" />

            <tag name="api_platform.state_processor" priority="-100" />
        </service>
        <service id="api_platform.doctrine_mongodb.odm.state.persist_processor" alias="ApiPlatform\Doctrine\Common\State\PersistProcessor" />

        <!-- Filter -->

        <service id="api_platform.doctrine_mongodb.odm.boolean_filter" class="ApiPlatform\Doctrine\Odm\Filter\BooleanFilter" public="false" abstract="true">
            <argument type="service" id="doctrine_mongodb" />
            <argument type="service" id="logger" on-invalid="ignore" />
            <argument key="$nameConverter" type="service" id="api_platform.name_converter" on-invalid="ignore"/>
        </service>
        <service id="ApiPlatform\Doctrine\Odm\Filter\BooleanFilter" alias="api_platform.doctrine_mongodb.odm.boolean_filter" />

        <service id="api_platform.doctrine_mongodb.odm.date_filter" class="ApiPlatform\Doctrine\Odm\Filter\DateFilter" public="false" abstract="true">
            <argument type="service" id="doctrine_mongodb" />
            <argument type="service" id="logger" on-invalid="ignore" />
            <argument key="$nameConverter" type="service" id="api_platform.name_converter" on-invalid="ignore"/>
        </service>
        <service id="ApiPlatform\Doctrine\Odm\Filter\DateFilter" alias="api_platform.doctrine_mongodb.odm.date_filter" />
=======
        <service id="ApiPlatform\Doctrine\Common\State\RemoveProcessor" alias="api_platform.doctrine_mongodb.odm.state.remove_processor" />

        <service id="api_platform.doctrine_mongodb.odm.state.persist_processor" class="ApiPlatform\Doctrine\Common\State\PersistProcessor">
            <argument type="service" id="doctrine_mongodb" />

            <tag name="api_platform.state_processor" priority="-100" key="ApiPlatform\Doctrine\Common\State\PersistProcessor" />
        </service>
        <service id="ApiPlatform\Doctrine\Common\State\PersistProcessor" alias="api_platform.doctrine_mongodb.odm.state.persist_processor" />
>>>>>>> 10919381

        <service id="api_platform.doctrine_mongodb.odm.exists_filter" class="ApiPlatform\Doctrine\Odm\Filter\ExistsFilter" public="false" abstract="true">
            <argument type="service" id="doctrine_mongodb" />
            <argument type="service" id="logger" on-invalid="ignore" />
            <argument key="$existsParameterName">%api_platform.collection.exists_parameter_name%</argument>
            <argument key="$nameConverter" type="service" id="api_platform.name_converter" on-invalid="ignore"/>
        </service>
        <service id="ApiPlatform\Doctrine\Odm\Filter\ExistsFilter" alias="api_platform.doctrine_mongodb.odm.exists_filter" />

        <service id="api_platform.doctrine_mongodb.odm.numeric_filter" class="ApiPlatform\Doctrine\Odm\Filter\NumericFilter" public="false" abstract="true">
            <argument type="service" id="doctrine_mongodb" />
            <argument type="service" id="logger" on-invalid="ignore" />
            <argument key="$nameConverter" type="service" id="api_platform.name_converter" on-invalid="ignore"/>
        </service>
        <service id="ApiPlatform\Doctrine\Odm\Filter\NumericFilter" alias="api_platform.doctrine_mongodb.odm.numeric_filter" />

        <service id="api_platform.doctrine_mongodb.odm.order_filter" class="ApiPlatform\Doctrine\Odm\Filter\OrderFilter" public="false" abstract="true">
            <argument type="service" id="doctrine_mongodb" />
            <argument>%api_platform.collection.order_parameter_name%</argument>
            <argument type="service" id="logger" on-invalid="ignore" />
            <argument key="$nameConverter" type="service" id="api_platform.name_converter" on-invalid="ignore"/>
        </service>
        <service id="ApiPlatform\Doctrine\Odm\Filter\OrderFilter" alias="api_platform.doctrine_mongodb.odm.order_filter" />

        <service id="api_platform.doctrine_mongodb.odm.range_filter" class="ApiPlatform\Doctrine\Odm\Filter\RangeFilter" public="false" abstract="true">
            <argument type="service" id="doctrine_mongodb" />
            <argument type="service" id="logger" on-invalid="ignore" />
            <argument key="$nameConverter" type="service" id="api_platform.name_converter" on-invalid="ignore"/>
        </service>
        <service id="ApiPlatform\Doctrine\Odm\Filter\RangeFilter" alias="api_platform.doctrine_mongodb.odm.range_filter" />

        <!-- Doctrine Aggregation extensions -->

        <service id="api_platform.doctrine_mongodb.odm.aggregation_extension.filter" class="ApiPlatform\Doctrine\Odm\Extension\FilterExtension" public="false">
            <argument type="service" id="api_platform.filter_locator" />

            <tag name="api_platform.doctrine_mongodb.odm.aggregation_extension.collection" priority="32" />
        </service>
        <service id="ApiPlatform\Doctrine\Odm\Extension\FilterExtension" alias="api_platform.doctrine_mongodb.odm.aggregation_extension.filter" />

        <service id="api_platform.doctrine_mongodb.odm.aggregation_extension.pagination"
                 class="ApiPlatform\Doctrine\Odm\Extension\PaginationExtension" public="false">
            <argument type="service" id="doctrine_mongodb"/>
            <argument type="service" id="api_platform.pagination" />

            <tag name="api_platform.doctrine_mongodb.odm.aggregation_extension.collection"/>
        </service>
        <service id="ApiPlatform\Doctrine\Odm\Extension\PaginationExtension" alias="api_platform.doctrine_mongodb.odm.aggregation_extension.pagination" />

        <service id="api_platform.doctrine_mongodb.odm.aggregation_extension.order" class="ApiPlatform\Doctrine\Odm\Extension\OrderExtension" public="false">
            <argument>%api_platform.collection.order%</argument>
            <argument type="service" id="doctrine_mongodb" />

            <tag name="api_platform.doctrine_mongodb.odm.aggregation_extension.collection" priority="16" />
        </service>
        <service id="ApiPlatform\Doctrine\Odm\Extension\OrderExtension" alias="api_platform.doctrine_mongodb.odm.aggregation_extension.order" />

        <!-- Metadata loader -->
        <service id="api_platform.doctrine_mongodb.odm.metadata.property.metadata_factory"
                 class="ApiPlatform\Doctrine\Odm\Metadata\Property\DoctrineMongoDbOdmPropertyMetadataFactory"
                 decorates="api_platform.metadata.property.metadata_factory" decoration-priority="40" public="false">
            <argument type="service" id="doctrine_mongodb"/>
            <argument type="service" id="api_platform.doctrine_mongodb.odm.metadata.property.metadata_factory.inner"/>
        </service>

        <service id="api_platform.doctrine_mongodb.odm.search_filter" class="ApiPlatform\Doctrine\Odm\Filter\SearchFilter" public="false" abstract="true">
            <argument type="service" id="doctrine_mongodb" />
            <argument type="service" id="api_platform.iri_converter" />
            <argument type="service" id="api_platform.identifiers_extractor.cached" on-invalid="ignore" />
            <argument type="service" id="api_platform.property_accessor" />
            <argument type="service" id="logger" on-invalid="ignore" />
            <argument key="$nameConverter" type="service" id="api_platform.name_converter" on-invalid="ignore"/>
        </service>

        <service id="ApiPlatform\Doctrine\Odm\Filter\SearchFilter" alias="api_platform.doctrine_mongodb.odm.search_filter" />

        <service id="ApiPlatform\Doctrine\Odm\State\CollectionProvider" class="ApiPlatform\Doctrine\Odm\State\CollectionProvider" public="false">
            <argument type="service" id="api_platform.metadata.resource.metadata_collection_factory" />
            <argument type="service" id="doctrine_mongodb" />
            <argument type="tagged" tag="api_platform.doctrine_mongodb.odm.aggregation_extension.collection" />

            <tag name="api_platform.state_provider" priority="-100" />
        </service>
        <service id="api_platform.doctrine_mongodb.odm.state.collection_provider" alias="ApiPlatform\Doctrine\Odm\State\CollectionProvider" />

        <service id="ApiPlatform\Doctrine\Odm\State\ItemProvider" class="ApiPlatform\Doctrine\Odm\State\ItemProvider" public="false">
            <argument type="service" id="api_platform.metadata.resource.metadata_collection_factory" />
            <argument type="service" id="doctrine_mongodb" />
            <argument type="tagged" tag="api_platform.doctrine_mongodb.odm.aggregation_extension.item" />

            <tag name="api_platform.state_provider" priority="-100" />
        </service>
        <service id="api_platform.doctrine_mongodb.odm.state.item_provider" alias="ApiPlatform\Doctrine\Odm\State\ItemProvider" />
        <service id="api_platform.state.item_provider" alias="ApiPlatform\Doctrine\Odm\State\ItemProvider" />

        <service id="api_platform.doctrine.odm.metadata.resource.metadata_collection_factory" class="ApiPlatform\Doctrine\Odm\Metadata\Resource\DoctrineMongoDbOdmResourceCollectionMetadataFactory" decorates="api_platform.metadata.resource.metadata_collection_factory" decoration-priority="40">
            <argument type="service" id="doctrine_mongodb" />
            <argument type="service" id="api_platform.doctrine.odm.metadata.resource.metadata_collection_factory.inner" />
        </service>

        <service id="api_platform.doctrine_mongodb.odm.metadata.property.identifier_metadata_factory"
                 class="ApiPlatform\Doctrine\Odm\Metadata\Property\DoctrineMongoDbOdmPropertyMetadataFactory"
                 decorates="api_platform.metadata.property.identifier_metadata_factory"
                 decoration-priority="40">
            <argument type="service" id="doctrine_mongodb"/>
            <argument type="service" id="api_platform.doctrine_mongodb.odm.metadata.property.identifier_metadata_factory.inner"/>
        </service>
    </services>

</container><|MERGE_RESOLUTION|>--- conflicted
+++ resolved
@@ -16,24 +16,19 @@
             <factory service="doctrine_mongodb.odm.default_document_manager" method="getMetadataFactory"/>
         </service>
 
-<<<<<<< HEAD
-        <service id="ApiPlatform\Doctrine\Common\State\RemoveProcessor" class="ApiPlatform\Doctrine\Common\State\RemoveProcessor">
-=======
         <service id="api_platform.doctrine_mongodb.odm.state.remove_processor" class="ApiPlatform\Doctrine\Common\State\RemoveProcessor">
->>>>>>> 10919381
             <argument type="service" id="doctrine_mongodb" />
 
             <tag name="api_platform.state_processor" priority="-100" key="ApiPlatform\Doctrine\Common\State\RemoveProcessor" />
         </service>
-<<<<<<< HEAD
-        <service id="api_platform.doctrine_mongodb.odm.state.remove_processor" alias="ApiPlatform\Doctrine\Common\State\RemoveProcessor" />
+        <service id="ApiPlatform\Doctrine\Common\State\RemoveProcessor" alias="api_platform.doctrine_mongodb.odm.state.remove_processor" />
 
-        <service id="ApiPlatform\Doctrine\Common\State\PersistProcessor" class="ApiPlatform\Doctrine\Common\State\PersistProcessor">
+        <service id="api_platform.doctrine_mongodb.odm.state.persist_processor" class="ApiPlatform\Doctrine\Common\State\PersistProcessor">
             <argument type="service" id="doctrine_mongodb" />
 
-            <tag name="api_platform.state_processor" priority="-100" />
+            <tag name="api_platform.state_processor" priority="-100" key="ApiPlatform\Doctrine\Common\State\PersistProcessor" />
         </service>
-        <service id="api_platform.doctrine_mongodb.odm.state.persist_processor" alias="ApiPlatform\Doctrine\Common\State\PersistProcessor" />
+        <service id="ApiPlatform\Doctrine\Common\State\PersistProcessor" alias="api_platform.doctrine_mongodb.odm.state.persist_processor" />
 
         <!-- Filter -->
 
@@ -50,16 +45,6 @@
             <argument key="$nameConverter" type="service" id="api_platform.name_converter" on-invalid="ignore"/>
         </service>
         <service id="ApiPlatform\Doctrine\Odm\Filter\DateFilter" alias="api_platform.doctrine_mongodb.odm.date_filter" />
-=======
-        <service id="ApiPlatform\Doctrine\Common\State\RemoveProcessor" alias="api_platform.doctrine_mongodb.odm.state.remove_processor" />
-
-        <service id="api_platform.doctrine_mongodb.odm.state.persist_processor" class="ApiPlatform\Doctrine\Common\State\PersistProcessor">
-            <argument type="service" id="doctrine_mongodb" />
-
-            <tag name="api_platform.state_processor" priority="-100" key="ApiPlatform\Doctrine\Common\State\PersistProcessor" />
-        </service>
-        <service id="ApiPlatform\Doctrine\Common\State\PersistProcessor" alias="api_platform.doctrine_mongodb.odm.state.persist_processor" />
->>>>>>> 10919381
 
         <service id="api_platform.doctrine_mongodb.odm.exists_filter" class="ApiPlatform\Doctrine\Odm\Filter\ExistsFilter" public="false" abstract="true">
             <argument type="service" id="doctrine_mongodb" />
@@ -136,23 +121,23 @@
 
         <service id="ApiPlatform\Doctrine\Odm\Filter\SearchFilter" alias="api_platform.doctrine_mongodb.odm.search_filter" />
 
-        <service id="ApiPlatform\Doctrine\Odm\State\CollectionProvider" class="ApiPlatform\Doctrine\Odm\State\CollectionProvider" public="false">
+        <service id="api_platform.doctrine_mongodb.odm.state.collection_provider" class="ApiPlatform\Doctrine\Odm\State\CollectionProvider" public="false">
             <argument type="service" id="api_platform.metadata.resource.metadata_collection_factory" />
             <argument type="service" id="doctrine_mongodb" />
             <argument type="tagged" tag="api_platform.doctrine_mongodb.odm.aggregation_extension.collection" />
 
-            <tag name="api_platform.state_provider" priority="-100" />
+            <tag name="api_platform.state_provider" priority="-100" key="ApiPlatform\Doctrine\Odm\State\CollectionProvider" />
         </service>
-        <service id="api_platform.doctrine_mongodb.odm.state.collection_provider" alias="ApiPlatform\Doctrine\Odm\State\CollectionProvider" />
+        <service id="ApiPlatform\Doctrine\Odm\State\CollectionProvider" alias="api_platform.doctrine_mongodb.odm.state.collection_provider" />
 
-        <service id="ApiPlatform\Doctrine\Odm\State\ItemProvider" class="ApiPlatform\Doctrine\Odm\State\ItemProvider" public="false">
+        <service id="api_platform.doctrine_mongodb.odm.state.item_provider" class="ApiPlatform\Doctrine\Odm\State\ItemProvider" public="false">
             <argument type="service" id="api_platform.metadata.resource.metadata_collection_factory" />
             <argument type="service" id="doctrine_mongodb" />
             <argument type="tagged" tag="api_platform.doctrine_mongodb.odm.aggregation_extension.item" />
 
-            <tag name="api_platform.state_provider" priority="-100" />
+            <tag name="api_platform.state_provider" priority="-100" key="ApiPlatform\Doctrine\Odm\State\ItemProvider" />
         </service>
-        <service id="api_platform.doctrine_mongodb.odm.state.item_provider" alias="ApiPlatform\Doctrine\Odm\State\ItemProvider" />
+        <service id="ApiPlatform\Doctrine\Odm\State\ItemProvider" alias="api_platform.doctrine_mongodb.odm.state.item_provider" />
         <service id="api_platform.state.item_provider" alias="ApiPlatform\Doctrine\Odm\State\ItemProvider" />
 
         <service id="api_platform.doctrine.odm.metadata.resource.metadata_collection_factory" class="ApiPlatform\Doctrine\Odm\Metadata\Resource\DoctrineMongoDbOdmResourceCollectionMetadataFactory" decorates="api_platform.metadata.resource.metadata_collection_factory" decoration-priority="40">
