<?php

/*
 * This file is part of the API Platform project.
 *
 * (c) Kévin Dunglas <dunglas@gmail.com>
 *
 * For the full copyright and license information, please view the LICENSE
 * file that was distributed with this source code.
 */

declare(strict_types=1);

namespace ApiPlatform\Metadata;

<<<<<<< HEAD
/**
 * @internal
 */
=======
>>>>>>> 176fff2c
final class Operations implements \IteratorAggregate, \Countable
{
    private array $operations = [];

    /**
     * @param array<string|int, Operation> $operations
     */
    public function __construct(array $operations = [])
    {
        foreach ($operations as $operationName => $operation) {
            // When we use an int-indexed array in the constructor, compute priorities
            if (\is_int($operationName)) {
                $operation = $operation->withPriority($operationName);
            }

            $this->operations[] = [$operationName, $operation];
        }

        $this->sort();
    }

    public function getIterator(): \Traversable
    {
        return (function (): \Generator {
            foreach ($this->operations as [$operationName, $operation]) {
                yield $operationName => $operation;
            }
        })();
    }

    public function add(string $key, Operation $value): self
    {
        foreach ($this->operations as $i => [$operationName, $operation]) {
            if ($operationName === $key) {
                $this->operations[$i] = [$key, $value];

                return $this;
            }
        }

        $this->operations[] = [$key, $value];

        return $this;
    }

    public function remove(string $key): self
    {
        foreach ($this->operations as $i => [$operationName, $operation]) {
            if ($operationName === $key) {
                unset($this->operations[$i]);

                return $this;
            }
        }

        throw new \RuntimeException(sprintf('Could not remove operation "%s".', $key));
    }

    public function has(string $key): bool
    {
        foreach ($this->operations as $i => [$operationName, $operation]) {
            if ($operationName === $key) {
                return true;
            }
        }

        return false;
    }

    public function count(): int
    {
        return \count($this->operations);
    }

    public function sort(): self
    {
        usort($this->operations, fn ($a, $b): int|float => $a[1]->getPriority() - $b[1]->getPriority());

        return $this;
    }
}<|MERGE_RESOLUTION|>--- conflicted
+++ resolved
@@ -13,12 +13,6 @@
 
 namespace ApiPlatform\Metadata;
 
-<<<<<<< HEAD
-/**
- * @internal
- */
-=======
->>>>>>> 176fff2c
 final class Operations implements \IteratorAggregate, \Countable
 {
     private array $operations = [];
