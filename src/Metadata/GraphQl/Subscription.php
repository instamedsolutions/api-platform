<?php

/*
 * This file is part of the API Platform project.
 *
 * (c) Kévin Dunglas <dunglas@gmail.com>
 *
 * For the full copyright and license information, please view the LICENSE
 * file that was distributed with this source code.
 */

declare(strict_types=1);

namespace ApiPlatform\Metadata\GraphQl;

use ApiPlatform\State\OptionsInterface;

#[\Attribute(\Attribute::TARGET_CLASS | \Attribute::IS_REPEATABLE)]
final class Subscription extends Operation
{
    public function __construct(
        ?string $resolver = null,
        ?array $args = null,
        ?array $links = null,

        ?string $shortName = null,
        ?string $class = null,
        ?bool $paginationEnabled = null,
        ?string $paginationType = null,
        ?int $paginationItemsPerPage = null,
        ?int $paginationMaximumItemsPerPage = null,
        ?bool $paginationPartial = null,
        ?bool $paginationClientEnabled = null,
        ?bool $paginationClientItemsPerPage = null,
        ?bool $paginationClientPartial = null,
        ?bool $paginationFetchJoinCollection = null,
        ?bool $paginationUseOutputWalkers = null,
        ?array $order = null,
        ?string $description = null,
        ?array $normalizationContext = null,
        ?array $denormalizationContext = null,
        ?bool $collectDenormalizationErrors = null,
        ?string $security = null,
        ?string $securityMessage = null,
        ?string $securityPostDenormalize = null,
        ?string $securityPostDenormalizeMessage = null,
        ?string $securityPostValidation = null,
        ?string $securityPostValidationMessage = null,
        ?string $deprecationReason = null,
        ?array $filters = null,
        ?array $validationContext = null,
        $input = null,
        $output = null,
        $mercure = null,
        $messenger = null,
        ?bool $elasticsearch = null,
        ?int $urlGenerationStrategy = null,
        ?bool $read = null,
        ?bool $deserialize = null,
        ?bool $validate = null,
        ?bool $write = null,
        ?bool $serialize = null,
        ?bool $fetchPartial = null,
        ?bool $forceEager = null,
        ?int $priority = null,
        ?string $name = null,
        $provider = null,
        $processor = null,
<<<<<<< HEAD
        protected ?OptionsInterface $stateOptions = null,
=======
>>>>>>> 0154bf13
        array $extraProperties = [],
    ) {
        parent::__construct(
            resolver: $resolver,
            args: $args,
            links: $links,
            shortName: $shortName,
            class: $class,
            paginationEnabled: $paginationEnabled,
            paginationType: $paginationType,
            paginationItemsPerPage: $paginationItemsPerPage,
            paginationMaximumItemsPerPage: $paginationMaximumItemsPerPage,
            paginationPartial: $paginationPartial,
            paginationClientEnabled: $paginationClientEnabled,
            paginationClientItemsPerPage: $paginationClientItemsPerPage,
            paginationClientPartial: $paginationClientPartial,
            paginationFetchJoinCollection: $paginationFetchJoinCollection,
            paginationUseOutputWalkers: $paginationUseOutputWalkers,
            order: $order,
            description: $description,
            normalizationContext: $normalizationContext,
            denormalizationContext: $denormalizationContext,
            security: $security,
            securityMessage: $securityMessage,
            securityPostDenormalize: $securityPostDenormalize,
            securityPostDenormalizeMessage: $securityPostDenormalizeMessage,
            securityPostValidation: $securityPostValidation,
            securityPostValidationMessage: $securityPostValidationMessage,
            deprecationReason: $deprecationReason,
            filters: $filters,
            validationContext: $validationContext,
            input: $input,
            output: $output,
            mercure: $mercure,
            messenger: $messenger,
            elasticsearch: $elasticsearch,
            urlGenerationStrategy: $urlGenerationStrategy,
            read: $read,
            deserialize: $deserialize,
            validate: $validate,
            write: $write,
            serialize: $serialize,
            fetchPartial: $fetchPartial,
            forceEager: $forceEager,
            priority: $priority,
            name: $name ?: 'update_subscription',
            provider: $provider,
            processor: $processor,
            extraProperties: $extraProperties,
        );
    }
}<|MERGE_RESOLUTION|>--- conflicted
+++ resolved
@@ -66,10 +66,7 @@
         ?string $name = null,
         $provider = null,
         $processor = null,
-<<<<<<< HEAD
-        protected ?OptionsInterface $stateOptions = null,
-=======
->>>>>>> 0154bf13
+        ?OptionsInterface $stateOptions = null,
         array $extraProperties = [],
     ) {
         parent::__construct(
@@ -92,6 +89,7 @@
             description: $description,
             normalizationContext: $normalizationContext,
             denormalizationContext: $denormalizationContext,
+            collectDenormalizationErrors: $collectDenormalizationErrors,
             security: $security,
             securityMessage: $securityMessage,
             securityPostDenormalize: $securityPostDenormalize,
@@ -118,6 +116,7 @@
             name: $name ?: 'update_subscription',
             provider: $provider,
             processor: $processor,
+            stateOptions: $stateOptions,
             extraProperties: $extraProperties,
         );
     }
