--- conflicted
+++ resolved
@@ -80,62 +80,9 @@
         ?bool $forceEager = null,
         ?int $priority = null,
         ?string $name = null,
-<<<<<<< HEAD
-        ?string $provider = null,
-        ?string $processor = null,
-        ?OptionsInterface $stateOptions = null,
-        array $extraProperties = [],
-    ) {
-        // Abstract operation properties
-        $this->shortName = $shortName;
-        $this->class = $class;
-        $this->paginationEnabled = $paginationEnabled;
-        $this->paginationType = $paginationType;
-        $this->paginationItemsPerPage = $paginationItemsPerPage;
-        $this->paginationMaximumItemsPerPage = $paginationMaximumItemsPerPage;
-        $this->paginationPartial = $paginationPartial;
-        $this->paginationClientEnabled = $paginationClientEnabled;
-        $this->paginationClientItemsPerPage = $paginationClientItemsPerPage;
-        $this->paginationClientPartial = $paginationClientPartial;
-        $this->paginationFetchJoinCollection = $paginationFetchJoinCollection;
-        $this->paginationUseOutputWalkers = $paginationUseOutputWalkers;
-        $this->paginationViaCursor = $paginationViaCursor;
-        $this->order = $order;
-        $this->description = $description;
-        $this->normalizationContext = $normalizationContext;
-        $this->denormalizationContext = $denormalizationContext;
-        $this->collectDenormalizationErrors = $collectDenormalizationErrors;
-        $this->security = $security;
-        $this->securityMessage = $securityMessage;
-        $this->securityPostDenormalize = $securityPostDenormalize;
-        $this->securityPostDenormalizeMessage = $securityPostDenormalizeMessage;
-        $this->securityPostValidation = $securityPostValidation;
-        $this->securityPostValidationMessage = $securityPostValidationMessage;
-        $this->deprecationReason = $deprecationReason;
-        $this->filters = $filters;
-        $this->validationContext = $validationContext;
-        $this->input = $input;
-        $this->output = $output;
-        $this->mercure = $mercure;
-        $this->messenger = $messenger;
-        $this->elasticsearch = $elasticsearch;
-        $this->urlGenerationStrategy = $urlGenerationStrategy;
-        $this->read = $read;
-        $this->deserialize = $deserialize;
-        $this->validate = $validate;
-        $this->write = $write;
-        $this->serialize = $serialize;
-        $this->fetchPartial = $fetchPartial;
-        $this->forceEager = $forceEager;
-        $this->priority = $priority;
-        $this->name = $name;
-        $this->provider = $provider;
-        $this->processor = $processor;
-        $this->stateOptions = $stateOptions;
-        $this->extraProperties = $extraProperties;
-=======
         $provider = null,
         $processor = null,
+        ?OptionsInterface $stateOptions = null,
         array $extraProperties = []
     ) {
         parent::__construct(
@@ -155,6 +102,7 @@
             description: $description,
             normalizationContext: $normalizationContext,
             denormalizationContext: $denormalizationContext,
+            collectDenormalizationErrors: $collectDenormalizationErrors,
             security: $security,
             securityMessage: $securityMessage,
             securityPostDenormalize: $securityPostDenormalize,
@@ -181,9 +129,9 @@
             name: $name,
             provider: $provider,
             processor: $processor,
+            stateOptions: $stateOptions,
             extraProperties: $extraProperties
         );
->>>>>>> 0154bf13
     }
 
     public function getResolver(): ?string
