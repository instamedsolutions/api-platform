--- conflicted
+++ resolved
@@ -14,70 +14,8 @@
 namespace ApiPlatform\Metadata\GraphQl;
 
 use ApiPlatform\Metadata\DeleteOperationInterface;
-use ApiPlatform\State\OptionsInterface;
 
 #[\Attribute(\Attribute::TARGET_CLASS | \Attribute::IS_REPEATABLE)]
 class DeleteMutation extends Mutation implements DeleteOperationInterface
 {
-<<<<<<< HEAD
-    /**
-     * {@inheritdoc}
-     */
-    public function __construct(
-        ?string $resolver = null,
-        ?array $args = null,
-        ?array $links = null,
-
-        // abstract operation arguments
-        ?string $shortName = null,
-        ?string $class = null,
-        ?bool $paginationEnabled = null,
-        ?string $paginationType = null,
-        ?int $paginationItemsPerPage = null,
-        ?int $paginationMaximumItemsPerPage = null,
-        ?bool $paginationPartial = null,
-        ?bool $paginationClientEnabled = null,
-        ?bool $paginationClientItemsPerPage = null,
-        ?bool $paginationClientPartial = null,
-        ?bool $paginationFetchJoinCollection = null,
-        ?bool $paginationUseOutputWalkers = null,
-        ?bool $paginationViaCursor = null,
-        ?array $order = null,
-        ?string $description = null,
-        ?array $normalizationContext = null,
-        ?array $denormalizationContext = null,
-        ?bool $collectDenormalizationErrors = null,
-        ?string $security = null,
-        ?string $securityMessage = null,
-        ?string $securityPostDenormalize = null,
-        ?string $securityPostDenormalizeMessage = null,
-        ?string $securityPostValidation = null,
-        ?string $securityPostValidationMessage = null,
-        ?string $deprecationReason = null,
-        ?array $filters = null,
-        ?array $validationContext = null,
-        $input = null,
-        $output = null,
-        $mercure = null,
-        $messenger = null,
-        ?bool $elasticsearch = null,
-        ?int $urlGenerationStrategy = null,
-        ?bool $read = null,
-        ?bool $deserialize = null,
-        ?bool $validate = null,
-        ?bool $write = null,
-        ?bool $serialize = null,
-        ?bool $fetchPartial = null,
-        ?bool $forceEager = null,
-        ?int $priority = null,
-        ?string $name = null,
-        $provider = null,
-        $processor = null,
-        protected ?OptionsInterface $stateOptions = null,
-        array $extraProperties = [],
-    ) {
-        parent::__construct(...\func_get_args());
-    }
-=======
->>>>>>> 0154bf13
 }