--- conflicted
+++ resolved
@@ -24,7 +24,6 @@
 final class ApiProperty
 {
     /**
-<<<<<<< HEAD
      * @param bool|null   $readableLink            https://api-platform.com/docs/core/serialization/#force-iri-with-relations-of-the-same-type-parentchilds-relations
      * @param bool|null   $writableLink            https://api-platform.com/docs/core/serialization/#force-iri-with-relations-of-the-same-type-parentchilds-relations
      * @param bool|null   $required                https://api-platform.com/docs/admin/validation/#client-side-validation
@@ -41,103 +40,6 @@
      * @param string[]    $types                   the RDF types of this property
      * @param string[]    $iris
      * @param Type[]      $builtinTypes
-=======
-     * @var string
-     */
-    private $description;
-
-    /**
-     * @var bool
-     */
-    private $readable;
-
-    /**
-     * @var bool
-     */
-    private $writable;
-
-    /**
-     * @var bool
-     */
-    private $readableLink;
-
-    /**
-     * @var bool
-     */
-    private $writableLink;
-
-    /**
-     * @var bool
-     */
-    private $required;
-
-    /**
-     * @var bool
-     */
-    private $identifier;
-
-    /**
-     * @var string|int|float|bool|array|null
-     */
-    private $default;
-
-    /**
-     * @var string|int|float|bool|array|null
-     */
-    private $example;
-
-    private $deprecationReason;
-    private $fetchable;
-    private $fetchEager;
-    private $jsonldContext;
-    private $openapiContext;
-    private $jsonSchemaContext;
-    private $push;
-    private $security;
-    private $securityPostDenormalize;
-
-    /**
-     * @var string|string[]|null
-     */
-    private $types;
-
-    /**
-     * The related php types.
-     *
-     * @var Type[]
-     */
-    private $builtinTypes;
-
-    private $schema;
-    private $initializable;
-
-    /**
-     * @var string[]
-     */
-    private $iris;
-
-    /**
-     * @var array
-     */
-    private $extraProperties;
-
-    /**
-     * @param bool|null            $readableLink            https://api-platform.com/docs/core/serialization/#force-iri-with-relations-of-the-same-type-parentchilds-relations
-     * @param bool|null            $writableLink            https://api-platform.com/docs/core/serialization/#force-iri-with-relations-of-the-same-type-parentchilds-relations
-     * @param bool|null            $required                https://api-platform.com/docs/admin/validation/#client-side-validation
-     * @param bool|null            $identifier              https://api-platform.com/docs/core/identifiers/
-     * @param string|null          $default
-     * @param string|null          $example                 https://api-platform.com/docs/core/openapi/#using-the-openapi-and-swagger-contexts
-     * @param string|null          $deprecationReason       https://api-platform.com/docs/core/deprecations/#deprecating-resource-classes-operations-and-properties
-     * @param bool|null            $fetchEager              https://api-platform.com/docs/core/performance/#eager-loading
-     * @param array|null           $jsonldContext           https://api-platform.com/docs/core/extending-jsonld-context/#extending-json-ld-and-hydra-contexts
-     * @param array|null           $openapiContext          https://api-platform.com/docs/core/openapi/#using-the-openapi-and-swagger-contexts
-     * @param bool|null            $push                    https://api-platform.com/docs/core/push-relations/
-     * @param string|null          $security                https://api-platform.com/docs/core/security
-     * @param string|null          $securityPostDenormalize https://api-platform.com/docs/core/security/#executing-access-control-rules-after-denormalization
-     * @param array|null           $types                   the RDF types of this property
-     * @param string|string[]|null $iris
->>>>>>> 10919381
      */
     public function __construct(
         private ?string $description = null,
@@ -158,7 +60,7 @@
         private ?bool $push = null,
         private ?string $security = null,
         private ?string $securityPostDenormalize = null,
-        private $types = null,
+        private array|string|null $types = null,
         /**
          * The related php types.
          */
@@ -168,34 +70,9 @@
         private $iris = null,
         private array $extraProperties = []
     ) {
-<<<<<<< HEAD
-=======
-        $this->description = $description;
-        $this->readable = $readable;
-        $this->writable = $writable;
-        $this->readableLink = $readableLink;
-        $this->writableLink = $writableLink;
-        $this->required = $required;
-        $this->identifier = $identifier;
-        $this->default = $default;
-        $this->example = $example;
-        $this->deprecationReason = $deprecationReason;
-        $this->fetchable = $fetchable;
-        $this->fetchEager = $fetchEager;
-        $this->jsonldContext = $jsonldContext;
-        $this->openapiContext = $openapiContext;
-        $this->jsonSchemaContext = $jsonSchemaContext;
-        $this->push = $push;
-        $this->security = $security;
-        $this->openapiContext = $openapiContext;
-        $this->securityPostDenormalize = $securityPostDenormalize;
-        $this->types = null === $types ? null : (array) $types;
-        $this->builtinTypes = $builtinTypes;
-        $this->schema = $schema;
-        $this->initializable = $initializable;
-        $this->iris = $iris;
-        $this->extraProperties = $extraProperties;
->>>>>>> 10919381
+        if (\is_string($types)) {
+            $this->types = (array) $types;
+        }
     }
 
     public function getDescription(): ?string
