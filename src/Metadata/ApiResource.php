--- conflicted
+++ resolved
@@ -25,98 +25,7 @@
 {
     use WithResourceTrait;
 
-<<<<<<< HEAD
     protected ?Operations $operations;
-=======
-    protected $operations;
-    protected $uriTemplate;
-    protected $shortName;
-    protected $description;
-    /**
-     * @var string|string[]|null
-     */
-    protected $types;
-    /**
-     * @var array|mixed|string|null
-     */
-    protected $formats;
-    /**
-     * @var array|mixed|string|null
-     */
-    protected $inputFormats;
-    /**
-     * @var array|mixed|string|null
-     */
-    protected $outputFormats;
-    /**
-     * @var array<string, Link>|array<string, array>|string[]|string|null
-     */
-    protected $uriVariables;
-    protected $routePrefix;
-    protected $defaults;
-    protected $requirements;
-    protected $options;
-    protected $stateless;
-    protected $sunset;
-    protected $acceptPatch;
-
-    protected $status;
-    protected $host;
-    protected $schemes;
-    protected $condition;
-    protected $controller;
-    protected $class;
-    protected $urlGenerationStrategy;
-    protected $deprecationReason;
-    protected $cacheHeaders;
-    protected $normalizationContext;
-    protected $denormalizationContext;
-    /**
-     * @var string[]|null
-     */
-    protected $hydraContext;
-    protected $openapiContext;
-    protected $validationContext;
-    /**
-     * @var string[]
-     */
-    protected $filters;
-    protected $elasticsearch;
-    /**
-     * @var array|bool|mixed|null
-     */
-    protected $mercure;
-    /**
-     * @var bool|mixed|null
-     */
-    protected $messenger;
-    protected $input;
-    protected $output;
-    protected $order;
-    protected $fetchPartial;
-    protected $forceEager;
-    protected $paginationClientEnabled;
-    protected $paginationClientItemsPerPage;
-    protected $paginationClientPartial;
-    protected $paginationViaCursor;
-    protected $paginationEnabled;
-    protected $paginationFetchJoinCollection;
-    protected $paginationUseOutputWalkers;
-    protected $paginationItemsPerPage;
-    protected $paginationMaximumItemsPerPage;
-    protected $paginationPartial;
-    protected $paginationType;
-    protected $security;
-    protected $securityMessage;
-    protected $securityPostDenormalize;
-    protected $securityPostDenormalizeMessage;
-    protected $securityPostValidation;
-    protected $securityPostValidationMessage;
-    protected $compositeIdentifier;
-    protected $exceptionToStatus;
-    protected $queryParameterValidationEnabled;
-    protected $graphQlOperations;
->>>>>>> 10919381
     /**
      * @var string|callable|null
      */
@@ -127,8 +36,7 @@
     protected $processor;
 
     /**
-<<<<<<< HEAD
-     * @param array|null                                                      $types                          The RDF types of this resource
+     * @param array|string|null                                               $types                          The RDF types of this resource
      * @param mixed|null                                                      $operations
      * @param array|string|null                                               $formats                        https://api-platform.com/docs/core/content-negotiation/#configuring-formats-for-a-specific-resource-or-operation
      * @param array|string|null                                               $inputFormats                   https://api-platform.com/docs/core/content-negotiation/#configuring-formats-for-a-specific-resource-or-operation
@@ -170,56 +78,12 @@
      * @param string                                                          $securityPostValidationMessage  https://api-platform.com/docs/core/security/#configuring-the-access-control-error-message
      * @param mixed|null                                                      $provider
      * @param mixed|null                                                      $processor
-=======
-     * @param string|string[]|null $types                          The RDF types of this resource
-     * @param mixed|null           $operations
-     * @param array|string|null    $formats                        https://api-platform.com/docs/core/content-negotiation/#configuring-formats-for-a-specific-resource-or-operation
-     * @param array|string|null    $inputFormats                   https://api-platform.com/docs/core/content-negotiation/#configuring-formats-for-a-specific-resource-or-operation
-     * @param array|string|null    $outputFormats                  https://api-platform.com/docs/core/content-negotiation/#configuring-formats-for-a-specific-resource-or-operation
-     * @param mixed|null           $uriVariables
-     * @param string|null          $routePrefix                    https://api-platform.com/docs/core/operations/#prefixing-all-routes-of-all-operations
-     * @param string|null          $sunset                         https://api-platform.com/docs/core/deprecations/#setting-the-sunset-http-header-to-indicate-when-a-resource-or-an-operation-will-be-removed
-     * @param string|null          $deprecationReason              https://api-platform.com/docs/core/deprecations/#deprecating-resource-classes-operations-and-properties
-     * @param array|null           $cacheHeaders                   https://api-platform.com/docs/core/performance/#setting-custom-http-cache-headers
-     * @param array|null           $normalizationContext           https://api-platform.com/docs/core/serialization/#using-serialization-groups
-     * @param array|null           $denormalizationContext         https://api-platform.com/docs/core/serialization/#using-serialization-groups
-     * @param string[]|null        $hydraContext                   https://api-platform.com/docs/core/extending-jsonld-context/#hydra
-     * @param array|null           $openapiContext                 https://api-platform.com/docs/core/openapi/#using-the-openapi-and-swagger-contexts
-     * @param array|null           $validationContext              https://api-platform.com/docs/core/validation/#using-validation-groups
-     * @param string[]|null        $filters                        https://api-platform.com/docs/core/filters/#doctrine-orm-and-mongodb-odm-filters
-     * @param bool|null            $elasticsearch                  https://api-platform.com/docs/core/elasticsearch/
-     * @param mixed|null           $mercure                        https://api-platform.com/docs/core/mercure
-     * @param mixed|null           $messenger                      https://api-platform.com/docs/core/messenger/#dispatching-a-resource-through-the-message-bus
-     * @param mixed|null           $input                          https://api-platform.com/docs/core/dto/#specifying-an-input-or-an-output-data-representation
-     * @param mixed|null           $output                         https://api-platform.com/docs/core/dto/#specifying-an-input-or-an-output-data-representation
-     * @param array|null           $order                          https://api-platform.com/docs/core/default-order/#overriding-default-order
-     * @param bool|null            $fetchPartial                   https://api-platform.com/docs/core/performance/#fetch-partial
-     * @param bool|null            $forceEager                     https://api-platform.com/docs/core/performance/#force-eager
-     * @param bool|null            $paginationClientEnabled        https://api-platform.com/docs/core/pagination/#for-a-specific-resource-1
-     * @param bool|null            $paginationClientItemsPerPage   https://api-platform.com/docs/core/pagination/#for-a-specific-resource-3
-     * @param bool|null            $paginationClientPartial        https://api-platform.com/docs/core/pagination/#for-a-specific-resource-6
-     * @param array|null           $paginationViaCursor            https://api-platform.com/docs/core/pagination/#cursor-based-pagination
-     * @param bool|null            $paginationEnabled              https://api-platform.com/docs/core/pagination/#for-a-specific-resource
-     * @param bool|null            $paginationFetchJoinCollection  https://api-platform.com/docs/core/pagination/#controlling-the-behavior-of-the-doctrine-orm-paginator
-     * @param int|null             $paginationItemsPerPage         https://api-platform.com/docs/core/pagination/#changing-the-number-of-items-per-page
-     * @param int|null             $paginationMaximumItemsPerPage  https://api-platform.com/docs/core/pagination/#changing-maximum-items-per-page
-     * @param bool|null            $paginationPartial              https://api-platform.com/docs/core/performance/#partial-pagination
-     * @param string|null          $paginationType                 https://api-platform.com/docs/core/graphql/#using-the-page-based-pagination
-     * @param string|null          $security                       https://api-platform.com/docs/core/security
-     * @param string|null          $securityMessage                https://api-platform.com/docs/core/security/#configuring-the-access-control-error-message
-     * @param string|null          $securityPostDenormalize        https://api-platform.com/docs/core/security/#executing-access-control-rules-after-denormalization
-     * @param string|null          $securityPostDenormalizeMessage https://api-platform.com/docs/core/security/#configuring-the-access-control-error-message
-     * @param string               $securityPostValidation         https://api-platform.com/docs/core/security/#executing-access-control-rules-after-validtion
-     * @param string               $securityPostValidationMessage  https://api-platform.com/docs/core/security/#configuring-the-access-control-error-message
-     * @param string|callable|null $provider
-     * @param string|callable|null $processor
->>>>>>> 10919381
      */
     public function __construct(
         protected ?string $uriTemplate = null,
         protected ?string $shortName = null,
         protected ?string $description = null,
-        protected $types = null,
+        protected string|array|null $types = null,
         $operations = null,
         protected $formats = null,
         protected $inputFormats = null,
@@ -281,70 +145,11 @@
         protected array $extraProperties = []
     ) {
         $this->operations = null === $operations ? null : new Operations($operations);
-<<<<<<< HEAD
-=======
-        $this->uriTemplate = $uriTemplate;
-        $this->shortName = $shortName;
-        $this->description = $description;
-        $this->types = null === $types ? null : (array) $types;
-        $this->formats = $formats;
-        $this->inputFormats = $inputFormats;
-        $this->outputFormats = $outputFormats;
-        $this->uriVariables = $uriVariables;
-        $this->routePrefix = $routePrefix;
-        $this->defaults = $defaults;
-        $this->requirements = $requirements;
-        $this->options = $options;
-        $this->stateless = $stateless;
-        $this->sunset = $sunset;
-        $this->acceptPatch = $acceptPatch;
-        $this->status = $status;
-        $this->host = $host;
-        $this->schemes = $schemes;
-        $this->condition = $condition;
-        $this->controller = $controller;
-        $this->class = $class;
-        $this->urlGenerationStrategy = $urlGenerationStrategy;
-        $this->deprecationReason = $deprecationReason;
-        $this->cacheHeaders = $cacheHeaders;
-        $this->normalizationContext = $normalizationContext;
-        $this->denormalizationContext = $denormalizationContext;
-        $this->hydraContext = $hydraContext;
-        $this->openapiContext = $openapiContext;
-        $this->validationContext = $validationContext;
-        $this->filters = $filters;
-        $this->elasticsearch = $elasticsearch;
-        $this->mercure = $mercure;
-        $this->messenger = $messenger;
-        $this->input = $input;
-        $this->output = $output;
-        $this->order = $order;
-        $this->fetchPartial = $fetchPartial;
-        $this->forceEager = $forceEager;
-        $this->paginationClientEnabled = $paginationClientEnabled;
-        $this->paginationClientItemsPerPage = $paginationClientItemsPerPage;
-        $this->paginationClientPartial = $paginationClientPartial;
-        $this->paginationViaCursor = $paginationViaCursor;
-        $this->paginationEnabled = $paginationEnabled;
-        $this->paginationFetchJoinCollection = $paginationFetchJoinCollection;
-        $this->paginationUseOutputWalkers = $paginationUseOutputWalkers;
-        $this->paginationItemsPerPage = $paginationItemsPerPage;
-        $this->paginationMaximumItemsPerPage = $paginationMaximumItemsPerPage;
-        $this->paginationPartial = $paginationPartial;
-        $this->paginationType = $paginationType;
-        $this->security = $security;
-        $this->securityMessage = $securityMessage;
-        $this->securityPostDenormalize = $securityPostDenormalize;
-        $this->securityPostDenormalizeMessage = $securityPostDenormalizeMessage;
-        $this->securityPostValidation = $securityPostValidation;
-        $this->securityPostValidationMessage = $securityPostValidationMessage;
-        $this->compositeIdentifier = $compositeIdentifier;
-        $this->exceptionToStatus = $exceptionToStatus;
-        $this->queryParameterValidationEnabled = $queryParameterValidationEnabled;
-        $this->graphQlOperations = $graphQlOperations;
->>>>>>> 10919381
         $this->provider = $provider;
         $this->processor = $processor;
+        if (\is_string($types)) {
+            $this->types = (array) $types;
+        }
     }
 
     public function getOperations(): ?Operations
