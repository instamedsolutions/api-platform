--- conflicted
+++ resolved
@@ -59,11 +59,7 @@
 
             foreach ($operations as $operation) {
                 // An item operation has been found, nothing to do anymore in this factory
-<<<<<<< HEAD
-                if ($operation instanceof Get) {
-=======
                 if ((HttpOperation::METHOD_GET === $operation->getMethod() && !$operation instanceof CollectionOperationInterface) || ($operation->getExtraProperties()['is_legacy_resource_metadata'] ?? false)) {
->>>>>>> 10919381
                     return $resourceMetadataCollection;
                 }
             }
