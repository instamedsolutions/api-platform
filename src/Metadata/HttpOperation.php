--- conflicted
+++ resolved
@@ -23,61 +23,6 @@
     public const METHOD_HEAD = 'HEAD';
     public const METHOD_OPTIONS = 'OPTIONS';
 
-<<<<<<< HEAD
-=======
-    protected $method;
-    protected $uriTemplate;
-    protected $types;
-
-    /**
-     * @var array|mixed|string|null
-     */
-    protected $formats;
-
-    /**
-     * @var array|mixed|string|null
-     */
-    protected $inputFormats;
-
-    /**
-     * @var array|mixed|string|null
-     */
-    protected $outputFormats;
-
-    /**
-     * @var array<string, Link>|array<string, array>|string[]|string|null
-     */
-    protected $uriVariables;
-
-    protected $routePrefix;
-    protected $routeName;
-    protected $defaults;
-    protected $requirements;
-    protected $options;
-    protected $stateless;
-    protected $sunset;
-    protected $acceptPatch;
-    protected $cacheHeaders;
-    /**
-     * @var string|int|null
-     */
-    protected $status;
-    protected $host;
-    protected $schemes;
-    protected $condition;
-    protected $controller;
-    /**
-     * @var string[]
-     */
-    protected $hydraContext;
-    protected $openapiContext;
-    protected $openapi;
-
-    protected $exceptionToStatus;
-
-    protected $queryParameterValidationEnabled;
-
->>>>>>> d887fb5b
     /**
      * @param array|null                                                      $types                          the RDF types of this property
      * @param array|string|null                                               $formats                        https://api-platform.com/docs/core/content-negotiation/#configuring-formats-for-a-specific-resource-or-operation
@@ -125,7 +70,6 @@
      * @param mixed|null                                                      $processor
      */
     public function __construct(
-<<<<<<< HEAD
         protected string $method = self::METHOD_GET,
         protected ?string $uriTemplate = null,
         protected ?array $types = null,
@@ -150,39 +94,10 @@
 
         protected ?array $hydraContext = null,
         protected ?array $openapiContext = null,
+        protected ?bool $openapi = null,
         protected ?array $exceptionToStatus = null,
 
         protected ?bool $queryParameterValidationEnabled = null,
-=======
-        string $method = self::METHOD_GET,
-        ?string $uriTemplate = null,
-        ?array $types = null,
-        $formats = null,
-        $inputFormats = null,
-        $outputFormats = null,
-        $uriVariables = null,
-        ?string $routePrefix = null,
-        ?string $routeName = null,
-        ?array $defaults = null,
-        ?array $requirements = null,
-        ?array $options = null,
-        ?bool $stateless = null,
-        ?string $sunset = null,
-        ?string $acceptPatch = null,
-        $status = null,
-        ?string $host = null,
-        ?array $schemes = null,
-        ?string $condition = null,
-        ?string $controller = null,
-        ?array $cacheHeaders = null,
-
-        ?array $hydraContext = null,
-        ?array $openapiContext = null,
-        ?bool $openapi = null,
-        ?array $exceptionToStatus = null,
-
-        ?bool $queryParameterValidationEnabled = null,
->>>>>>> d887fb5b
 
         // abstract operation arguments
         ?string $shortName = null,
@@ -237,12 +152,6 @@
         $this->deprecationReason = $deprecationReason;
         $this->normalizationContext = $normalizationContext;
         $this->denormalizationContext = $denormalizationContext;
-<<<<<<< HEAD
-=======
-        $this->hydraContext = $hydraContext;
-        $this->openapiContext = $openapiContext;
-        $this->openapi = $openapi;
->>>>>>> d887fb5b
         $this->validationContext = $validationContext;
         $this->filters = $filters;
         $this->elasticsearch = $elasticsearch;
