--- conflicted
+++ resolved
@@ -36,10 +36,7 @@
     /**
      * {@inheritdoc}
      */
-<<<<<<< HEAD
-=======
     #[\ReturnTypeWillChange]
->>>>>>> 1eaacf2b
     public function getIterator(): \Traversable
     {
         return new \ArrayIterator($this->properties);
@@ -48,10 +45,7 @@
     /**
      * {@inheritdoc}
      */
-<<<<<<< HEAD
-=======
     #[\ReturnTypeWillChange]
->>>>>>> 1eaacf2b
     public function count(): int
     {
         return \count($this->properties);
