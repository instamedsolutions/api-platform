<?php

/*
 * This file is part of the API Platform project.
 *
 * (c) Kévin Dunglas <dunglas@gmail.com>
 *
 * For the full copyright and license information, please view the LICENSE
 * file that was distributed with this source code.
 */

declare(strict_types=1);

namespace ApiPlatform\Hydra\Serializer;

use ApiPlatform\Api\IriConverterInterface;
use ApiPlatform\Api\ResourceClassResolverInterface;
use ApiPlatform\Api\UrlGeneratorInterface;
use ApiPlatform\JsonLd\ContextBuilderInterface;
use ApiPlatform\JsonLd\Serializer\JsonLdContextTrait;
use ApiPlatform\Metadata\CollectionOperationInterface;
use ApiPlatform\Metadata\Resource\Factory\ResourceMetadataCollectionFactoryInterface;
use ApiPlatform\Serializer\ContextTrait;
use ApiPlatform\State\Pagination\PaginatorInterface;
use ApiPlatform\State\Pagination\PartialPaginatorInterface;
use Symfony\Component\Serializer\Normalizer\CacheableSupportsMethodInterface;
use Symfony\Component\Serializer\Normalizer\NormalizerAwareInterface;
use Symfony\Component\Serializer\Normalizer\NormalizerAwareTrait;
use Symfony\Component\Serializer\Normalizer\NormalizerInterface;

/**
 * This normalizer handles collections.
 *
 * @author Kevin Dunglas <dunglas@gmail.com>
 * @author Samuel ROZE <samuel.roze@gmail.com>
 */
final class CollectionNormalizer implements NormalizerInterface, NormalizerAwareInterface, CacheableSupportsMethodInterface
{
    use ContextTrait;
    use JsonLdContextTrait;
    use NormalizerAwareTrait;

    public const FORMAT = 'jsonld';
    public const IRI_ONLY = 'iri_only';
<<<<<<< HEAD
    private array $defaultContext = [
        self::IRI_ONLY => false,
    ];

    public function __construct(private readonly ContextBuilderInterface $contextBuilder, private readonly ResourceClassResolverInterface $resourceClassResolver, private readonly IriConverterInterface $iriConverter, array $defaultContext = [])
    {
=======

    private $contextBuilder;
    private $resourceClassResolver;
    private $iriConverter;
    private $resourceMetadataCollectionFactory;
    private $defaultContext = [
        self::IRI_ONLY => false,
    ];

    public function __construct(ContextBuilderInterface $contextBuilder, ResourceClassResolverInterface $resourceClassResolver, $iriConverter, ?ResourceMetadataCollectionFactoryInterface $resourceMetadataCollectionFactory = null, array $defaultContext = [])
    {
        $this->contextBuilder = $contextBuilder;
        $this->resourceClassResolver = $resourceClassResolver;

        if ($iriConverter instanceof LegacyIriConverterInterface) {
            trigger_deprecation('api-platform/core', '2.7', sprintf('Use an implementation of "%s" instead of "%s".', IriConverterInterface::class, LegacyIriConverterInterface::class));
        }
        $this->iriConverter = $iriConverter;
        $this->resourceMetadataCollectionFactory = $resourceMetadataCollectionFactory;
>>>>>>> d887fb5b
        $this->defaultContext = array_merge($this->defaultContext, $defaultContext);
    }

    /**
     * {@inheritdoc}
     */
    public function supportsNormalization(mixed $data, string $format = null, array $context = []): bool
    {
        return self::FORMAT === $format && is_iterable($data);
    }

    /**
     * {@inheritdoc}
     *
     * @param iterable $object
     */
    public function normalize(mixed $object, string $format = null, array $context = []): array
    {
        if (!isset($context['resource_class']) || isset($context['api_sub_level'])) {
            return $this->normalizeRawCollection($object, $format, $context);
        }

        $resourceClass = $this->resourceClassResolver->getResourceClass($object, $context['resource_class']);
        $context = $this->initContext($resourceClass, $context);
        $data = $this->addJsonLdContext($this->contextBuilder, $resourceClass, $context);
        $data['@id'] = $this->iriConverter->getIriFromResource($resourceClass, UrlGeneratorInterface::ABS_PATH, $context['operation'] ?? null, $context);
        $data['@type'] = 'hydra:Collection';
        $data['hydra:member'] = [];
        $iriOnly = $context[self::IRI_ONLY] ?? $this->defaultContext[self::IRI_ONLY];

        if ($this->resourceMetadataCollectionFactory && ($operation = $context['operation'] ?? null) instanceof CollectionOperationInterface && ($itemUriTemplate = $operation->getItemUriTemplate())) {
            $context['operation'] = $this->resourceMetadataCollectionFactory->create($resourceClass)->getOperation($operation->getItemUriTemplate());
        } else {
            unset($context['operation']);
        }
        unset($context['operation_name'], $context['uri_variables']);

        foreach ($object as $obj) {
            if ($iriOnly) {
                $data['hydra:member'][] = $this->iriConverter->getIriFromResource($obj);
            } else {
                $data['hydra:member'][] = $this->normalizer->normalize($obj, $format, $context);
            }
        }

        if ($object instanceof PaginatorInterface) {
            $data['hydra:totalItems'] = $object->getTotalItems();
        }

        if (\is_array($object) || ($object instanceof \Countable && !$object instanceof PartialPaginatorInterface)) {
            $data['hydra:totalItems'] = \count($object);
        }

        return $data;
    }

    public function hasCacheableSupportsMethod(): bool
    {
        return true;
    }

    /**
     * Normalizes a raw collection (not API resources).
     */
    private function normalizeRawCollection(iterable $object, ?string $format, array $context): array
    {
        $data = [];
        foreach ($object as $index => $obj) {
            $data[$index] = $this->normalizer->normalize($obj, $format, $context);
        }

        return $data;
    }
}<|MERGE_RESOLUTION|>--- conflicted
+++ resolved
@@ -42,34 +42,12 @@
 
     public const FORMAT = 'jsonld';
     public const IRI_ONLY = 'iri_only';
-<<<<<<< HEAD
     private array $defaultContext = [
         self::IRI_ONLY => false,
     ];
 
-    public function __construct(private readonly ContextBuilderInterface $contextBuilder, private readonly ResourceClassResolverInterface $resourceClassResolver, private readonly IriConverterInterface $iriConverter, array $defaultContext = [])
+    public function __construct(private readonly ContextBuilderInterface $contextBuilder, private readonly ResourceClassResolverInterface $resourceClassResolver, private readonly IriConverterInterface $iriConverter, private readonly ?ResourceMetadataCollectionFactoryInterface $resourceMetadataCollectionFactory = null, array $defaultContext = [])
     {
-=======
-
-    private $contextBuilder;
-    private $resourceClassResolver;
-    private $iriConverter;
-    private $resourceMetadataCollectionFactory;
-    private $defaultContext = [
-        self::IRI_ONLY => false,
-    ];
-
-    public function __construct(ContextBuilderInterface $contextBuilder, ResourceClassResolverInterface $resourceClassResolver, $iriConverter, ?ResourceMetadataCollectionFactoryInterface $resourceMetadataCollectionFactory = null, array $defaultContext = [])
-    {
-        $this->contextBuilder = $contextBuilder;
-        $this->resourceClassResolver = $resourceClassResolver;
-
-        if ($iriConverter instanceof LegacyIriConverterInterface) {
-            trigger_deprecation('api-platform/core', '2.7', sprintf('Use an implementation of "%s" instead of "%s".', IriConverterInterface::class, LegacyIriConverterInterface::class));
-        }
-        $this->iriConverter = $iriConverter;
-        $this->resourceMetadataCollectionFactory = $resourceMetadataCollectionFactory;
->>>>>>> d887fb5b
         $this->defaultContext = array_merge($this->defaultContext, $defaultContext);
     }
 
@@ -100,7 +78,7 @@
         $data['hydra:member'] = [];
         $iriOnly = $context[self::IRI_ONLY] ?? $this->defaultContext[self::IRI_ONLY];
 
-        if ($this->resourceMetadataCollectionFactory && ($operation = $context['operation'] ?? null) instanceof CollectionOperationInterface && ($itemUriTemplate = $operation->getItemUriTemplate())) {
+        if ($this->resourceMetadataCollectionFactory && ($operation = $context['operation'] ?? null) instanceof CollectionOperationInterface && method_exists($operation, 'getItemUriTemplate') && ($itemUriTemplate = $operation->getItemUriTemplate())) {
             $context['operation'] = $this->resourceMetadataCollectionFactory->create($resourceClass)->getOperation($operation->getItemUriTemplate());
         } else {
             unset($context['operation']);
