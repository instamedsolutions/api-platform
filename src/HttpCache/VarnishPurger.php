--- conflicted
+++ resolved
@@ -32,8 +32,7 @@
     /**
      * @param ClientInterface[] $clients
      */
-<<<<<<< HEAD
-    public function __construct(array $clients, int $maxHeaderLength = 7500)
+    public function __construct(array $clients, int $maxHeaderLength = self::DEFAULT_VARNISH_MAX_HEADER_LENGTH)
     {
         $this->clients = $clients;
         $this->maxHeaderLength = $maxHeaderLength;
@@ -63,12 +62,6 @@
         $tagsize = max(array_map('mb_strlen', $escapedTags));
 
         return (int) floor($this->maxHeaderLength / ($tagsize + \strlen($glue))) ?: 1;
-=======
-    public function __construct(array $clients, int $maxHeaderLength = self::DEFAULT_VARNISH_MAX_HEADER_LENGTH)
-    {
-        $this->clients = $clients;
-        $this->maxHeaderLength = $maxHeaderLength;
->>>>>>> 4bac1285
     }
 
     /**
