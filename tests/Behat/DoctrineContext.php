--- conflicted
+++ resolved
@@ -2040,7 +2040,6 @@
     }
 
     /**
-<<<<<<< HEAD
      * @Given there are :nb separated entities
      */
     public function thereAreSeparatedEntities(int $nb): void
@@ -2050,8 +2049,9 @@
             $entity->value = (string) $i;
             $this->manager->persist($entity);
         }
-
-=======
+    }
+
+    /**
      * @Given there is a relationMultiple object
      */
     public function thereIsARelationMultipleObject(): void
@@ -2070,12 +2070,11 @@
         $this->manager->persist($first);
         $this->manager->persist($second);
         $this->manager->persist($relationMultiple);
->>>>>>> e6b022df
-        $this->manager->flush();
-    }
-
-    /**
-<<<<<<< HEAD
+
+        $this->manager->flush();
+    }
+
+    /**
      * @Given there is a video game with music groups
      */
     public function thereAreVideoGamesWithMusicGroups(): void
@@ -2092,8 +2091,9 @@
         $videoGame->addMusicGroup($sum41);
         $videoGame->addMusicGroup($franz);
         $this->manager->persist($videoGame);
-
-=======
+    }
+
+    /**
      * @Given there is a dummy object with many multiple relation
      */
     public function thereIsADummyObjectWithManyMultipleRelation(): void
@@ -2121,7 +2121,7 @@
         $this->manager->persist($third);
         $this->manager->persist($relationMultiple1);
         $this->manager->persist($relationMultiple2);
->>>>>>> e6b022df
+
         $this->manager->flush();
     }
 
