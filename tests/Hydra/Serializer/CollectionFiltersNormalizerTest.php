<?php

/*
 * This file is part of the API Platform project.
 *
 * (c) Kévin Dunglas <dunglas@gmail.com>
 *
 * For the full copyright and license information, please view the LICENSE
 * file that was distributed with this source code.
 */

declare(strict_types=1);

namespace ApiPlatform\Tests\Hydra\Serializer;

use ApiPlatform\Api\ResourceClassResolverInterface;
use ApiPlatform\Doctrine\Orm\Filter\FilterInterface;
use ApiPlatform\Exception\InvalidArgumentException;
use ApiPlatform\Hydra\Serializer\CollectionFiltersNormalizer;
use ApiPlatform\Hydra\Serializer\CollectionNormalizer;
use ApiPlatform\Metadata\ApiResource;
use ApiPlatform\Metadata\GetCollection;
use ApiPlatform\Metadata\Operations;
use ApiPlatform\Metadata\Resource\Factory\ResourceMetadataCollectionFactoryInterface;
use ApiPlatform\Metadata\Resource\ResourceMetadataCollection;
use ApiPlatform\Tests\Fixtures\Foo;
use ApiPlatform\Tests\Fixtures\NotAResource;
use ApiPlatform\Tests\Fixtures\TestBundle\Entity\Dummy;
use ApiPlatform\Tests\ProphecyTrait;
use PHPUnit\Framework\TestCase;
use Prophecy\Argument;
use Psr\Container\ContainerInterface;
use Symfony\Component\Serializer\Normalizer\CacheableSupportsMethodInterface;
use Symfony\Component\Serializer\Normalizer\NormalizerInterface;

/**
 * @author Kévin Dunglas <dunglas@gmail.com>
 */
class CollectionFiltersNormalizerTest extends TestCase
{
    use ProphecyTrait;

    public function testSupportsNormalization()
    {
        $decoratedProphecy = $this->prophesize(NormalizerInterface::class);
        $decoratedProphecy->willImplement(CacheableSupportsMethodInterface::class);
        $decoratedProphecy->supportsNormalization('foo', 'abc', Argument::type('array'))->willReturn(true)->shouldBeCalled();
        $decoratedProphecy->hasCacheableSupportsMethod()->willReturn(true)->shouldBeCalled();

        $normalizer = new CollectionFiltersNormalizer(
            $decoratedProphecy->reveal(),
            $this->prophesize(ResourceMetadataCollectionFactoryInterface::class)->reveal(),
            $this->prophesize(ResourceClassResolverInterface::class)->reveal(),
            $this->prophesize(ContainerInterface::class)->reveal()
        );

        $this->assertTrue($normalizer->supportsNormalization('foo', 'abc'));
        $this->assertTrue($normalizer->hasCacheableSupportsMethod());
    }

    public function testNormalizeNonResourceCollection()
    {
        $notAResourceA = new NotAResource('A', 'buzz');
        $notAResourceB = new NotAResource('B', 'bzzt');

        $data = [$notAResourceA, $notAResourceB];

        $normalizedNotAResourceA = [
            'foo' => 'A',
            'bar' => 'buzz',
        ];

        $normalizedNotAResourceB = [
            'foo' => 'B',
            'bar' => 'bzzt',
        ];

        $decoratedProphecy = $this->prophesize(NormalizerInterface::class);
        $decoratedProphecy->normalize($data, CollectionNormalizer::FORMAT, Argument::any())->willReturn([
            $normalizedNotAResourceA,
            $normalizedNotAResourceB,
        ]);

        $resourceMetadataFactoryProphecy = $this->prophesize(ResourceMetadataCollectionFactoryInterface::class);

        $resourceClassResolverProphecy = $this->prophesize(ResourceClassResolverInterface::class);
        $resourceClassResolverProphecy->getResourceClass($data, null)->willThrow(InvalidArgumentException::class);

        $filterLocatorProphecy = $this->prophesize(ContainerInterface::class);

        $normalizer = new CollectionFiltersNormalizer($decoratedProphecy->reveal(), $resourceMetadataFactoryProphecy->reveal(), $resourceClassResolverProphecy->reveal(), $filterLocatorProphecy->reveal());

        $actual = $normalizer->normalize($data, CollectionNormalizer::FORMAT, [
        ]);

        $this->assertEquals([
            $normalizedNotAResourceA,
            $normalizedNotAResourceB,
        ], $actual);
    }

    public function testNormalizeSubLevelResourceCollection()
    {
        $fooOne = new Foo();
        $fooOne->id = 1;
        $fooOne->bar = 'baz';

        $fooThree = new Foo();
        $fooThree->id = 3;
        $fooThree->bar = 'bzz';

        $data = [$fooOne, $fooThree];

        $normalizedFooOne = [
            '@id' => '/foos/1',
            '@type' => 'Foo',
            'bar' => 'baz',
        ];

        $normalizedFooThree = [
            '@id' => '/foos/3',
            '@type' => 'Foo',
            'bar' => 'bzz',
        ];

        $decoratedProphecy = $this->prophesize(NormalizerInterface::class);
        $decoratedProphecy->normalize($data, CollectionNormalizer::FORMAT, Argument::allOf(
            Argument::withEntry('resource_class', Foo::class),
            Argument::withEntry('api_sub_level', true)
        ))->willReturn([
            $normalizedFooOne,
            $normalizedFooThree,
        ]);

        $resourceMetadataFactoryProphecy = $this->prophesize(ResourceMetadataCollectionFactoryInterface::class);

        $resourceClassResolverProphecy = $this->prophesize(ResourceClassResolverInterface::class);

        $filterLocatorProphecy = $this->prophesize(ContainerInterface::class);

        $normalizer = new CollectionFiltersNormalizer($decoratedProphecy->reveal(), $resourceMetadataFactoryProphecy->reveal(), $resourceClassResolverProphecy->reveal(), $filterLocatorProphecy->reveal());

        $actual = $normalizer->normalize($data, CollectionNormalizer::FORMAT, [
            'operation_name' => 'get',
            'resource_class' => Foo::class,
            'api_sub_level' => true,
        ]);

        $this->assertEquals([
            $normalizedFooOne,
            $normalizedFooThree,
        ], $actual);
    }

    public function testNormalizeSubLevelNonResourceCollection()
    {
        $notAResourceA = new NotAResource('A', 'buzz');
        $notAResourceB = new NotAResource('B', 'bzzt');

        $data = [$notAResourceA, $notAResourceB];

        $normalizedNotAResourceA = [
            'foo' => 'A',
            'bar' => 'buzz',
        ];

        $normalizedNotAResourceB = [
            'foo' => 'B',
            'bar' => 'bzzt',
        ];

        $decoratedProphecy = $this->prophesize(NormalizerInterface::class);
        $decoratedProphecy->normalize($data, CollectionNormalizer::FORMAT, Argument::any())->willReturn([
            $normalizedNotAResourceA,
            $normalizedNotAResourceB,
        ]);

        $resourceMetadataFactoryProphecy = $this->prophesize(ResourceMetadataCollectionFactoryInterface::class);

        $resourceClassResolverProphecy = $this->prophesize(ResourceClassResolverInterface::class);
        $resourceClassResolverProphecy->getResourceClass($data, null)->willThrow(InvalidArgumentException::class);

        $filterLocatorProphecy = $this->prophesize(ContainerInterface::class);

        $normalizer = new CollectionFiltersNormalizer($decoratedProphecy->reveal(), $resourceMetadataFactoryProphecy->reveal(), $resourceClassResolverProphecy->reveal(), $filterLocatorProphecy->reveal());

        $actual = $normalizer->normalize($data, CollectionNormalizer::FORMAT, [
            'api_sub_level' => true,
        ]);

        $this->assertEquals([
            $normalizedNotAResourceA,
            $normalizedNotAResourceB,
        ], $actual);
    }

    public function testDoNothingIfNoFilter()
    {
        $dummy = new Dummy();

        $decoratedProphecy = $this->prophesize(NormalizerInterface::class);
        $decoratedProphecy->normalize($dummy, CollectionNormalizer::FORMAT, [
            'operation_name' => 'get',
            'resource_class' => Dummy::class,
        ])->willReturn(['name' => 'foo']);

        $resourceMetadataFactoryProphecy = $this->prophesize(ResourceMetadataCollectionFactoryInterface::class);
        $resourceMetadataFactoryProphecy->create(Dummy::class)->willReturn(new ResourceMetadataCollection(Dummy::class, [
            (new ApiResource(Dummy::class))
                ->withShortName('Dummy')
                ->withOperations(new Operations([
                    'get' => (new GetCollection())->withShortName('Dummy'),
                ])),
        ]));

        $resourceClassResolverProphecy = $this->prophesize(ResourceClassResolverInterface::class);
        $resourceClassResolverProphecy->getResourceClass($dummy, Dummy::class)->willReturn(Dummy::class);

        $normalizer = new CollectionFiltersNormalizer(
            $decoratedProphecy->reveal(),
            $resourceMetadataFactoryProphecy->reveal(),
            $resourceClassResolverProphecy->reveal(),
            $this->prophesize(ContainerInterface::class)->reveal()
        );

        $this->assertEquals(['name' => 'foo'], $normalizer->normalize($dummy, CollectionNormalizer::FORMAT, [
            'operation_name' => 'get',
            'resource_class' => Dummy::class,
        ]));
    }

    public function testDoNothingIfNoRequestUri()
    {
        $dummy = new Dummy();

        $decoratedProphecy = $this->prophesize(NormalizerInterface::class);
        $decoratedProphecy->normalize($dummy, CollectionNormalizer::FORMAT, [
            'resource_class' => Dummy::class,
            'operation_name' => 'get',
        ])->willReturn(['name' => 'foo']);

        $resourceMetadataFactoryProphecy = $this->prophesize(ResourceMetadataCollectionFactoryInterface::class);
        $resourceMetadataFactoryProphecy->create(Dummy::class)->willReturn(new ResourceMetadataCollection(Dummy::class, [
            (new ApiResource(Dummy::class))
                ->withShortName('Dummy')
                ->withOperations(new Operations([
                    'get' => (new GetCollection())->withShortName('Dummy')->withFilters(['foo']),
                ])),
        ]));

        $resourceClassResolverProphecy = $this->prophesize(ResourceClassResolverInterface::class);
        $resourceClassResolverProphecy->getResourceClass($dummy, Dummy::class)->willReturn(Dummy::class);

        $normalizer = new CollectionFiltersNormalizer(
            $decoratedProphecy->reveal(),
            $resourceMetadataFactoryProphecy->reveal(),
            $resourceClassResolverProphecy->reveal(),
            $this->prophesize(ContainerInterface::class)->reveal()
        );

        $this->assertEquals(['name' => 'foo'], $normalizer->normalize($dummy, CollectionNormalizer::FORMAT, [
            'resource_class' => Dummy::class,
            'operation_name' => 'get',
        ]));
    }

    public function testNormalize()
    {
        $filterProphecy = $this->prophesize(FilterInterface::class);
        $filterProphecy->getDescription(Dummy::class)->willReturn(['a' => ['property' => 'name', 'required' => true]])->shouldBeCalled();

        $filterLocatorProphecy = $this->prophesize(ContainerInterface::class);
        $filterLocatorProphecy->has('foo')->willReturn(true)->shouldBeCalled();
        $filterLocatorProphecy->get('foo')->willReturn($filterProphecy->reveal())->shouldBeCalled();

<<<<<<< HEAD
=======
        $this->normalize($filterLocatorProphecy->reveal());
    }

    /**
     * @group legacy
     * @expectedDeprecation The ApiPlatform\Core\Api\FilterCollection class is deprecated since version 2.1 and will be removed in 3.0. Provide an implementation of Psr\Container\ContainerInterface instead.
     */
    public function testNormalizeWithDeprecatedFilterCollection()
    {
        $filterProphecy = $this->prophesize(FilterInterface::class);
        $filterProphecy->getDescription(Dummy::class)->willReturn(['a' => ['property' => 'name', 'required' => true]])->shouldBeCalled();

        $this->normalize(new FilterCollection(['foo' => $filterProphecy->reveal()]));
    }

    /**
     * @group legacy
     */
    public function testConstructWithInvalidFilterLocator()
    {
        $this->expectException(InvalidArgumentException::class);
        $this->expectExceptionMessage('The "$filterLocator" argument is expected to be an implementation of the "Psr\\Container\\ContainerInterface" interface.');

        new CollectionFiltersNormalizer(
            $this->prophesize(NormalizerInterface::class)->reveal(),
            $this->prophesize(ResourceMetadataFactoryInterface::class)->reveal(),
            $this->prophesize(ResourceClassResolverInterface::class)->reveal(),
            new \ArrayObject() // @phpstan-ignore-line
        );
    }

    private function normalize($filterLocator)
    {
>>>>>>> 9791fc4d
        $dummy = new Dummy();

        $decoratedProphecy = $this->prophesize(NormalizerInterface::class);
        $decoratedProphecy->normalize($dummy, CollectionNormalizer::FORMAT, [
            'request_uri' => '/foo?bar=baz',
            'resource_class' => Dummy::class,
            'operation_name' => 'get',
        ])->willReturn(['name' => 'foo']);

        $resourceMetadataFactoryProphecy = $this->prophesize(ResourceMetadataCollectionFactoryInterface::class);
        $resourceMetadataFactoryProphecy->create(Dummy::class)->willReturn(new ResourceMetadataCollection(Dummy::class, [
            (new ApiResource(Dummy::class))
                ->withShortName('Dummy')
                ->withOperations(new Operations([
                    'get' => (new GetCollection())->withShortName('Dummy')->withFilters(['foo']),
                ])),
        ]));

        $resourceClassResolverProphecy = $this->prophesize(ResourceClassResolverInterface::class);
        $resourceClassResolverProphecy->getResourceClass($dummy, Dummy::class)->willReturn(Dummy::class);

        $normalizer = new CollectionFiltersNormalizer(
            $decoratedProphecy->reveal(),
            $resourceMetadataFactoryProphecy->reveal(),
            $resourceClassResolverProphecy->reveal(),
            $filterLocatorProphecy->reveal()
        );

        $this->assertEquals([
            'name' => 'foo',
            'hydra:search' => [
                '@type' => 'hydra:IriTemplate',
                'hydra:template' => '/foo{?a}',
                'hydra:variableRepresentation' => 'BasicRepresentation',
                'hydra:mapping' => [
                    [
                        '@type' => 'IriTemplateMapping',
                        'variable' => 'a',
                        'property' => 'name',
                        'required' => true,
                    ],
                ],
            ],
        ], $normalizer->normalize($dummy, CollectionNormalizer::FORMAT, [
            'request_uri' => '/foo?bar=baz',
            'resource_class' => Dummy::class,
            'operation_name' => 'get',
        ]));
    }
}<|MERGE_RESOLUTION|>--- conflicted
+++ resolved
@@ -251,11 +251,14 @@
         $resourceClassResolverProphecy = $this->prophesize(ResourceClassResolverInterface::class);
         $resourceClassResolverProphecy->getResourceClass($dummy, Dummy::class)->willReturn(Dummy::class);
 
+        $filterLocatorProphecy = $this->prophesize(ContainerInterface::class);
+        $filterLocatorProphecy->has('foo')->willReturn(false);
+
         $normalizer = new CollectionFiltersNormalizer(
             $decoratedProphecy->reveal(),
             $resourceMetadataFactoryProphecy->reveal(),
             $resourceClassResolverProphecy->reveal(),
-            $this->prophesize(ContainerInterface::class)->reveal()
+            $filterLocatorProphecy->reveal()
         );
 
         $this->assertEquals(['name' => 'foo'], $normalizer->normalize($dummy, CollectionNormalizer::FORMAT, [
@@ -273,42 +276,6 @@
         $filterLocatorProphecy->has('foo')->willReturn(true)->shouldBeCalled();
         $filterLocatorProphecy->get('foo')->willReturn($filterProphecy->reveal())->shouldBeCalled();
 
-<<<<<<< HEAD
-=======
-        $this->normalize($filterLocatorProphecy->reveal());
-    }
-
-    /**
-     * @group legacy
-     * @expectedDeprecation The ApiPlatform\Core\Api\FilterCollection class is deprecated since version 2.1 and will be removed in 3.0. Provide an implementation of Psr\Container\ContainerInterface instead.
-     */
-    public function testNormalizeWithDeprecatedFilterCollection()
-    {
-        $filterProphecy = $this->prophesize(FilterInterface::class);
-        $filterProphecy->getDescription(Dummy::class)->willReturn(['a' => ['property' => 'name', 'required' => true]])->shouldBeCalled();
-
-        $this->normalize(new FilterCollection(['foo' => $filterProphecy->reveal()]));
-    }
-
-    /**
-     * @group legacy
-     */
-    public function testConstructWithInvalidFilterLocator()
-    {
-        $this->expectException(InvalidArgumentException::class);
-        $this->expectExceptionMessage('The "$filterLocator" argument is expected to be an implementation of the "Psr\\Container\\ContainerInterface" interface.');
-
-        new CollectionFiltersNormalizer(
-            $this->prophesize(NormalizerInterface::class)->reveal(),
-            $this->prophesize(ResourceMetadataFactoryInterface::class)->reveal(),
-            $this->prophesize(ResourceClassResolverInterface::class)->reveal(),
-            new \ArrayObject() // @phpstan-ignore-line
-        );
-    }
-
-    private function normalize($filterLocator)
-    {
->>>>>>> 9791fc4d
         $dummy = new Dummy();
 
         $decoratedProphecy = $this->prophesize(NormalizerInterface::class);
