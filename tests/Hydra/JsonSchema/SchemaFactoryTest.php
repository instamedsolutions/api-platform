--- conflicted
+++ resolved
@@ -41,19 +41,11 @@
         $typeFactory = $this->prophesize(TypeFactoryInterface::class);
         $resourceMetadataFactoryCollection = $this->prophesize(ResourceMetadataCollectionFactoryInterface::class);
         $resourceMetadataFactoryCollection->create(Dummy::class)->willReturn(
-<<<<<<< HEAD
-                new ResourceMetadataCollection(Dummy::class, [
-                    new ApiResource(operations: [
+            new ResourceMetadataCollection(Dummy::class, [
+                new ApiResource(operations: [
                         'get' => new Get(name: 'get'),
                     ]),
-                ])
-=======
-            new ResourceMetadataCollection(Dummy::class, [
-                (new ApiResource())->withOperations(new Operations([
-                    'get' => (new Get())->withName('get'),
-                ])),
             ])
->>>>>>> de239e54
         );
 
         $propertyNameCollectionFactory = $this->prophesize(PropertyNameCollectionFactoryInterface::class);
