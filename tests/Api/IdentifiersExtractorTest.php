--- conflicted
+++ resolved
@@ -67,42 +67,6 @@
         $resourceClassResolverProphecy = $this->prophesize(ResourceClassResolverInterface::class);
         $propertyNameCollectionFactoryProphecy = $this->prophesize(PropertyNameCollectionFactoryInterface::class);
         $propertyMetadataFactoryProphecy = $this->prophesize(PropertyMetadataFactoryInterface::class);
-<<<<<<< HEAD
-=======
-        $propertyMetadataFactoryProphecy->create(Dummy::class, 'foo')->willReturn(new PropertyMetadata());
-        $resourceClassResolverProphecy = $this->prophesize(ResourceClassResolverInterface::class);
-        $identifiersExtractor = new IdentifiersExtractor($propertyNameCollectionFactoryProphecy->reveal(), $propertyMetadataFactoryProphecy->reveal(), null, $resourceClassResolverProphecy->reveal());
-
-        $identifiersExtractor->getIdentifiersFromResourceClass(Dummy::class);
-    }
-
-    /**
-     * @group legacy
-     * @expectedDeprecation Not injecting ApiPlatform\Core\Api\ResourceClassResolverInterface in the IdentifiersExtractor might introduce cache issues with object identifiers.
-     */
-    public function testLegacyGetIdentifiersFromItem()
-    {
-        [$propertyNameCollectionFactoryProphecy, $propertyMetadataFactoryProphecy] = $this->getMetadataFactoryProphecies(Dummy::class, ['id']);
-
-        $identifiersExtractor = new IdentifiersExtractor($propertyNameCollectionFactoryProphecy->reveal(), $propertyMetadataFactoryProphecy->reveal());
-
-        $dummy = new Dummy();
-        $dummy->setId(1);
-
-        $this->assertSame(['id' => 1], $identifiersExtractor->getIdentifiersFromItem($dummy));
-    }
-
-    private function getMetadataFactoryProphecies($class, $identifiers, array $prophecies = null)
-    {
-        // adds a random property that is not an identifier
-        $properties = array_merge(['foo'], $identifiers);
-
-        if (!$prophecies) {
-            $prophecies = [$this->prophesize(PropertyNameCollectionFactoryInterface::class), $this->prophesize(PropertyMetadataFactoryInterface::class)];
-        }
-
-        [$propertyNameCollectionFactoryProphecy, $propertyMetadataFactoryProphecy] = $prophecies;
->>>>>>> ffda414d
 
         $resourceClassResolver = $resourceClassResolverProphecy->reveal();
 
@@ -125,4 +89,16 @@
 
         $this->assertEquals(['id' => '1'], $identifiersExtractor->getIdentifiersFromItem($item, 'operation', $context));
     }
+
+    public function testDefaultIdentifierId(): void
+    {
+        $propertyNameCollectionFactoryProphecy = $this->prophesize(PropertyNameCollectionFactoryInterface::class);
+        $propertyNameCollectionFactoryProphecy->create(Dummy::class)->willReturn(new PropertyNameCollection(['id']));
+        $propertyMetadataFactoryProphecy = $this->prophesize(PropertyMetadataFactoryInterface::class);
+        $propertyMetadataFactoryProphecy->create(Dummy::class, 'id')->willReturn(new PropertyMetadata());
+        $resourceClassResolverProphecy = $this->prophesize(ResourceClassResolverInterface::class);
+        $identifiersExtractor = new IdentifiersExtractor($propertyNameCollectionFactoryProphecy->reveal(), $propertyMetadataFactoryProphecy->reveal(), null, $resourceClassResolverProphecy->reveal());
+
+        $this->assertSame(['id'], $identifiersExtractor->getIdentifiersFromResourceClass(Dummy::class));
+    }
 }