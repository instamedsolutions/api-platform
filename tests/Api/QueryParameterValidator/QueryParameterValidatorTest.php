<?php

/*
 * This file is part of the API Platform project.
 *
 * (c) Kévin Dunglas <dunglas@gmail.com>
 *
 * For the full copyright and license information, please view the LICENSE
 * file that was distributed with this source code.
 */

declare(strict_types=1);

namespace ApiPlatform\Tests\Api\QueryParameterValidator;

use ApiPlatform\Api\FilterInterface;
use ApiPlatform\Api\QueryParameterValidator\QueryParameterValidator;
use ApiPlatform\Exception\FilterValidationException;
use ApiPlatform\Tests\Fixtures\TestBundle\Entity\Dummy;
use ApiPlatform\Tests\ProphecyTrait;
use PHPUnit\Framework\TestCase;
use Psr\Container\ContainerInterface;

/**
 * Class QueryParameterValidatorTest.
 *
 * @author Julien Deniau <julien.deniau@mapado.com>
 */
class QueryParameterValidatorTest extends TestCase
{
    use ProphecyTrait;

    private $testedInstance;
    private $filterLocatorProphecy;

    /**
     * {@inheritdoc}
     */
    protected function setUp(): void
    {
        $this->filterLocatorProphecy = $this->prophesize(ContainerInterface::class);

        $this->testedInstance = new QueryParameterValidator(
            $this->filterLocatorProphecy->reveal()
        );
    }

    /**
     * unsafe method should not use filter validations.
     */
    public function testOnKernelRequestWithUnsafeMethod()
    {
        $request = [];

        $this->assertNull(
            $this->testedInstance->validateFilters(Dummy::class, [], $request)
        );
    }

    /**
     * If the tested filter is non-existent, then nothing should append.
     */
    public function testOnKernelRequestWithWrongFilter()
    {
        $request = [];

        $this->filterLocatorProphecy->has('some_inexistent_filter')->willReturn(false);
<<<<<<< HEAD
=======

>>>>>>> ecce956e
        $this->assertNull(
            $this->testedInstance->validateFilters(Dummy::class, ['some_inexistent_filter'], $request)
        );
    }

    /**
     * if the required parameter is not set, throw an FilterValidationException.
     */
    public function testOnKernelRequestWithRequiredFilterNotSet()
    {
        $request = [];

        $filterProphecy = $this->prophesize(FilterInterface::class);
        $filterProphecy
            ->getDescription(Dummy::class)
            ->shouldBeCalled()
            ->willReturn([
                'required' => [
                    'required' => true,
                ],
            ]);
        $this->filterLocatorProphecy
            ->has('some_filter')
            ->shouldBeCalled()
            ->willReturn(true);
        $this->filterLocatorProphecy
            ->get('some_filter')
            ->shouldBeCalled()
            ->willReturn($filterProphecy->reveal());

        $this->expectException(FilterValidationException::class);
        $this->expectExceptionMessage('Query parameter "required" is required');
        $this->testedInstance->validateFilters(Dummy::class, ['some_filter'], $request);
    }

    /**
     * if the required parameter is set, no exception should be throwned.
     */
    public function testOnKernelRequestWithRequiredFilter()
    {
        $request = ['required' => 'foo'];

        $this->filterLocatorProphecy
            ->has('some_filter')
            ->shouldBeCalled()
            ->willReturn(true);
        $filterProphecy = $this->prophesize(FilterInterface::class);
        $filterProphecy
            ->getDescription(Dummy::class)
            ->shouldBeCalled()
            ->willReturn([
                'required' => [
                    'required' => true,
                ],
            ]);
        $this->filterLocatorProphecy
            ->get('some_filter')
            ->shouldBeCalled()
            ->willReturn($filterProphecy->reveal());

        $this->assertNull(
            $this->testedInstance->validateFilters(Dummy::class, ['some_filter'], $request)
        );
    }
}<|MERGE_RESOLUTION|>--- conflicted
+++ resolved
@@ -65,10 +65,6 @@
         $request = [];
 
         $this->filterLocatorProphecy->has('some_inexistent_filter')->willReturn(false);
-<<<<<<< HEAD
-=======
-
->>>>>>> ecce956e
         $this->assertNull(
             $this->testedInstance->validateFilters(Dummy::class, ['some_inexistent_filter'], $request)
         );
