<?php

/*
 * This file is part of the API Platform project.
 *
 * (c) Kévin Dunglas <dunglas@gmail.com>
 *
 * For the full copyright and license information, please view the LICENSE
 * file that was distributed with this source code.
 */

declare(strict_types=1);

namespace ApiPlatform\Core\Tests\GraphQl\Type;

use ApiPlatform\Core\Exception\ResourceClassNotFoundException;
use ApiPlatform\Core\GraphQl\Resolver\Factory\ResolverFactoryInterface;
use ApiPlatform\Core\GraphQl\Type\SchemaBuilder;
use ApiPlatform\Core\Metadata\Property\Factory\PropertyMetadataFactoryInterface;
use ApiPlatform\Core\Metadata\Property\Factory\PropertyNameCollectionFactoryInterface;
use ApiPlatform\Core\Metadata\Property\PropertyMetadata;
use ApiPlatform\Core\Metadata\Property\PropertyNameCollection;
use ApiPlatform\Core\Metadata\Resource\Factory\ResourceMetadataFactoryInterface;
use ApiPlatform\Core\Metadata\Resource\Factory\ResourceNameCollectionFactoryInterface;
use ApiPlatform\Core\Metadata\Resource\ResourceMetadata;
use ApiPlatform\Core\Metadata\Resource\ResourceNameCollection;
use GraphQL\Type\Definition\ListOfType;
use GraphQL\Type\Definition\ObjectType;
use GraphQL\Type\Definition\Type as GraphQLType;
use PHPUnit\Framework\TestCase;
use Prophecy\Argument;
use Symfony\Component\PropertyInfo\Type;

/**
 * @author Alan Poulain <contact@alanpoulain.eu>
 */
class SchemaBuilderTest extends TestCase
{
    public function testGetSchemaAllFields()
    {
        $propertyMetadataMockBuilder = function ($builtinType, $resourceClassName) {
            return new PropertyMetadata(
                new Type(
                    $builtinType,
                    false,
                    'GraphqlResource3' === $resourceClassName ? 'unknownResource' : $resourceClassName
                ),
                "{$builtinType}Description",
                null,
                null,
                null,
                null,
                null,
                Type::BUILTIN_TYPE_INT === $builtinType
            );
        };

        $mockedSchemaBuilder = $this->createSchemaBuilder($propertyMetadataMockBuilder, false);
        $this->assertEquals([
            'node',
            'shortName1',
            'shortName1s',
            'shortName2',
            'shortName2s',
            'shortName3',
            'shortName3s',
        ], array_keys($mockedSchemaBuilder->getSchema()->getConfig()->getQuery()->getFields()));
    }

    public function testGetSchemaResourceClassNotFound()
    {
        $propertyMetadataMockBuilder = function ($builtinType, $resourceClassName) {
            return new PropertyMetadata(
                new Type(
                    $builtinType,
                    false,
                    'GraphqlResource3' === $resourceClassName ? 'unknownResource' : $resourceClassName
                ),
                "{$builtinType}Description",
                null,
                null,
                null,
                null,
                null,
                Type::BUILTIN_TYPE_INT === $builtinType
            );
        };
        $mockedSchemaBuilder = $this->createSchemaBuilder($propertyMetadataMockBuilder, false);
        $schema = $mockedSchemaBuilder->getSchema();
        $queryFields = $schema->getConfig()->getQuery()->getFields();

        // objectProperty has been skipped.
        /** @var ObjectType $type */
        $type = $queryFields['shortName3']->getType();
        $this->assertArrayNotHasKey('objectProperty', $type->getFields());
    }

    /**
     * @dataProvider paginationProvider
     */
    public function testGetSchema(bool $paginationEnabled)
    {
        $propertyMetadataMockBuilder = function ($builtinType, $resourceClassName) {
            return new PropertyMetadata(
                new Type(
                    $builtinType,
                    false,
                    'GraphqlResource3' === $resourceClassName ? \DateTime::class : $resourceClassName,
                    Type::BUILTIN_TYPE_OBJECT === $builtinType && 'GraphqlResource3' !== $resourceClassName,
                    null,
                    Type::BUILTIN_TYPE_OBJECT === $builtinType ? new Type(Type::BUILTIN_TYPE_STRING, false, $resourceClassName) : null
                ),
                "{$builtinType}Description",
                true,
                true,
                null,
                null,
                null
            );
        };
        $mockedSchemaBuilder = $this->createSchemaBuilder($propertyMetadataMockBuilder, $paginationEnabled);
        $schema = $mockedSchemaBuilder->getSchema();
        $queryFields = $schema->getConfig()->getQuery()->getFields();
        $mutationFields = $schema->getConfig()->getMutation()->getFields();

        $this->assertSame([
            'node',
            'shortName1',
            'shortName1s',
            'shortName2',
            'shortName2s',
            'shortName3',
            'shortName3s',
        ], array_keys($queryFields));

        $this->assertEquals([
            'createShortName1',
            'createShortName2',
            'createShortName3',
        ], array_keys($mutationFields));

        /** @var ObjectType $type */
        $type = $queryFields['shortName2']->getType();
        $resourceTypeFields = $type->getFields();
<<<<<<< HEAD
        $this->assertSame(
            ['id', 'intProperty', 'floatProperty', 'stringProperty', 'boolProperty', 'objectProperty', 'arrayProperty', 'iterableProperty'],
=======
        $this->assertEquals(
            ['id', '_id', 'floatProperty', 'stringProperty', 'boolProperty', 'objectProperty', 'arrayProperty', 'iterableProperty'],
>>>>>>> c475c1e0
            array_keys($resourceTypeFields)
        );

        // Types are equal because of the cache.
        /** @var ObjectType $type */
        $type = $queryFields['shortName1']->getType();
        if ($paginationEnabled) {
            /** @var ObjectType $objectPropertyFieldType */
            $objectPropertyFieldType = $type->getFields()['objectProperty']->getType();
            $this->assertSame('ShortName1Connection', $objectPropertyFieldType->name);
            $this->assertEquals(GraphQLType::nonNull(GraphQLType::int()), $objectPropertyFieldType->getField('totalCount')->getType());
            /** @var ListOfType $edgesType */
            $edgesType = $objectPropertyFieldType->getFields()['edges']->getType();
            $edgeType = $edgesType->getWrappedType();
            $this->assertSame('ShortName1Edge', $edgeType->name);
            $this->assertEquals(GraphQLType::nonNull(GraphQLType::string()), $edgeType->getField('cursor')->getType());
            $this->assertEquals($type, $edgeType->getField('node')->getType());
        } else {
            /** @var ListOfType $objectPropertyFieldType */
            $objectPropertyFieldType = $type->getFields()['objectProperty']->getType();
            $this->assertEquals($type, $objectPropertyFieldType->getWrappedType());
        }

        // DateTime is considered as a string instead of an object.
        /** @var ObjectType $type */
        $type = $queryFields['shortName3']->getType();
        /** @var ListOfType $objectPropertyFieldType */
        $objectPropertyFieldType = $type->getField('objectProperty')->getType();
        $this->assertEquals(GraphQLType::nonNull(GraphQLType::string()), $objectPropertyFieldType);

        /** @var ObjectType $type */
        $type = $mutationFields['createShortName2']->getType();
        $resourceTypeFields = $type->getFields();
        $this->assertEquals(
            ['id', '_id', 'floatProperty', 'stringProperty', 'boolProperty', 'objectProperty', 'arrayProperty', 'iterableProperty', 'clientMutationId'],
            array_keys($resourceTypeFields)
        );
    }

    public function paginationProvider(): array
    {
        return [
            [true],
            [false],
        ];
    }

    private function createSchemaBuilder($propertyMetadataMockBuilder, bool $paginationEnabled): SchemaBuilder
    {
        $propertyNameCollectionFactoryProphecy = $this->prophesize(PropertyNameCollectionFactoryInterface::class);
        $propertyMetadataFactoryProphecy = $this->prophesize(PropertyMetadataFactoryInterface::class);
        $resourceNameCollectionFactoryProphecy = $this->prophesize(ResourceNameCollectionFactoryInterface::class);
        $resourceMetadataFactoryProphecy = $this->prophesize(ResourceMetadataFactoryInterface::class);
        $collectionResolverFactoryProphecy = $this->prophesize(ResolverFactoryInterface::class);
        $itemMutationResolverFactoryProphecy = $this->prophesize(ResolverFactoryInterface::class);

        $resourceClassNames = [];
        for ($i = 1; $i <= 3; ++$i) {
            $resourceClassName = "GraphqlResource$i";
            $resourceClassNames[] = $resourceClassName;
            $resourceMetadata = new ResourceMetadata(
                "ShortName$i",
                "Description$i",
                null,
                null,
                null,
                null,
                null,
                ['query' => [], 'create' => []]
            );
            $resourceMetadataFactoryProphecy->create($resourceClassName)->willReturn($resourceMetadata);
            $resourceMetadataFactoryProphecy->create('unknownResource')->willThrow(new ResourceClassNotFoundException());

            $propertyNames = [];
            foreach (Type::$builtinTypes as $builtinType) {
                $propertyName = Type::BUILTIN_TYPE_INT === $builtinType ? 'id' : "{$builtinType}Property";
                $propertyNames[] = $propertyName;
                $propertyMetadataFactoryProphecy->create($resourceClassName, $propertyName, ['graphql_operation_name' => 'query'])->willReturn($propertyMetadataMockBuilder($builtinType, $resourceClassName));
                $propertyMetadataFactoryProphecy->create($resourceClassName, $propertyName, ['graphql_operation_name' => 'create'])->willReturn($propertyMetadataMockBuilder($builtinType, $resourceClassName));
            }
            $propertyNameCollection = new PropertyNameCollection($propertyNames);
            $propertyNameCollectionFactoryProphecy->create($resourceClassName)->willReturn($propertyNameCollection);
        }
        $resourceNameCollection = new ResourceNameCollection($resourceClassNames);
        $resourceNameCollectionFactoryProphecy->create()->willReturn($resourceNameCollection);

        $collectionResolverFactoryProphecy->__invoke(Argument::cetera())->willReturn(function () {});
        $itemMutationResolverFactoryProphecy->__invoke(Argument::cetera())->willReturn(function () {});

        return new SchemaBuilder(
            $propertyNameCollectionFactoryProphecy->reveal(),
            $propertyMetadataFactoryProphecy->reveal(),
            $resourceNameCollectionFactoryProphecy->reveal(),
            $resourceMetadataFactoryProphecy->reveal(),
            $collectionResolverFactoryProphecy->reveal(),
            $itemMutationResolverFactoryProphecy->reveal(),
            function () {},
            function () {},
            null,
            $paginationEnabled
        );
    }
}<|MERGE_RESOLUTION|>--- conflicted
+++ resolved
@@ -142,13 +142,8 @@
         /** @var ObjectType $type */
         $type = $queryFields['shortName2']->getType();
         $resourceTypeFields = $type->getFields();
-<<<<<<< HEAD
         $this->assertSame(
-            ['id', 'intProperty', 'floatProperty', 'stringProperty', 'boolProperty', 'objectProperty', 'arrayProperty', 'iterableProperty'],
-=======
-        $this->assertEquals(
             ['id', '_id', 'floatProperty', 'stringProperty', 'boolProperty', 'objectProperty', 'arrayProperty', 'iterableProperty'],
->>>>>>> c475c1e0
             array_keys($resourceTypeFields)
         );
 
