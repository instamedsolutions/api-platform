<?php

/*
 * This file is part of the API Platform project.
 *
 * (c) Kévin Dunglas <dunglas@gmail.com>
 *
 * For the full copyright and license information, please view the LICENSE
 * file that was distributed with this source code.
 */

declare(strict_types=1);

namespace ApiPlatform\Tests\Symfony\EventListener;

use ApiPlatform\Metadata\ApiResource;
use ApiPlatform\Metadata\Get;
use ApiPlatform\Metadata\Post;
use ApiPlatform\Metadata\Resource\Factory\ResourceMetadataCollectionFactoryInterface;
use ApiPlatform\Metadata\Resource\ResourceMetadataCollection;
use ApiPlatform\Symfony\EventListener\RespondListener;
use ApiPlatform\Tests\Fixtures\TestBundle\Entity\Dummy;
use ApiPlatform\Tests\ProphecyTrait;
use PHPUnit\Framework\TestCase;
use Symfony\Component\HttpFoundation\Request;
use Symfony\Component\HttpFoundation\Response;
use Symfony\Component\HttpKernel\Event\ViewEvent;
use Symfony\Component\HttpKernel\HttpKernelInterface;

/**
 * @author Kévin Dunglas <dunglas@gmail.com>
 */
class RespondListenerTest extends TestCase
{
    use ProphecyTrait;

    public function testDoNotHandleResponse()
    {
        $listener = new RespondListener();
        $event = new ViewEvent($this->prophesize(HttpKernelInterface::class)->reveal(), new Request(), \defined(HttpKernelInterface::class.'::MAIN_REQUEST') ? HttpKernelInterface::MAIN_REQUEST : HttpKernelInterface::MASTER_REQUEST, null);
        $listener->onKernelView($event);

        $this->assertNull($event->getResponse());
    }

    public function testDoNotHandleWhenRespondFlagIsFalse()
    {
        $listener = new RespondListener();
        $event = new ViewEvent(
            $this->prophesize(HttpKernelInterface::class)->reveal(),
            new Request([], [], ['_api_respond' => false]),
            \defined(HttpKernelInterface::class.'::MAIN_REQUEST') ? HttpKernelInterface::MAIN_REQUEST : HttpKernelInterface::MASTER_REQUEST,
            'foo'
        );
        $listener->onKernelView($event);

        $this->assertNull($event->getResponse());
    }

    public function testCreate200Response()
    {
        $request = new Request([], [], ['_api_respond' => true]);
        $request->setRequestFormat('xml');

        $event = new ViewEvent(
            $this->prophesize(HttpKernelInterface::class)->reveal(),
            $request,
            \defined(HttpKernelInterface::class.'::MAIN_REQUEST') ? HttpKernelInterface::MAIN_REQUEST : HttpKernelInterface::MASTER_REQUEST,
            'foo'
        );

        $listener = new RespondListener();
        $listener->onKernelView($event);

        $response = $event->getResponse();
        $this->assertEquals('foo', $response->getContent());
        $this->assertEquals(Response::HTTP_OK, $response->getStatusCode());
        $this->assertEquals('text/xml; charset=utf-8', $response->headers->get('Content-Type'));
        $this->assertEquals('Accept', $response->headers->get('Vary'));
        $this->assertEquals('nosniff', $response->headers->get('X-Content-Type-Options'));
        $this->assertEquals('deny', $response->headers->get('X-Frame-Options'));
    }

    public function testPost200WithoutLocation()
    {
        $request = new Request([], [], ['_api_resource_class' => Dummy::class, '_api_operation_name' => 'post', '_api_respond' => true, '_api_write_item_iri' => '/dummy_entities/1']);
        $request->setMethod('POST');

        $event = new ViewEvent(
            $this->prophesize(HttpKernelInterface::class)->reveal(),
            $request,
            \defined(HttpKernelInterface::class.'::MAIN_REQUEST') ? HttpKernelInterface::MAIN_REQUEST : HttpKernelInterface::MASTER_REQUEST,
            'bar'
        );
        $resourceMetadataFactoryProphecy = $this->prophesize(ResourceMetadataCollectionFactoryInterface::class);
        $resourceMetadataFactoryProphecy->create(Dummy::class)->shouldBeCalled()->willReturn(new ResourceMetadataCollection(Dummy::class, [
            (new ApiResource(operations: [
                'post' => new Post(status: Response::HTTP_OK),
            ])),
        ]));

        $listener = new RespondListener($resourceMetadataFactoryProphecy->reveal());
        $listener->onKernelView($event);

        $response = $event->getResponse();
        $this->assertFalse($response->headers->has('Location'));
        $this->assertSame(Response::HTTP_OK, $event->getResponse()->getStatusCode());
    }

    public function testPost301WithLocation()
    {
        $request = new Request([], [], ['_api_resource_class' => Dummy::class, '_api_operation_name' => 'get', '_api_respond' => true, '_api_write_item_iri' => '/dummy_entities/1']);
        $request->setMethod('POST');

        $event = new ViewEvent(
            $this->prophesize(HttpKernelInterface::class)->reveal(),
            $request,
            \defined(HttpKernelInterface::class.'::MAIN_REQUEST') ? HttpKernelInterface::MAIN_REQUEST : HttpKernelInterface::MASTER_REQUEST,
            'bar'
        );

        $resourceMetadataFactoryProphecy = $this->prophesize(ResourceMetadataCollectionFactoryInterface::class);
        $resourceMetadataFactoryProphecy->create(Dummy::class)->shouldBeCalled()->willReturn(new ResourceMetadataCollection(Dummy::class, [
            (new ApiResource(operations: [
                'get' => new Get(status: Response::HTTP_MOVED_PERMANENTLY),
            ])),
        ]));

        $listener = new RespondListener($resourceMetadataFactoryProphecy->reveal());
        $listener->onKernelView($event);

        $response = $event->getResponse();
        $this->assertTrue($response->headers->has('Location'));
        $this->assertEquals('/dummy_entities/1', $response->headers->get('Location'));
        $this->assertSame(Response::HTTP_MOVED_PERMANENTLY, $event->getResponse()->getStatusCode());
    }

    public function testCreate201Response()
    {
        $request = new Request([], [], ['_api_respond' => true, '_api_write_item_iri' => '/dummy_entities/1']);
        $request->setMethod('POST');
        $request->setRequestFormat('xml');

        $event = new ViewEvent(
            $this->prophesize(HttpKernelInterface::class)->reveal(),
            $request,
            \defined(HttpKernelInterface::class.'::MAIN_REQUEST') ? HttpKernelInterface::MAIN_REQUEST : HttpKernelInterface::MASTER_REQUEST,
            'foo'
        );

        $listener = new RespondListener();
        $listener->onKernelView($event);

        $response = $event->getResponse();
        $this->assertEquals('foo', $response->getContent());
        $this->assertEquals(Response::HTTP_CREATED, $response->getStatusCode());
        $this->assertEquals('text/xml; charset=utf-8', $response->headers->get('Content-Type'));
        $this->assertEquals('Accept', $response->headers->get('Vary'));
        $this->assertEquals('nosniff', $response->headers->get('X-Content-Type-Options'));
        $this->assertEquals('deny', $response->headers->get('X-Frame-Options'));
        $this->assertEquals('/dummy_entities/1', $response->headers->get('Location'));
        $this->assertEquals('/dummy_entities/1', $response->headers->get('Content-Location'));
        $this->assertTrue($response->headers->has('Location'));
    }

    public function testCreate204Response()
    {
        $request = new Request([], [], ['_api_respond' => true]);
        $request->setRequestFormat('xml');
        $request->setMethod('DELETE');

        $event = new ViewEvent(
            $this->prophesize(HttpKernelInterface::class)->reveal(),
            $request,
            \defined(HttpKernelInterface::class.'::MAIN_REQUEST') ? HttpKernelInterface::MAIN_REQUEST : HttpKernelInterface::MASTER_REQUEST,
            'foo'
        );

        $listener = new RespondListener();
        $listener->onKernelView($event);

        $response = $event->getResponse();
        $this->assertEquals('foo', $response->getContent());
        $this->assertEquals(Response::HTTP_NO_CONTENT, $response->getStatusCode());
        $this->assertEquals('text/xml; charset=utf-8', $response->headers->get('Content-Type'));
        $this->assertEquals('Accept', $response->headers->get('Vary'));
        $this->assertEquals('nosniff', $response->headers->get('X-Content-Type-Options'));
        $this->assertEquals('deny', $response->headers->get('X-Frame-Options'));
    }

    public function testSetSunsetHeader()
    {
        $event = new ViewEvent(
            $this->prophesize(HttpKernelInterface::class)->reveal(),
            new Request([], [], ['_api_resource_class' => Dummy::class, '_api_operation_name' => 'get', '_api_respond' => true]),
            \defined(HttpKernelInterface::class.'::MAIN_REQUEST') ? HttpKernelInterface::MAIN_REQUEST : HttpKernelInterface::MASTER_REQUEST,
            'bar'
        );

        $resourceMetadataFactoryProphecy = $this->prophesize(ResourceMetadataCollectionFactoryInterface::class);
        $resourceMetadataFactoryProphecy->create(Dummy::class)->shouldBeCalled()->willReturn(new ResourceMetadataCollection(Dummy::class, [
            (new ApiResource(operations: [
                'get' => new Get(sunset: 'tomorrow'),
            ])),
        ]));

        $listener = new RespondListener($resourceMetadataFactoryProphecy->reveal());
        $listener->onKernelView($event);

        $response = $event->getResponse();
        /** @var string $value */
        $value = $response->headers->get('Sunset');
        $this->assertEquals(new \DateTimeImmutable('tomorrow'), \DateTime::createFromFormat(\DATE_RFC1123, $value));
    }

    public function testSetCustomStatus()
    {
        $event = new ViewEvent(
            $this->prophesize(HttpKernelInterface::class)->reveal(),
            new Request([], [], ['_api_resource_class' => Dummy::class, '_api_operation_name' => 'get', '_api_respond' => true]),
            \defined(HttpKernelInterface::class.'::MAIN_REQUEST') ? HttpKernelInterface::MAIN_REQUEST : HttpKernelInterface::MASTER_REQUEST,
            'bar'
        );
        $resourceMetadataFactoryProphecy = $this->prophesize(ResourceMetadataCollectionFactoryInterface::class);
        $resourceMetadataFactoryProphecy->create(Dummy::class)->shouldBeCalled()->willReturn(new ResourceMetadataCollection(Dummy::class, [
            (new ApiResource(operations: [
                'get' => new Get(status: Response::HTTP_ACCEPTED),
            ])),
        ]));

        $listener = new RespondListener($resourceMetadataFactoryProphecy->reveal());
        $listener->onKernelView($event);

        $this->assertSame(Response::HTTP_ACCEPTED, $event->getResponse()->getStatusCode());
    }

    public function testHandleResponse()
    {
        $listener = new RespondListener();

        $response = new Response();
        $event = new ViewEvent(
<<<<<<< HEAD
          $this->prophesize(HttpKernelInterface::class)->reveal(),
            new Request([], [], ['_api_resource_class' => Dummy::class, '_api_operation_name' => 'get', '_api_respond' => true]),
=======
            $this->prophesize(HttpKernelInterface::class)->reveal(),
            new Request([], [], ['_api_resource_class' => Dummy::class, '_api_item_operation_name' => 'get', '_api_respond' => true]),
>>>>>>> de239e54
            \defined(HttpKernelInterface::class.'::MAIN_REQUEST') ? HttpKernelInterface::MAIN_REQUEST : HttpKernelInterface::MASTER_REQUEST,
            $response
        );
        $listener->onKernelView($event);

        $this->assertSame($response, $event->getResponse());
    }
}<|MERGE_RESOLUTION|>--- conflicted
+++ resolved
@@ -240,13 +240,8 @@
 
         $response = new Response();
         $event = new ViewEvent(
-<<<<<<< HEAD
-          $this->prophesize(HttpKernelInterface::class)->reveal(),
+            $this->prophesize(HttpKernelInterface::class)->reveal(),
             new Request([], [], ['_api_resource_class' => Dummy::class, '_api_operation_name' => 'get', '_api_respond' => true]),
-=======
-            $this->prophesize(HttpKernelInterface::class)->reveal(),
-            new Request([], [], ['_api_resource_class' => Dummy::class, '_api_item_operation_name' => 'get', '_api_respond' => true]),
->>>>>>> de239e54
             \defined(HttpKernelInterface::class.'::MAIN_REQUEST') ? HttpKernelInterface::MAIN_REQUEST : HttpKernelInterface::MASTER_REQUEST,
             $response
         );
