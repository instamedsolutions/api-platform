<?php

/*
 * This file is part of the API Platform project.
 *
 * (c) Kévin Dunglas <dunglas@gmail.com>
 *
 * For the full copyright and license information, please view the LICENSE
 * file that was distributed with this source code.
 */

declare(strict_types=1);

namespace ApiPlatform\Tests\Symfony\Bundle\DependencyInjection;

use ApiPlatform\Action\NotFoundAction;
use ApiPlatform\Api\FilterInterface;
use ApiPlatform\Api\IdentifiersExtractorInterface;
use ApiPlatform\Api\IriConverterInterface;
use ApiPlatform\Api\ResourceClassResolverInterface;
use ApiPlatform\Api\UrlGeneratorInterface;
use ApiPlatform\Doctrine\Common\State\PersistProcessor;
use ApiPlatform\Doctrine\Common\State\RemoveProcessor;
use ApiPlatform\Doctrine\Odm\Extension\AggregationCollectionExtensionInterface;
use ApiPlatform\Doctrine\Odm\Extension\AggregationItemExtensionInterface;
use ApiPlatform\Doctrine\Odm\State\CollectionProvider as MongoDbCollectionProvider;
use ApiPlatform\Doctrine\Odm\State\ItemProvider as MongoDbItemProvider;
use ApiPlatform\Doctrine\Orm\Extension\QueryCollectionExtensionInterface as DoctrineQueryCollectionExtensionInterface;
use ApiPlatform\Doctrine\Orm\Extension\QueryItemExtensionInterface;
use ApiPlatform\Doctrine\Orm\State\CollectionProvider;
use ApiPlatform\Doctrine\Orm\State\ItemProvider;
use ApiPlatform\Elasticsearch\Extension\RequestBodySearchCollectionExtensionInterface;
use ApiPlatform\Elasticsearch\Filter\MatchFilter;
use ApiPlatform\Elasticsearch\Filter\TermFilter;
use ApiPlatform\Elasticsearch\Metadata\Document\Factory\DocumentMetadataFactoryInterface;
use ApiPlatform\Elasticsearch\State\CollectionProvider as ElasticsearchCollectionProvider;
use ApiPlatform\Elasticsearch\State\ItemProvider as ElasticsearchItemProvider;
use ApiPlatform\Exception\ExceptionInterface;
use ApiPlatform\Exception\FilterValidationException;
use ApiPlatform\Exception\InvalidArgumentException;
use ApiPlatform\GraphQl\Error\ErrorHandlerInterface;
use ApiPlatform\GraphQl\Resolver\MutationResolverInterface;
use ApiPlatform\GraphQl\Resolver\QueryCollectionResolverInterface;
use ApiPlatform\GraphQl\Resolver\QueryItemResolverInterface;
use ApiPlatform\GraphQl\Serializer\SerializerContextBuilderInterface as GraphQlSerializerContextBuilderInterface;
use ApiPlatform\GraphQl\Type\Definition\TypeInterface as GraphQlTypeInterface;
use ApiPlatform\JsonSchema\SchemaFactoryInterface;
use ApiPlatform\JsonSchema\TypeFactoryInterface;
use ApiPlatform\Metadata\Property\Factory\PropertyNameCollectionFactoryInterface;
use ApiPlatform\Metadata\Resource\Factory\ResourceMetadataCollectionFactoryInterface;
use ApiPlatform\Metadata\Resource\Factory\ResourceNameCollectionFactoryInterface;
use ApiPlatform\OpenApi\Factory\OpenApiFactoryInterface;
use ApiPlatform\OpenApi\Options;
use ApiPlatform\OpenApi\Serializer\OpenApiNormalizer;
use ApiPlatform\Serializer\Filter\GroupFilter;
use ApiPlatform\Serializer\Filter\PropertyFilter;
use ApiPlatform\Serializer\SerializerContextBuilderInterface;
use ApiPlatform\State\Pagination\Pagination;
use ApiPlatform\State\Pagination\PaginationOptions;
use ApiPlatform\Symfony\Bundle\DependencyInjection\ApiPlatformExtension;
use ApiPlatform\Symfony\Messenger\Processor as MessengerProcessor;
use ApiPlatform\Symfony\Security\ResourceAccessCheckerInterface;
use ApiPlatform\Symfony\Validator\Metadata\Property\Restriction\PropertySchemaRestrictionMetadataInterface;
use ApiPlatform\Symfony\Validator\ValidationGroupsGeneratorInterface;
use ApiPlatform\Tests\Fixtures\TestBundle\TestBundle;
use Doctrine\Bundle\DoctrineBundle\DoctrineBundle;
use Doctrine\ORM\OptimisticLockException;
use phpDocumentor\Reflection\DocBlockFactoryInterface;
use PHPUnit\Framework\TestCase;
use Prophecy\PhpUnit\ProphecyTrait;
use Symfony\Bridge\PhpUnit\ExpectDeprecationTrait;
use Symfony\Bundle\SecurityBundle\SecurityBundle;
use Symfony\Bundle\TwigBundle\TwigBundle;
use Symfony\Component\DependencyInjection\ContainerBuilder;
use Symfony\Component\DependencyInjection\Exception\RuntimeException;
use Symfony\Component\DependencyInjection\ParameterBag\ParameterBag;
use Symfony\Component\HttpFoundation\Response;
use Symfony\Component\Uid\AbstractUid;
use Symfony\Component\Validator\Validator\ValidatorInterface;

class ApiPlatformExtensionTest extends TestCase
{
    use ExpectDeprecationTrait;
    use ProphecyTrait;

    final public const DEFAULT_CONFIG = ['api_platform' => [
        'title' => 'title',
        'description' => 'description',
        'version' => 'version',
        'formats' => [
            'jsonld' => ['mime_types' => ['application/ld+json']],
            'jsonhal' => ['mime_types' => ['application/hal+json']],
        ],
        'http_cache' => ['invalidation' => [
            'enabled' => true,
            'varnish_urls' => ['test'],
            'xkey' => [
                'glue' => ' ',
            ],
            'purger' => 'api_platform.http_cache.purger.varnish.ban',
            'request_options' => [
                'allow_redirects' => [
                    'max' => 5,
                    'protocols' => ['http', 'https'],
                    'stric' => false,
                    'referer' => false,
                    'track_redirects' => false,
                ],
                'http_errors' => true,
                'decode_content' => false,
                'verify' => false,
                'cookies' => true,
                'headers' => [
                    'User-Agent' => 'none',
                ],
            ],
        ]],
        'doctrine_mongodb_odm' => [
            'enabled' => true,
        ],
        'defaults' => [
            'extra_properties' => [],
            'url_generation_strategy' => UrlGeneratorInterface::ABS_URL,
        ],
        'collection' => [
            'exists_parameter_name' => 'exists',
            'order' => 'ASC',
            'order_parameter_name' => 'order',
            'order_nulls_comparison' => null,
            'pagination' => [
                'page_parameter_name' => 'page',
                'enabled_parameter_name' => 'pagination',
                'items_per_page_parameter_name' => 'itemsPerPage',
                'partial_parameter_name' => 'partial',
            ],
        ],
        'error_formats' => [
            'jsonproblem' => ['application/problem+json'],
            'jsonld' => ['application/ld+json'],
        ],
        'patch_formats' => [],
        'exception_to_status' => [
            ExceptionInterface::class => Response::HTTP_BAD_REQUEST,
            InvalidArgumentException::class => Response::HTTP_BAD_REQUEST,
            FilterValidationException::class => Response::HTTP_BAD_REQUEST,
            OptimisticLockException::class => Response::HTTP_CONFLICT,
        ],
        'show_webby' => true,
        'eager_loading' => [
            'enabled' => true,
            'max_joins' => 30,
            'force_eager' => true,
            'fetch_partial' => false,
        ],
        'asset_package' => null,
        'enable_entrypoint' => true,
        'enable_docs' => true,
    ]];

    private ContainerBuilder $container;

    protected function setUp(): void
    {
        $containerParameterBag = new ParameterBag([
            'kernel.bundles' => [
                'DoctrineBundle' => DoctrineBundle::class,
                'SecurityBundle' => SecurityBundle::class,
                'TwigBundle' => TwigBundle::class,
            ],
            'kernel.bundles_metadata' => [
                'TestBundle' => [
                    'parent' => null,
                    'path' => realpath(__DIR__.'/../../../Fixtures/TestBundle'),
                    'namespace' => TestBundle::class,
                ],
            ],
            'kernel.project_dir' => __DIR__.'/../../../Fixtures/app',
            'kernel.debug' => false,
            'kernel.environment' => 'test',
        ]);

        $this->container = new ContainerBuilder($containerParameterBag);
    }

    private function assertContainerHas(array $services, array $aliases = []): void
    {
        foreach ($services as $service) {
            $this->assertTrue($this->container->hasDefinition($service), sprintf('Definition "%s" not found.', $service));
        }

        foreach ($aliases as $alias) {
            $this->assertContainerHasAlias($alias);
        }
    }

    private function assertNotContainerHasService(string $service): void
    {
        $this->assertFalse($this->container->hasDefinition($service), sprintf('Service "%s" found.', $service));
    }

    private function assertContainerHasAlias(string $alias): void
    {
        $this->assertTrue($this->container->hasAlias($alias), sprintf('Alias "%s" not found.', $alias));
    }

    private function assertServiceHasTags(string $service, array $tags = []): void
    {
        $serviceTags = $this->container->getDefinition($service)->getTags();

        foreach ($tags as $tag) {
            $this->assertArrayHasKey($tag, $serviceTags, sprintf('Tag "%s" not found on the service "%s".', $tag, $service));
        }
    }

    public function testCommonConfiguration(): void
    {
        $config = self::DEFAULT_CONFIG;
        (new ApiPlatformExtension())->load($config, $this->container);

        $services = [
            'api_platform.action.documentation',
            'api_platform.action.entrypoint',
            'api_platform.action.exception',
            'api_platform.action.not_found',
            'api_platform.action.placeholder',
            'api_platform.api.identifiers_extractor',
            'api_platform.filter_locator',
            'api_platform.negotiator',
            'api_platform.pagination',
            'api_platform.pagination_options',
            'api_platform.path_segment_name_generator.dash',
            'api_platform.path_segment_name_generator.underscore',
            'api_platform.ramsey_uuid.uri_variables.transformer.uuid',
            'api_platform.resource_class_resolver',
            'api_platform.route_loader',
            'api_platform.router',
            'api_platform.serializer.context_builder',
            'api_platform.serializer.context_builder.filter',
            'api_platform.serializer.group_filter',
            'api_platform.serializer.mapping.class_metadata_factory',
            'api_platform.serializer.normalizer.item',
            'api_platform.serializer.property_filter',
            'api_platform.serializer.uuid_denormalizer',
            'api_platform.serializer_locator',
            'api_platform.symfony.iri_converter',
            'api_platform.uri_variables.converter',
            'api_platform.uri_variables.transformer.date_time',
            'api_platform.uri_variables.transformer.integer',
        ];

        $aliases = [
            NotFoundAction::class,
            IdentifiersExtractorInterface::class,
            IriConverterInterface::class,
            ResourceClassResolverInterface::class,
            UrlGeneratorInterface::class,
            GroupFilter::class,
            PropertyFilter::class,
            SerializerContextBuilderInterface::class,
            Pagination::class,
            PaginationOptions::class,
            'api_platform.action.delete_item',
            'api_platform.action.get_collection',
            'api_platform.action.get_item',
            'api_platform.action.patch_item',
            'api_platform.action.post_collection',
            'api_platform.action.put_item',
            'api_platform.identifiers_extractor',
            'api_platform.iri_converter',
            'api_platform.path_segment_name_generator',
            'api_platform.property_accessor',
            'api_platform.property_info',
            'api_platform.serializer',
        ];

        $this->assertContainerHas($services, $aliases);

        $this->assertServiceHasTags('api_platform.cache.route_name_resolver', ['cache.pool']);
        $this->assertServiceHasTags('api_platform.serializer.normalizer.item', ['serializer.normalizer']);
        $this->assertServiceHasTags('api_platform.serializer_locator', ['container.service_locator']);
        $this->assertServiceHasTags('api_platform.filter_locator', ['container.service_locator']);

        // ramsey_uuid.xml
        $this->assertServiceHasTags('api_platform.serializer.uuid_denormalizer', ['serializer.normalizer']);
        $this->assertServiceHasTags('api_platform.ramsey_uuid.uri_variables.transformer.uuid', ['api_platform.uri_variables.transformer']);

        // api.xml
        $this->assertServiceHasTags('api_platform.route_loader', ['routing.loader']);
        $this->assertServiceHasTags('api_platform.uri_variables.transformer.integer', ['api_platform.uri_variables.transformer']);
        $this->assertServiceHasTags('api_platform.uri_variables.transformer.date_time', ['api_platform.uri_variables.transformer']);
    }

    public function testCommonConfigurationAbstractUid(): void
    {
        if (!class_exists(AbstractUid::class)) {
            $this->markTestSkipped('class Symfony\Component\Uid\AbstractUid does not exist');
        }

        $config = self::DEFAULT_CONFIG;
        (new ApiPlatformExtension())->load($config, $this->container);

        $services = [
            'api_platform.symfony.uri_variables.transformer.ulid',
            'api_platform.symfony.uri_variables.transformer.uuid',
        ];

        $this->assertContainerHas($services, []);

        $this->assertServiceHasTags('api_platform.symfony.uri_variables.transformer.ulid', ['api_platform.uri_variables.transformer']);
        $this->assertServiceHasTags('api_platform.symfony.uri_variables.transformer.uuid', ['api_platform.uri_variables.transformer']);
    }

    public function dataProviderCommonConfigurationAliasNameConverter(): \Iterator
    {
        yield ['dummyValue', true];
        yield [null, false];
    }

    /**
     * @dataProvider dataProviderCommonConfigurationAliasNameConverter
     */
    public function testCommonConfigurationAliasNameConverter(?string $nameConverterConfig, bool $aliasIsExected): void
    {
        $config = self::DEFAULT_CONFIG;
        $config['api_platform']['name_converter'] = $nameConverterConfig;

        (new ApiPlatformExtension())->load($config, $this->container);

        $this->assertSame($aliasIsExected, $this->container->hasAlias('api_platform.name_converter'));
    }

    public function testMetadataConfiguration(): void
    {
        $config = self::DEFAULT_CONFIG;
        (new ApiPlatformExtension())->load($config, $this->container);

        $services = [
            // metadata/xml.xml
            'api_platform.metadata.resource_extractor.xml',
            'api_platform.metadata.property_extractor.xml',

            // metadata/property_name.xml
            'api_platform.metadata.property.name_collection_factory.property_info',
            'api_platform.metadata.property.name_collection_factory.cached',
            'api_platform.metadata.property.name_collection_factory.xml',

            // metadata/links.xml
            'api_platform.metadata.resource.link_factory',

            // metadata/property.xml
            'api_platform.metadata.property.metadata_factory.property_info',
            'api_platform.metadata.property.metadata_factory.attribute',
            'api_platform.metadata.property.metadata_factory.serializer',
            'api_platform.metadata.property.metadata_factory.cached',
            'api_platform.metadata.property.metadata_factory.default_property',
            'api_platform.metadata.property.metadata_factory.xml',
            'api_platform.metadata.property.identifier_metadata_factory.attribute',
            'api_platform.metadata.property.identifier_metadata_factory.xml',
            'api_platform.metadata.property.identifier_metadata_factory.yaml',
            'api_platform.cache.metadata.property',

            // metadata/property_name.xml
            'api_platform.metadata.property.name_collection_factory.property_info',
            'api_platform.metadata.property.name_collection_factory.cached',
            'api_platform.metadata.property.name_collection_factory.xml',

            // metadata/resource.xml
            'api_platform.metadata.resource.metadata_collection_factory.attributes',
            'api_platform.metadata.resource.metadata_collection_factory.xml',
            'api_platform.metadata.resource.metadata_collection_factory.uri_template',
            'api_platform.metadata.resource.metadata_collection_factory.link',
            'api_platform.metadata.resource.metadata_collection_factory.operation_name',
            'api_platform.metadata.resource.metadata_collection_factory.input_output',
            'api_platform.metadata.resource.metadata_collection_factory.formats',
            'api_platform.metadata.resource.metadata_collection_factory.filters',
            'api_platform.metadata.resource.metadata_collection_factory.alternate_uri',
            'api_platform.metadata.resource.metadata_collection_factory.cached',
            'api_platform.cache.metadata.resource_collection',

            // metadata/resource_name.xml
            'api_platform.cache.metadata.resource',
            'api_platform.metadata.resource.name_collection_factory.attributes',
            'api_platform.metadata.resource.name_collection_factory.cached',
            'api_platform.metadata.resource.name_collection_factory.xml',

            // metadata/yaml.xml
            'api_platform.metadata.resource_extractor.yaml',
            'api_platform.metadata.property_extractor.yaml',
            'api_platform.metadata.resource.name_collection_factory.yaml',
            'api_platform.metadata.resource.metadata_collection_factory.yaml',
            'api_platform.metadata.property.metadata_factory.yaml',
            'api_platform.metadata.property.name_collection_factory.yaml',

            // metadata/operation.xml
            'api_platform.metadata.operation.metadata_factory',
        ];

        $aliases = [
            // metadata/property_name.xml
            'api_platform.metadata.property.name_collection_factory',
            PropertyNameCollectionFactoryInterface::class,

            // metadata/property.xml
            'api_platform.metadata.property.identifier_metadata_factory',
            'api_platform.metadata.property.metadata_factory',

            // metadata/resource.xml
            'api_platform.metadata.resource.metadata_collection_factory',
            ResourceMetadataCollectionFactoryInterface::class,

            // metadata/resource_name.xml
            'api_platform.metadata.resource.name_collection_factory',
            ResourceNameCollectionFactoryInterface::class,
        ];

        $this->assertContainerHas($services, $aliases);

        // metadata/property.xml
        $this->assertServiceHasTags('api_platform.cache.metadata.property', ['cache.pool']);

        // metadata/resource.xml
        $this->assertServiceHasTags('api_platform.cache.metadata.resource_collection', ['cache.pool']);

        // metadata/resource_name.xml
        $this->assertServiceHasTags('api_platform.cache.metadata.resource', ['cache.pool']);
    }

    public function testMetadataConfigurationDocBlockFactoryInterface(): void
    {
        if (!interface_exists(DocBlockFactoryInterface::class)) {
            $this->markTestSkipped('class phpDocumentor\Reflection\DocBlockFactoryInterface does not exist');
        }

        $config = self::DEFAULT_CONFIG;
        (new ApiPlatformExtension())->load($config, $this->container);

        $services = [
            // metadata/php_doc.xml
            'api_platform.metadata.resource.metadata_collection_factory.php_doc',
        ];

        $this->assertContainerHas($services, []);
    }

    public function testSwaggerConfiguration(): void
    {
        $config = self::DEFAULT_CONFIG;
        $config['api_platform']['enable_swagger'] = true;
        $config['api_platform']['enable_swagger_ui'] = true;

        (new ApiPlatformExtension())->load($config, $this->container);

        $services = [
            // json_schema.xml
            'api_platform.json_schema.type_factory',
            'api_platform.json_schema.schema_factory',
            'api_platform.json_schema.json_schema_generate_command',

            // openapi.xml
            'api_platform.openapi.normalizer',
            'api_platform.openapi.options',
            'api_platform.openapi.command',
            'api_platform.openapi.normalizer.api_gateway',
            'api_platform.openapi.factory',

            // swagger_ui.xml
            'api_platform.swagger.listener.ui',
            'api_platform.swagger_ui.context',
            'api_platform.swagger_ui.action',
        ];

        $aliases = [
            // json_schema.xml
            TypeFactoryInterface::class,
            SchemaFactoryInterface::class,

            // openapi.xml
            OpenApiNormalizer::class,
            Options::class,
            OpenApiFactoryInterface::class,

            // swagger_ui.xml
            'api_platform.swagger_ui.listener',
        ];

        $this->assertContainerHas($services, $aliases);

        // json_schema.xml
        $this->assertServiceHasTags('api_platform.json_schema.json_schema_generate_command', ['console.command']);

        // openapi.xml
        $this->assertServiceHasTags('api_platform.openapi.normalizer', ['serializer.normalizer']);
        $this->assertServiceHasTags('api_platform.openapi.command', ['console.command']);
        $this->assertServiceHasTags('api_platform.openapi.normalizer.api_gateway', ['serializer.normalizer']);

        // swagger_ui.xml
        $this->assertServiceHasTags('api_platform.swagger.listener.ui', ['kernel.event_listener']);
    }

    public function testJsonApiConfiguration(): void
    {
        $config = self::DEFAULT_CONFIG;
        $config['api_platform']['formats']['jsonapi'] = [
            'mime_types' => ['application/vnd.api+json'],
        ];

        (new ApiPlatformExtension())->load($config, $this->container);

        $services = [
            // jsonapi.xml
            'api_platform.jsonapi.encoder',
            'api_platform.jsonapi.name_converter.reserved_attribute_name',
            'api_platform.jsonapi.normalizer.entrypoint',
            'api_platform.jsonapi.normalizer.collection',
            'api_platform.jsonapi.normalizer.item',
            'api_platform.jsonapi.normalizer.object',
            'api_platform.jsonapi.normalizer.constraint_violation_list',
            'api_platform.jsonapi.normalizer.error',
            'api_platform.jsonapi.listener.request.transform_pagination_parameters',
            'api_platform.jsonapi.listener.request.transform_sorting_parameters',
            'api_platform.jsonapi.listener.request.transform_fieldsets_parameters',
            'api_platform.jsonapi.listener.request.transform_filtering_parameters',
        ];

        $this->assertContainerHas($services, []);

        // jsonapi.xml
        $this->assertServiceHasTags('api_platform.jsonapi.encoder', ['serializer.encoder']);
        $this->assertServiceHasTags('api_platform.jsonapi.normalizer.entrypoint', ['serializer.normalizer']);
        $this->assertServiceHasTags('api_platform.jsonapi.normalizer.collection', ['serializer.normalizer']);
        $this->assertServiceHasTags('api_platform.jsonapi.normalizer.item', ['serializer.normalizer']);
        $this->assertServiceHasTags('api_platform.jsonapi.normalizer.object', ['serializer.normalizer']);
        $this->assertServiceHasTags('api_platform.jsonapi.normalizer.constraint_violation_list', ['serializer.normalizer']);
        $this->assertServiceHasTags('api_platform.jsonapi.normalizer.error', ['serializer.normalizer']);
        $this->assertServiceHasTags('api_platform.jsonapi.listener.request.transform_pagination_parameters', ['kernel.event_listener']);
        $this->assertServiceHasTags('api_platform.jsonapi.listener.request.transform_sorting_parameters', ['kernel.event_listener']);
        $this->assertServiceHasTags('api_platform.jsonapi.listener.request.transform_fieldsets_parameters', ['kernel.event_listener']);
        $this->assertServiceHasTags('api_platform.jsonapi.listener.request.transform_filtering_parameters', ['kernel.event_listener']);
    }

    public function testJsonLdHydraConfiguration(): void
    {
        $config = self::DEFAULT_CONFIG;
        (new ApiPlatformExtension())->load($config, $this->container);

        $services = [
            // jsonld.xml
            'api_platform.jsonld.context_builder',
            'api_platform.jsonld.normalizer.item',
            'api_platform.jsonld.normalizer.object',
            'api_platform.jsonld.encoder',
            'api_platform.jsonld.action.context',

            // hydra.xml
            'api_platform.hydra.normalizer.documentation',
            'api_platform.hydra.listener.response.add_link_header',
            'api_platform.hydra.normalizer.constraint_violation_list',
            'api_platform.hydra.normalizer.entrypoint',
            'api_platform.hydra.normalizer.error',
            'api_platform.hydra.normalizer.collection',
            'api_platform.hydra.normalizer.partial_collection_view',
            'api_platform.hydra.normalizer.collection_filters',
            'api_platform.hydra.json_schema.schema_factory',
        ];

        $this->assertContainerHas($services, []);

        // jsonld.xml
        $this->assertServiceHasTags('api_platform.jsonld.normalizer.item', ['serializer.normalizer']);
        $this->assertServiceHasTags('api_platform.jsonld.normalizer.object', ['serializer.normalizer']);
        $this->assertServiceHasTags('api_platform.jsonld.encoder', ['serializer.encoder']);

        // hydra.xml
        $this->assertServiceHasTags('api_platform.hydra.normalizer.documentation', ['serializer.normalizer']);
        $this->assertServiceHasTags('api_platform.hydra.listener.response.add_link_header', ['kernel.event_listener']);
        $this->assertServiceHasTags('api_platform.hydra.normalizer.constraint_violation_list', ['serializer.normalizer']);
        $this->assertServiceHasTags('api_platform.hydra.normalizer.entrypoint', ['serializer.normalizer']);
        $this->assertServiceHasTags('api_platform.hydra.normalizer.error', ['serializer.normalizer']);
        $this->assertServiceHasTags('api_platform.hydra.normalizer.collection', ['serializer.normalizer']);
    }

    public function testJsonHalConfiguration(): void
    {
        $config = self::DEFAULT_CONFIG;
        (new ApiPlatformExtension())->load($config, $this->container);

        $services = [
            // hal.xml
            'api_platform.hal.encoder',
            'api_platform.hal.normalizer.entrypoint',
            'api_platform.hal.normalizer.collection',
            'api_platform.hal.normalizer.item',
            'api_platform.hal.normalizer.object',
            'api_platform.hal.json_schema.schema_factory',
        ];

        $this->assertContainerHas($services, []);

        // hal.xml
        $this->assertServiceHasTags('api_platform.hal.encoder', ['serializer.encoder']);
        $this->assertServiceHasTags('api_platform.hal.normalizer.entrypoint', ['serializer.normalizer']);
        $this->assertServiceHasTags('api_platform.hal.normalizer.collection', ['serializer.normalizer']);
        $this->assertServiceHasTags('api_platform.hal.normalizer.item', ['serializer.normalizer']);
        $this->assertServiceHasTags('api_platform.hal.normalizer.object', ['serializer.normalizer']);
    }

    public function testJsonProblemConfiguration(): void
    {
        $config = self::DEFAULT_CONFIG;
        (new ApiPlatformExtension())->load($config, $this->container);

        $services = [
            // problem.xml
            'api_platform.problem.encoder',
            'api_platform.problem.normalizer.constraint_violation_list',
            'api_platform.problem.normalizer.error',
        ];

        $this->assertContainerHas($services, []);

        // problem.xml
        $this->assertServiceHasTags('api_platform.problem.encoder', ['serializer.encoder']);
        $this->assertServiceHasTags('api_platform.problem.normalizer.constraint_violation_list', ['serializer.normalizer']);
        $this->assertServiceHasTags('api_platform.problem.normalizer.error', ['serializer.normalizer']);
    }

    public function testGraphQlConfiguration(): void
    {
        $config = self::DEFAULT_CONFIG;
        $config['api_platform']['graphql']['enabled'] = true;
        $this->container->setParameter('kernel.debug', true);
        (new ApiPlatformExtension())->load($config, $this->container);

        $services = [
            // graphql.xml
            'api_platform.graphql.executor',
            'api_platform.graphql.query_resolver_locator',
            'api_platform.graphql.mutation_resolver_locator',
            'api_platform.graphql.iterable_type',
            'api_platform.graphql.upload_type',
            'api_platform.graphql.type_locator',
            'api_platform.graphql.types_container',
            'api_platform.graphql.types_factory',
            'api_platform.graphql.fields_builder_locator',
            'api_platform.graphql.action.entrypoint',
            'api_platform.graphql.action.graphiql',
            'api_platform.graphql.action.graphql_playground',
            'api_platform.graphql.error_handler',
            'api_platform.graphql.subscription.subscription_identifier_generator',
            'api_platform.graphql.cache.subscription',
            'api_platform.graphql.command.export_command',
            'api_platform.graphql.resolver.stage.write',
            'api_platform.graphql.resolver.stage.read',
            'api_platform.graphql.type_converter',
            'api_platform.graphql.type_builder',
            'api_platform.graphql.fields_builder',
            'api_platform.graphql.schema_builder',
            'api_platform.graphql.serializer.context_builder',
            'api_platform.graphql.resolver.factory.item',
            'api_platform.graphql.resolver.factory.collection',
            'api_platform.graphql.resolver.factory.item_mutation',
            'api_platform.graphql.resolver.factory.item_subscription',
            'api_platform.graphql.resolver.stage.security',
            'api_platform.graphql.resolver.stage.security_post_denormalize',
            'api_platform.graphql.resolver.stage.security_post_validation',
            'api_platform.graphql.resolver.stage.serialize',
            'api_platform.graphql.resolver.stage.deserialize',
            'api_platform.graphql.resolver.stage.validate',
            'api_platform.graphql.resolver.resource_field',
            'api_platform.graphql.normalizer.item',
            'api_platform.graphql.normalizer.object',
            'api_platform.graphql.subscription.subscription_manager',
            'api_platform.graphql.normalizer.error',
            'api_platform.graphql.normalizer.validation_exception',
            'api_platform.graphql.normalizer.http_exception',
            'api_platform.graphql.normalizer.runtime_exception',
<<<<<<< HEAD
            'api_platform.graphql_metadata.resource.metadata_collection_factory',
            'api_platform.graphql_metadata.resource.metadata_collection_factory.filters',
            'api_platform.graphql.data_collector.resolver.factory.collection',
            'api_platform.graphql.data_collector.resolver.factory.item',
            'api_platform.graphql.data_collector.resolver.factory.item_mutation',
            'api_platform.graphql.data_collector.resolver.factory.item_subscription',
=======
>>>>>>> cc8e6d14
        ];

        $aliases = [
            // graphql.xml
            GraphQlSerializerContextBuilderInterface::class,
        ];

        $this->assertContainerHas($services, $aliases);

        // graphql.xml
        $this->assertServiceHasTags('api_platform.graphql.query_resolver_locator', ['container.service_locator']);
        $this->assertServiceHasTags('api_platform.graphql.mutation_resolver_locator', ['container.service_locator']);
        $this->assertServiceHasTags('api_platform.graphql.iterable_type', ['api_platform.graphql.type']);
        $this->assertServiceHasTags('api_platform.graphql.upload_type', ['api_platform.graphql.type']);
        $this->assertServiceHasTags('api_platform.graphql.type_locator', ['container.service_locator']);
        $this->assertServiceHasTags('api_platform.graphql.fields_builder_locator', ['container.service_locator']);
        $this->assertServiceHasTags('api_platform.graphql.cache.subscription', ['cache.pool']);
        $this->assertServiceHasTags('api_platform.graphql.command.export_command', ['console.command']);
        $this->assertServiceHasTags('api_platform.graphql.normalizer.item', ['serializer.normalizer']);
        $this->assertServiceHasTags('api_platform.graphql.normalizer.object', ['serializer.normalizer']);
        $this->assertServiceHasTags('api_platform.graphql.normalizer.error', ['serializer.normalizer']);
        $this->assertServiceHasTags('api_platform.graphql.normalizer.validation_exception', ['serializer.normalizer']);
        $this->assertServiceHasTags('api_platform.graphql.normalizer.http_exception', ['serializer.normalizer']);
        $this->assertServiceHasTags('api_platform.graphql.normalizer.runtime_exception', ['serializer.normalizer']);
    }

    public function testRuntimeExceptionIsThrownIfTwigIsNotEnabledButGraphqlClientsAre(): void
    {
        $config = self::DEFAULT_CONFIG;
        $config['api_platform']['graphql']['enabled'] = true;
        $this->container->getParameterBag()->set('kernel.bundles', [
            'DoctrineBundle' => DoctrineBundle::class,
            'SecurityBundle' => SecurityBundle::class,
        ]);
        $this->expectException(RuntimeException::class);
        $this->expectExceptionMessage('GraphiQL and GraphQL Playground interfaces depend on Twig. Please activate TwigBundle for the test environnement or disable GraphiQL and GraphQL Playground.');

        (new ApiPlatformExtension())->load($config, $this->container);
    }

    public function testGraphqlClientsDefinitionsAreRemovedIfDisabled(): void
    {
        $config = self::DEFAULT_CONFIG;
        $config['api_platform']['graphql']['enabled'] = true;
        $config['api_platform']['graphql']['graphiql']['enabled'] = false;
        $config['api_platform']['graphql']['graphql_playground']['enabled'] = false;
        $this->container->getParameterBag()->set('kernel.bundles', [
            'DoctrineBundle' => DoctrineBundle::class,
            'SecurityBundle' => SecurityBundle::class,
        ]);

        (new ApiPlatformExtension())->load($config, $this->container);

        $this->assertNotContainerHasService('api_platform.graphql.action.graphiql');
        $this->assertNotContainerHasService('api_platform.graphql.action.graphql_playground');
    }

    public function testDoctrineOrmConfiguration(): void
    {
        $config = self::DEFAULT_CONFIG;
        $config['api_platform']['doctrine']['enabled'] = true;
        (new ApiPlatformExtension())->load($config, $this->container);

        $services = [
            // doctrine_orm.xml
            'api_platform.doctrine.metadata_factory',
            'api_platform.doctrine.orm.state.remove_processor',
            'api_platform.doctrine.orm.state.persist_processor',
            'api_platform.doctrine.orm.state.collection_provider',
            'api_platform.doctrine.orm.state.item_provider',
            'api_platform.doctrine.orm.search_filter',
            'api_platform.doctrine.orm.order_filter',
            'api_platform.doctrine.orm.range_filter',
            'api_platform.doctrine.orm.query_extension.eager_loading',
            'api_platform.doctrine.orm.query_extension.filter',
            'api_platform.doctrine.orm.query_extension.filter_eager_loading',
            'api_platform.doctrine.orm.query_extension.pagination',
            'api_platform.doctrine.orm.query_extension.order',
        ];

        $aliases = [
            // doctrine_orm.xml
            RemoveProcessor::class,
            PersistProcessor::class,
            CollectionProvider::class,
            ItemProvider::class,
            'ApiPlatform\Doctrine\Orm\Filter\OrderFilter',
            'ApiPlatform\Doctrine\Orm\Filter\RangeFilter',
            'ApiPlatform\Doctrine\Orm\Filter\DateFilter',
            'ApiPlatform\Doctrine\Orm\Filter\BooleanFilter',
            'ApiPlatform\Doctrine\Orm\Filter\NumericFilter',
            'ApiPlatform\Doctrine\Orm\Filter\ExistsFilter',
            'ApiPlatform\Doctrine\Orm\Extension\EagerLoadingExtension',
            'ApiPlatform\Doctrine\Orm\Extension\FilterExtension',
            'ApiPlatform\Doctrine\Orm\Extension\FilterEagerLoadingExtension',
            'ApiPlatform\Doctrine\Orm\Extension\PaginationExtension',
            'ApiPlatform\Doctrine\Orm\Extension\OrderExtension',
        ];

        $this->assertContainerHas($services, $aliases);

        // doctrine_orm.xml
        $this->assertServiceHasTags('api_platform.doctrine.orm.state.remove_processor', ['api_platform.state_processor']);
        $this->assertServiceHasTags('api_platform.doctrine.orm.state.persist_processor', ['api_platform.state_processor']);
        $this->assertServiceHasTags('api_platform.doctrine.orm.state.collection_provider', ['api_platform.state_provider']);
        $this->assertServiceHasTags('api_platform.doctrine.orm.state.item_provider', ['api_platform.state_provider']);
        $this->assertServiceHasTags('api_platform.doctrine.orm.query_extension.eager_loading', ['api_platform.doctrine.orm.query_extension.item', 'api_platform.doctrine.orm.query_extension.collection']);
        $this->assertServiceHasTags('api_platform.doctrine.orm.query_extension.filter', ['api_platform.doctrine.orm.query_extension.collection']);
        $this->assertServiceHasTags('api_platform.doctrine.orm.query_extension.filter_eager_loading', ['api_platform.doctrine.orm.query_extension.collection']);
        $this->assertServiceHasTags('api_platform.doctrine.orm.query_extension.pagination', ['api_platform.doctrine.orm.query_extension.collection']);
        $this->assertServiceHasTags('api_platform.doctrine.orm.query_extension.order', ['api_platform.doctrine.orm.query_extension.collection']);
    }

    public function testDoctrineMongoDbOdmConfiguration(): void
    {
        $config = self::DEFAULT_CONFIG;
        $config['api_platform']['doctrine_mongodb_odm']['enabled'] = true;
        (new ApiPlatformExtension())->load($config, $this->container);

        $services = [
            // doctrine_mongodb_odm.xml
            'api_platform.doctrine_mongodb.odm.default_document_manager.property_info_extractor',
            'api_platform.doctrine.metadata_factory',
            'api_platform.doctrine_mongodb.odm.state.remove_processor',
            'api_platform.doctrine_mongodb.odm.state.persist_processor',
            'api_platform.doctrine_mongodb.odm.state.collection_provider',
            'api_platform.doctrine_mongodb.odm.state.item_provider',
            'api_platform.doctrine_mongodb.odm.search_filter',
            'api_platform.doctrine_mongodb.odm.boolean_filter',
            'api_platform.doctrine_mongodb.odm.date_filter',
            'api_platform.doctrine_mongodb.odm.exists_filter',
            'api_platform.doctrine_mongodb.odm.numeric_filter',
            'api_platform.doctrine_mongodb.odm.order_filter',
            'api_platform.doctrine_mongodb.odm.range_filter',
            'api_platform.doctrine_mongodb.odm.metadata.property.metadata_factory',
            'api_platform.doctrine_mongodb.odm.aggregation_extension.filter',
            'api_platform.doctrine_mongodb.odm.aggregation_extension.pagination',
            'api_platform.doctrine_mongodb.odm.aggregation_extension.order',
            'api_platform.doctrine_mongodb.odm.metadata.property.identifier_metadata_factory',
        ];

        $aliases = [
            // doctrine_mongodb_odm.xml
            RemoveProcessor::class,
            PersistProcessor::class,
            MongoDbCollectionProvider::class,
            MongoDbItemProvider::class,
            'ApiPlatform\Doctrine\Odm\Filter\SearchFilter',
            'ApiPlatform\Doctrine\Odm\Filter\BooleanFilter',
            'ApiPlatform\Doctrine\Odm\Filter\DateFilter',
            'ApiPlatform\Doctrine\Odm\Filter\ExistsFilter',
            'ApiPlatform\Doctrine\Odm\Filter\NumericFilter',
            'ApiPlatform\Doctrine\Odm\Filter\OrderFilter',
            'ApiPlatform\Doctrine\Odm\Filter\RangeFilter',
            'ApiPlatform\Doctrine\Odm\Extension\FilterExtension',
            'ApiPlatform\Doctrine\Odm\Extension\PaginationExtension',
            'ApiPlatform\Doctrine\Odm\Extension\OrderExtension',
        ];

        $this->assertContainerHas($services, $aliases);

        $this->assertServiceHasTags('api_platform.doctrine_mongodb.odm.state.remove_processor', ['api_platform.state_processor']);
        $this->assertServiceHasTags('api_platform.doctrine_mongodb.odm.state.persist_processor', ['api_platform.state_processor']);
        $this->assertServiceHasTags('api_platform.doctrine_mongodb.odm.state.collection_provider', ['api_platform.state_provider']);
        $this->assertServiceHasTags('api_platform.doctrine_mongodb.odm.state.item_provider', ['api_platform.state_provider']);
        $this->assertServiceHasTags('api_platform.doctrine_mongodb.odm.default_document_manager.property_info_extractor', ['property_info.list_extractor', 'property_info.type_extractor']);
        $this->assertServiceHasTags('api_platform.doctrine_mongodb.odm.aggregation_extension.filter', ['api_platform.doctrine_mongodb.odm.aggregation_extension.collection']);
        $this->assertServiceHasTags('api_platform.doctrine_mongodb.odm.aggregation_extension.pagination', ['api_platform.doctrine_mongodb.odm.aggregation_extension.collection']);
        $this->assertServiceHasTags('api_platform.doctrine_mongodb.odm.aggregation_extension.order', ['api_platform.doctrine_mongodb.odm.aggregation_extension.collection']);
    }

    public function testHttpCacheConfiguration(): void
    {
        $config = self::DEFAULT_CONFIG;
        $config['api_platform']['doctrine']['enabled'] = true;
        (new ApiPlatformExtension())->load($config, $this->container);

        $services = [
            // http_cache.xml
            'api_platform.http_cache.listener.response.configure',

            // doctrine_orm_http_cache_purger.xml
            'api_platform.doctrine.listener.http_cache.purge',

            // http_cache_tags.xml
            'api_platform.http_cache.purger.varnish.xkey',
            'api_platform.http_cache.purger.varnish.ban',
            'api_platform.http_cache.listener.response.add_tags',
        ];

        $this->assertContainerHas($services);

        // http_cache.xml
        $this->assertServiceHasTags('api_platform.http_cache.listener.response.configure', ['kernel.event_listener']);

        // doctrine_orm_http_cache_purger.xml
        $this->assertServiceHasTags('api_platform.doctrine.listener.http_cache.purge', ['doctrine.event_listener']);

        // http_cache_tags.xml
        $this->assertServiceHasTags('api_platform.http_cache.listener.response.add_tags', ['kernel.event_listener']);

        $this->assertContainerHasAlias('api_platform.http_cache.purger.varnish');

        $this->assertEquals([
            ['event' => 'preUpdate'],
            ['event' => 'onFlush'],
            ['event' => 'postFlush'],
        ], $this->container->getDefinition('api_platform.doctrine.listener.http_cache.purge')->getTag('doctrine.event_listener'));
    }

    public function testValidatorConfiguration(): void
    {
        if (!interface_exists(ValidatorInterface::class)) {
            $this->markTestSkipped('interface Symfony\Component\Validator\Validator\ValidatorInterface does not exist');
        }

        $config = self::DEFAULT_CONFIG;
        (new ApiPlatformExtension())->load($config, $this->container);

        $services = [
            // metadata/validator.xml
            'api_platform.metadata.property.metadata_factory.validator',
            'api_platform.metadata.property_schema.choice_restriction',
            'api_platform.metadata.property_schema.collection_restriction',
            'api_platform.metadata.property_schema.count_restriction',
            'api_platform.metadata.property_schema.greater_than_or_equal_restriction',
            'api_platform.metadata.property_schema.greater_than_restriction',
            'api_platform.metadata.property_schema.length_restriction',
            'api_platform.metadata.property_schema.less_than_or_equal_restriction',
            'api_platform.metadata.property_schema.less_than_restriction',
            'api_platform.metadata.property_schema.one_of_restriction',
            'api_platform.metadata.property_schema.range_restriction',
            'api_platform.metadata.property_schema.regex_restriction',
            'api_platform.metadata.property_schema.format_restriction',
            'api_platform.metadata.property_schema.unique_restriction',

            // symfony/validator.xml
            'api_platform.validator',
            'api_platform.listener.view.validate',
            'api_platform.validator.query_parameter_validator',
            'api_platform.listener.view.validate_query_parameters',
        ];

        $aliases = [
            // symfony/validator.xml
            \ApiPlatform\Validator\ValidatorInterface::class,
        ];

        $this->assertContainerHas($services, $aliases);

        // metadata/validator.xml
        $this->assertServiceHasTags('api_platform.metadata.property_schema.choice_restriction', ['api_platform.metadata.property_schema_restriction']);
        $this->assertServiceHasTags('api_platform.metadata.property_schema.collection_restriction', ['api_platform.metadata.property_schema_restriction']);
        $this->assertServiceHasTags('api_platform.metadata.property_schema.count_restriction', ['api_platform.metadata.property_schema_restriction']);
        $this->assertServiceHasTags('api_platform.metadata.property_schema.greater_than_or_equal_restriction', ['api_platform.metadata.property_schema_restriction']);
        $this->assertServiceHasTags('api_platform.metadata.property_schema.greater_than_restriction', ['api_platform.metadata.property_schema_restriction']);
        $this->assertServiceHasTags('api_platform.metadata.property_schema.length_restriction', ['api_platform.metadata.property_schema_restriction']);
        $this->assertServiceHasTags('api_platform.metadata.property_schema.less_than_or_equal_restriction', ['api_platform.metadata.property_schema_restriction']);
        $this->assertServiceHasTags('api_platform.metadata.property_schema.less_than_restriction', ['api_platform.metadata.property_schema_restriction']);
        $this->assertServiceHasTags('api_platform.metadata.property_schema.one_of_restriction', ['api_platform.metadata.property_schema_restriction']);
        $this->assertServiceHasTags('api_platform.metadata.property_schema.range_restriction', ['api_platform.metadata.property_schema_restriction']);
        $this->assertServiceHasTags('api_platform.metadata.property_schema.regex_restriction', ['api_platform.metadata.property_schema_restriction']);
        $this->assertServiceHasTags('api_platform.metadata.property_schema.format_restriction', ['api_platform.metadata.property_schema_restriction']);
        $this->assertServiceHasTags('api_platform.metadata.property_schema.unique_restriction', ['api_platform.metadata.property_schema_restriction']);

        // symfony/validator.xml
        $this->assertServiceHasTags('api_platform.listener.view.validate', ['kernel.event_listener']);
        $this->assertServiceHasTags('api_platform.listener.view.validate_query_parameters', ['kernel.event_listener']);
    }

    public function testDataCollectorConfiguration(): void
    {
        $config = self::DEFAULT_CONFIG;
        $config['api_platform']['enable_profiler'] = true;
        $this->container->setParameter('kernel.debug', true);
        (new ApiPlatformExtension())->load($config, $this->container);

        $services = [
            // data_collector.xml
            'api_platform.data_collector.request',

            // debug.xml
            'debug.var_dumper.cloner',
            'debug.var_dumper.cli_dumper',
            'debug.api_platform.debug_resource.command',
        ];

        $this->assertContainerHas($services, []);

        // data_collector.xml
        $this->assertServiceHasTags('api_platform.data_collector.request', ['data_collector']);

        // debug.xml
        $this->assertServiceHasTags('debug.api_platform.debug_resource.command', ['console.command']);
    }

    public function testMercureConfiguration(): void
    {
        $config = self::DEFAULT_CONFIG;
        $config['api_platform']['mercure']['enabled'] = true;
        $config['api_platform']['doctrine']['enabled'] = true;
        $config['api_platform']['doctrine_mongodb_odm']['enabled'] = true;
        $config['api_platform']['graphql']['enabled'] = true;
        (new ApiPlatformExtension())->load($config, $this->container);

        $services = [
            // mercure.xml
            'api_platform.mercure.listener.response.add_link_header',

            // doctrine_orm_mercure_publisher
            'api_platform.doctrine.orm.listener.mercure.publish',

            // doctrine_odm_mercure_publisher.xml
            'api_platform.doctrine_mongodb.odm.listener.mercure.publish',

            // graphql_mercure.xml
            'api_platform.graphql.subscription.mercure_iri_generator',
        ];

        $this->assertContainerHas($services, []);

        // mercure.xml
        $this->assertServiceHasTags('api_platform.mercure.listener.response.add_link_header', ['kernel.event_listener']);

        // doctrine_orm_mercure_publisher
        $this->assertServiceHasTags('api_platform.doctrine.orm.listener.mercure.publish', ['doctrine.event_listener']);

        // doctrine_odm_mercure_publisher.xml
        $this->assertServiceHasTags('api_platform.doctrine_mongodb.odm.listener.mercure.publish', ['doctrine_mongodb.odm.event_listener']);

        $this->assertEquals([
            ['event' => 'onFlush'],
            ['event' => 'postFlush'],
        ], $this->container->getDefinition('api_platform.doctrine.orm.listener.mercure.publish')->getTag('doctrine.event_listener'));

        $this->assertEquals([
            ['event' => 'onFlush'],
            ['event' => 'postFlush'],
        ], $this->container->getDefinition('api_platform.doctrine_mongodb.odm.listener.mercure.publish')->getTag('doctrine_mongodb.odm.event_listener'));
    }

    public function testMessengerConfiguration(): void
    {
        $config = self::DEFAULT_CONFIG;
        (new ApiPlatformExtension())->load($config, $this->container);

        $services = [
            // messenger.xml
            MessengerProcessor::class,
        ];

        $aliases = [
            // messenger.xml
            'api_platform.message_bus',
        ];

        $this->assertContainerHas($services, $aliases);

        $this->assertServiceHasTags(MessengerProcessor::class, ['api_platform.state_processor']);
    }

    public function testElasticsearchConfiguration(): void
    {
        $config = self::DEFAULT_CONFIG;
        $config['api_platform']['elasticsearch']['enabled'] = true;
        (new ApiPlatformExtension())->load($config, $this->container);

        $services = [
            // elasticsearch.xml
            ElasticsearchItemProvider::class,
            ElasticsearchCollectionProvider::class,
            'api_platform.elasticsearch.client',
            'api_platform.elasticsearch.cache.metadata.document',
            'api_platform.elasticsearch.metadata.document.metadata_factory.configured',
            'api_platform.elasticsearch.metadata.document.metadata_factory.attribute',
            'api_platform.elasticsearch.metadata.document.metadata_factory.cat',
            'api_platform.elasticsearch.metadata.document.metadata_factory.cached',
            'api_platform.elasticsearch.name_converter.inner_fields',
            'api_platform.elasticsearch.normalizer.item',
            'api_platform.elasticsearch.normalizer.document',
            'api_platform.elasticsearch.request_body_search_extension.filter',
            'api_platform.elasticsearch.request_body_search_extension.constant_score_filter',
            'api_platform.elasticsearch.request_body_search_extension.sort_filter',
            'api_platform.elasticsearch.request_body_search_extension.sort',
            'api_platform.elasticsearch.search_filter',
            'api_platform.elasticsearch.term_filter',
            'api_platform.elasticsearch.match_filter',
            'api_platform.elasticsearch.order_filter',
        ];

        $aliases = [
            // elasticsearch.xml
            'api_platform.elasticsearch.metadata.document.metadata_factory',
            DocumentMetadataFactoryInterface::class,
            TermFilter::class,
            MatchFilter::class,
            \ApiPlatform\Elasticsearch\Filter\OrderFilter::class,
        ];

        $this->assertContainerHas($services, $aliases);

        // elasticsearch.xml
        $this->assertServiceHasTags('api_platform.elasticsearch.cache.metadata.document', ['cache.pool']);
        $this->assertServiceHasTags('api_platform.elasticsearch.normalizer.document', ['serializer.normalizer']);
        $this->assertServiceHasTags(ElasticsearchItemProvider::class, ['api_platform.state_provider']);
        $this->assertServiceHasTags(ElasticsearchCollectionProvider::class, ['api_platform.state_provider']);
        $this->assertServiceHasTags('api_platform.elasticsearch.request_body_search_extension.constant_score_filter', ['api_platform.elasticsearch.request_body_search_extension.collection']);
        $this->assertServiceHasTags('api_platform.elasticsearch.request_body_search_extension.sort_filter', ['api_platform.elasticsearch.request_body_search_extension.collection']);
        $this->assertServiceHasTags('api_platform.elasticsearch.request_body_search_extension.sort', ['api_platform.elasticsearch.request_body_search_extension.collection']);

        $autoconfiguredInstances = $this->container->getAutoconfiguredInstanceof();
        $this->assertArrayHasKey(RequestBodySearchCollectionExtensionInterface::class, $autoconfiguredInstances);
        $this->assertArrayHasKey('api_platform.elasticsearch.request_body_search_extension.collection', $autoconfiguredInstances[RequestBodySearchCollectionExtensionInterface::class]->getTags());
    }

    public function testSecurityConfiguration(): void
    {
        $config = self::DEFAULT_CONFIG;
        (new ApiPlatformExtension())->load($config, $this->container);

        $services = [
            // security.xml
            'api_platform.security.resource_access_checker',
            'api_platform.security.listener.request.deny_access',
            'api_platform.security.expression_language_provider',
        ];

        $aliases = [
            // security.xml
            'api_platform.security.expression_language',
            ResourceAccessCheckerInterface::class,
        ];

        $this->assertContainerHas($services, $aliases);

        // security.xml
        $this->assertServiceHasTags('api_platform.security.listener.request.deny_access', ['kernel.event_listener']);
        $this->assertServiceHasTags('api_platform.security.expression_language_provider', ['security.expression_language_provider']);

        $this->assertEquals([
            ['event' => 'kernel.request', 'method' => 'onSecurity', 'priority' => 3],
            ['event' => 'kernel.request', 'method' => 'onSecurityPostDenormalize', 'priority' => 1],
            ['event' => 'kernel.view', 'method' => 'onSecurityPostValidation', 'priority' => 63],
        ], $this->container->getDefinition('api_platform.security.listener.request.deny_access')->getTag('kernel.event_listener'));
    }

    public function testMakerConfiguration(): void
    {
        $config = self::DEFAULT_CONFIG;
        $config['api_platform']['maker']['enabled'] = true;
        (new ApiPlatformExtension())->load($config, $this->container);
    }

    public function testArgumentResolverConfiguration(): void
    {
        $config = self::DEFAULT_CONFIG;
        (new ApiPlatformExtension())->load($config, $this->container);

        $services = [
            // argument_resolver.xml
            'api_platform.argument_resolver.payload',
        ];

        $this->assertContainerHas($services, []);

        // argument_resolver.xml
        $this->assertServiceHasTags('api_platform.argument_resolver.payload', ['controller.argument_value_resolver']);
    }

    public function testAutoConfigurableInterfaces(): void
    {
        $config = self::DEFAULT_CONFIG;
        (new ApiPlatformExtension())->load($config, $this->container);

        $interfaces = [
            FilterInterface::class => 'api_platform.filter',
            ValidationGroupsGeneratorInterface::class => 'api_platform.validation_groups_generator',
            PropertySchemaRestrictionMetadataInterface::class => 'api_platform.metadata.property_schema_restriction',
            QueryItemResolverInterface::class => 'api_platform.graphql.query_resolver',
            QueryCollectionResolverInterface::class => 'api_platform.graphql.query_resolver',
            MutationResolverInterface::class => 'api_platform.graphql.mutation_resolver',
            GraphQlTypeInterface::class => 'api_platform.graphql.type',
            ErrorHandlerInterface::class => 'api_platform.graphql.error_handler',
            QueryItemExtensionInterface::class => 'api_platform.doctrine.orm.query_extension.item',
            DoctrineQueryCollectionExtensionInterface::class => 'api_platform.doctrine.orm.query_extension.collection',
            AggregationItemExtensionInterface::class => 'api_platform.doctrine_mongodb.odm.aggregation_extension.item',
            AggregationCollectionExtensionInterface::class => 'api_platform.doctrine_mongodb.odm.aggregation_extension.collection',
        ];

        $has = [];
        foreach ($this->container->getAutoconfiguredInstanceof() as $interface => $childDefinition) {
            if (isset($interfaces[$interface])) {
                $has[] = $interface;
                $this->assertArrayHasKey($interfaces[$interface], $childDefinition->getTags());
            }
        }

        $this->assertEmpty(array_diff(array_keys($interfaces), $has), 'Not all expected interfaces are autoconfigurable.');
    }

    public function testDefaults(): void
    {
        $config = self::DEFAULT_CONFIG;
        $config['api_platform']['defaults'] = [
            'something' => 'test',
            'extra_properties' => ['else' => 'foo'],
        ];

        (new ApiPlatformExtension())->load($config, $this->container);

        $this->assertEquals($this->container->getParameter('api_platform.defaults'), ['extra_properties' => ['else' => 'foo', 'something' => 'test']]);
    }

    public function testConfigurationDirectories(): void
    {
        $config = self::DEFAULT_CONFIG;
        $config['api_platform']['defaults'] = [
            'something' => 'test',
            'extra_properties' => ['else' => 'foo'],
        ];

        (new ApiPlatformExtension())->load($config, $this->container);

        $kernelProjectDir = realpath(__DIR__.'/../../../Fixtures/TestBundle');
        $resourceClassDirectories = $this->container->getParameter('api_platform.resource_class_directories');

        $this->assertContains($kernelProjectDir.'/Resources/config/api_resources', $resourceClassDirectories);
        $this->assertContains($kernelProjectDir.'/Entity', $resourceClassDirectories);
        $this->assertContains($kernelProjectDir.'/Document', $resourceClassDirectories);
        $this->assertContains(realpath(__DIR__.'/../../../Symfony/Bundle/DependencyInjection').'/../../../Fixtures/app/config/api_platform', $resourceClassDirectories);
    }
}<|MERGE_RESOLUTION|>--- conflicted
+++ resolved
@@ -674,15 +674,10 @@
             'api_platform.graphql.normalizer.validation_exception',
             'api_platform.graphql.normalizer.http_exception',
             'api_platform.graphql.normalizer.runtime_exception',
-<<<<<<< HEAD
-            'api_platform.graphql_metadata.resource.metadata_collection_factory',
-            'api_platform.graphql_metadata.resource.metadata_collection_factory.filters',
             'api_platform.graphql.data_collector.resolver.factory.collection',
             'api_platform.graphql.data_collector.resolver.factory.item',
             'api_platform.graphql.data_collector.resolver.factory.item_mutation',
             'api_platform.graphql.data_collector.resolver.factory.item_subscription',
-=======
->>>>>>> cc8e6d14
         ];
 
         $aliases = [
