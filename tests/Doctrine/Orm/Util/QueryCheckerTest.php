<?php

/*
 * This file is part of the API Platform project.
 *
 * (c) Kévin Dunglas <dunglas@gmail.com>
 *
 * For the full copyright and license information, please view the LICENSE
 * file that was distributed with this source code.
 */

declare(strict_types=1);

namespace ApiPlatform\Tests\Doctrine\Orm\Util;

use ApiPlatform\Doctrine\Orm\Util\QueryChecker;
use ApiPlatform\Tests\Fixtures\TestBundle\Entity\Dummy;
use ApiPlatform\Tests\Fixtures\TestBundle\Entity\RelatedDummy;
use Doctrine\ORM\EntityManagerInterface;
use Doctrine\ORM\Mapping\ClassMetadata;
use Doctrine\ORM\QueryBuilder;
use Doctrine\Persistence\ManagerRegistry;
use Doctrine\Persistence\ObjectManager;
use PHPUnit\Framework\TestCase;
use Prophecy\PhpUnit\ProphecyTrait;

class QueryCheckerTest extends TestCase
{
    use ProphecyTrait;

    public function testHasHavingClauseWithHavingClause(): void
    {
        $queryBuilder = $this->prophesize(QueryBuilder::class);
        $queryBuilder->getDQLPart('having')->willReturn(['having' => 'toto']);
        $this->assertTrue(QueryChecker::hasHavingClause($queryBuilder->reveal()));
    }

    public function testHasHavingClauseWithoutHavingClause(): void
    {
        $queryBuilder = $this->prophesize(QueryBuilder::class);
        $queryBuilder->getDQLPart('having')->willReturn(null);
        $this->assertFalse(QueryChecker::hasHavingClause($queryBuilder->reveal()));
    }

    public function testHasMaxResult(): void
    {
        $queryBuilder = $this->prophesize(QueryBuilder::class);
        $queryBuilder->getMaxResults()->willReturn(10);
        $this->assertTrue(QueryChecker::hasMaxResults($queryBuilder->reveal()));
    }

    public function testHasMaxResultWithNoMaxResult(): void
    {
        $queryBuilder = $this->prophesize(QueryBuilder::class);
        $queryBuilder->getMaxResults()->willReturn(null);
        $this->assertFalse(QueryChecker::hasMaxResults($queryBuilder->reveal()));
    }

    public function testHasRootEntityWithCompositeIdentifier(): void
    {
        $queryBuilder = $this->prophesize(QueryBuilder::class);
        $queryBuilder->getRootEntities()->willReturn([Dummy::class]);
        $queryBuilder->getRootAliases()->willReturn(['d']);
        $classMetadata = new ClassMetadata(Dummy::class);
        $classMetadata->isIdentifierComposite = true;
        $classMetadata->containsForeignIdentifier = false;
        $objectManager = $this->prophesize(ObjectManager::class);
        $objectManager->getClassMetadata(Dummy::class)->willReturn($classMetadata);
        $managerRegistry = $this->prophesize(ManagerRegistry::class);
        $managerRegistry->getManagerForClass(Dummy::class)->willReturn($objectManager->reveal());
        $this->assertTrue(QueryChecker::hasRootEntityWithCompositeIdentifier($queryBuilder->reveal(), $managerRegistry->reveal()));
    }

    public function testHasRootEntityWithNoCompositeIdentifier(): void
    {
        $queryBuilder = $this->prophesize(QueryBuilder::class);
        $queryBuilder->getRootEntities()->willReturn([Dummy::class]);
        $queryBuilder->getRootAliases()->willReturn(['d']);
        $classMetadata = new ClassMetadata(Dummy::class);
        $classMetadata->isIdentifierComposite = false;
        $classMetadata->containsForeignIdentifier = true;
        $objectManager = $this->prophesize(ObjectManager::class);
        $objectManager->getClassMetadata(Dummy::class)->willReturn($classMetadata);
        $managerRegistry = $this->prophesize(ManagerRegistry::class);
        $managerRegistry->getManagerForClass(Dummy::class)->willReturn($objectManager->reveal());
        $this->assertFalse(QueryChecker::hasRootEntityWithCompositeIdentifier($queryBuilder->reveal(), $managerRegistry->reveal()));
    }

    public function testHasRootEntityWithForeignKeyIdentifier(): void
    {
        $queryBuilder = $this->prophesize(QueryBuilder::class);
        $queryBuilder->getRootEntities()->willReturn([Dummy::class]);
        $queryBuilder->getRootAliases()->willReturn(['d']);
        $classMetadata = new ClassMetadata(Dummy::class);
        $classMetadata->setIdentifier(['id', 'name']);
        $classMetadata->isIdentifierComposite = false;
        $classMetadata->containsForeignIdentifier = true;
        $objectManager = $this->prophesize(ObjectManager::class);
        $objectManager->getClassMetadata(Dummy::class)->willReturn($classMetadata);
        $managerRegistry = $this->prophesize(ManagerRegistry::class);
        $managerRegistry->getManagerForClass(Dummy::class)->willReturn($objectManager->reveal());
        $this->assertTrue(QueryChecker::hasRootEntityWithForeignKeyIdentifier($queryBuilder->reveal(), $managerRegistry->reveal()));
    }

    public function testHasRootEntityWithNoForeignKeyIdentifier(): void
    {
        $queryBuilder = $this->prophesize(QueryBuilder::class);
        $queryBuilder->getRootEntities()->willReturn([Dummy::class]);
        $queryBuilder->getRootAliases()->willReturn(['d']);
        $classMetadata = new ClassMetadata(Dummy::class);
        $classMetadata->isIdentifierComposite = true;
        $classMetadata->containsForeignIdentifier = false;
        $objectManager = $this->prophesize(ObjectManager::class);
        $objectManager->getClassMetadata(Dummy::class)->willReturn($classMetadata);
        $managerRegistry = $this->prophesize(ManagerRegistry::class);
        $managerRegistry->getManagerForClass(Dummy::class)->willReturn($objectManager->reveal());
        $this->assertFalse(QueryChecker::hasRootEntityWithForeignKeyIdentifier($queryBuilder->reveal(), $managerRegistry->reveal()));
    }

    public function testHasOrderByOnFetchJoinedToManyAssociationWithoutJoin(): void
    {
        $entityManagerProphecy = $this->prophesize(EntityManagerInterface::class);

        $queryBuilder = new QueryBuilder($entityManagerProphecy->reveal());
        $queryBuilder->select('d');
        $queryBuilder->from(Dummy::class, 'd');
        $queryBuilder->orderBy('d.name', 'ASC');

        $managerRegistryProphecy = $this->prophesize(ManagerRegistry::class);

        $this->assertFalse(QueryChecker::hasOrderByOnFetchJoinedToManyAssociation($queryBuilder, $managerRegistryProphecy->reveal()));
    }

    public function testHasOrderByOnFetchJoinedToManyAssociationWithoutOrderBy(): void
    {
        $entityManagerProphecy = $this->prophesize(EntityManagerInterface::class);

        $queryBuilder = new QueryBuilder($entityManagerProphecy->reveal());
        $queryBuilder->select('d', 'a_1');
        $queryBuilder->from(Dummy::class, 'd');
        $queryBuilder->leftJoin('d.relatedDummies', 'a_1');

        $managerRegistryProphecy = $this->prophesize(ManagerRegistry::class);

        $this->assertFalse(QueryChecker::hasOrderByOnFetchJoinedToManyAssociation($queryBuilder, $managerRegistryProphecy->reveal()));
    }

    public function testHasOrderByOnFetchJoinedToManyAssociationNotFetchJoined(): void
    {
        $dummyMetadata = new ClassMetadata(Dummy::class);
        $dummyMetadata->mapManyToMany([
            'fieldName' => 'relatedDummies',
            'targetEntity' => RelatedDummy::class,
        ]);
        $dummyMetadata->mapManyToOne([
            'fieldName' => 'relatedDummy',
            'targetEntity' => RelatedDummy::class,
        ]);

        $relatedDummyMetadata = new ClassMetadata(RelatedDummy::class);

        $entityManagerProphecy = $this->prophesize(EntityManagerInterface::class);
        $entityManagerProphecy->getClassMetadata(Dummy::class)->willReturn($dummyMetadata);
        $entityManagerProphecy->getClassMetadata(RelatedDummy::class)->willReturn($relatedDummyMetadata);

        $queryBuilder = new QueryBuilder($entityManagerProphecy->reveal());
        $queryBuilder->select('d', 'a_2');
        $queryBuilder->from(Dummy::class, 'd');
        $queryBuilder->leftJoin('d.relatedDummies', 'a_1');
        $queryBuilder->leftJoin('d.relatedDummy', 'a_2');
        $queryBuilder->orderBy('a_1.name', 'ASC');

        $managerRegistryProphecy = $this->prophesize(ManagerRegistry::class);
        $managerRegistryProphecy->getManagerForClass(Dummy::class)->willReturn($entityManagerProphecy);
        $managerRegistryProphecy->getManagerForClass(RelatedDummy::class)->willReturn($entityManagerProphecy);

        $this->assertTrue(QueryChecker::hasOrderByOnFetchJoinedToManyAssociation($queryBuilder, $managerRegistryProphecy->reveal()));
    }

    public function testHasOrderByOnFetchJoinedToManyAssociationWithJoinByAssociation(): void
    {
        $dummyMetadata = new ClassMetadata(Dummy::class);
        $dummyMetadata->mapManyToMany([
            'fieldName' => 'relatedDummies',
            'targetEntity' => RelatedDummy::class,
        ]);

        $relatedDummyMetadata = new ClassMetadata(RelatedDummy::class);

        $entityManagerProphecy = $this->prophesize(EntityManagerInterface::class);
        $entityManagerProphecy->getClassMetadata(Dummy::class)->willReturn($dummyMetadata);
        $entityManagerProphecy->getClassMetadata(RelatedDummy::class)->willReturn($relatedDummyMetadata);

        $queryBuilder = new QueryBuilder($entityManagerProphecy->reveal());
        $queryBuilder->select('d', 'a_1');
        $queryBuilder->from(Dummy::class, 'd');
        $queryBuilder->leftJoin('d.relatedDummies', 'a_1');
        $queryBuilder->orderBy('a_1.name', 'ASC');

        $managerRegistryProphecy = $this->prophesize(ManagerRegistry::class);
        $managerRegistryProphecy->getManagerForClass(Dummy::class)->willReturn($entityManagerProphecy);
        $managerRegistryProphecy->getManagerForClass(RelatedDummy::class)->willReturn($entityManagerProphecy);

        $this->assertTrue(QueryChecker::hasOrderByOnFetchJoinedToManyAssociation($queryBuilder, $managerRegistryProphecy->reveal()));
    }

<<<<<<< HEAD
    public function testHasJoinedToManyAssociationWithoutJoin(): void
=======
    /**
     * @group legacy
     *
     * @expectedDeprecation The use of "ApiPlatform\Core\Bridge\Doctrine\Orm\Util\QueryChecker::hasOrderByOnToManyJoin()" is deprecated since 2.4 and will be removed in 3.0. Use "ApiPlatform\Doctrine\Orm\Util\QueryChecker::hasOrderByOnFetchJoinedToManyAssociation()" instead.
     */
    public function testHasOrderByOnToManyJoinWithoutJoin()
    {
        $entityManagerProphecy = $this->prophesize(EntityManagerInterface::class);

        $queryBuilder = new QueryBuilder($entityManagerProphecy->reveal());
        $queryBuilder->select('d');
        $queryBuilder->from(Dummy::class, 'd');
        $queryBuilder->orderBy('d.name', 'ASC');

        $managerRegistryProphecy = $this->prophesize(ManagerRegistry::class);

        $this->assertFalse(LegacyQueryChecker::hasOrderByOnToManyJoin($queryBuilder, $managerRegistryProphecy->reveal()));
    }

    /**
     * @group legacy
     *
     * @expectedDeprecation The use of "ApiPlatform\Core\Bridge\Doctrine\Orm\Util\QueryChecker::hasOrderByOnToManyJoin()" is deprecated since 2.4 and will be removed in 3.0. Use "ApiPlatform\Doctrine\Orm\Util\QueryChecker::hasOrderByOnFetchJoinedToManyAssociation()" instead.
     */
    public function testHasOrderByOnToManyJoinWithoutOrderBy()
    {
        $entityManagerProphecy = $this->prophesize(EntityManagerInterface::class);

        $queryBuilder = new QueryBuilder($entityManagerProphecy->reveal());
        $queryBuilder->select('d', 'a_1');
        $queryBuilder->from(Dummy::class, 'd');
        $queryBuilder->leftJoin('d.relatedDummies', 'a_1');

        $managerRegistryProphecy = $this->prophesize(ManagerRegistry::class);

        $this->assertFalse(LegacyQueryChecker::hasOrderByOnToManyJoin($queryBuilder, $managerRegistryProphecy->reveal()));
    }

    /**
     * @group legacy
     *
     * @expectedDeprecation The use of "ApiPlatform\Core\Bridge\Doctrine\Orm\Util\QueryChecker::hasOrderByOnToManyJoin()" is deprecated since 2.4 and will be removed in 3.0. Use "ApiPlatform\Doctrine\Orm\Util\QueryChecker::hasOrderByOnFetchJoinedToManyAssociation()" instead.
     */
    public function testHasOrderByOnToManyJoinNotFetchJoined()
    {
        $dummyMetadata = new ClassMetadata(Dummy::class);
        $dummyMetadata->mapManyToMany([
            'fieldName' => 'relatedDummies',
            'targetEntity' => RelatedDummy::class,
        ]);
        $dummyMetadata->mapManyToOne([
            'fieldName' => 'relatedDummy',
            'targetEntity' => RelatedDummy::class,
        ]);

        $relatedDummyMetadata = new ClassMetadata(RelatedDummy::class);

        $entityManagerProphecy = $this->prophesize(EntityManagerInterface::class);
        $entityManagerProphecy->getClassMetadata(Dummy::class)->willReturn($dummyMetadata);
        $entityManagerProphecy->getClassMetadata(RelatedDummy::class)->willReturn($relatedDummyMetadata);

        $queryBuilder = new QueryBuilder($entityManagerProphecy->reveal());
        $queryBuilder->select('d', 'a_2');
        $queryBuilder->from(Dummy::class, 'd');
        $queryBuilder->leftJoin('d.relatedDummies', 'a_1');
        $queryBuilder->leftJoin('d.relatedDummy', 'a_2');
        $queryBuilder->orderBy('a_1.name', 'ASC');

        $managerRegistryProphecy = $this->prophesize(ManagerRegistry::class);
        $managerRegistryProphecy->getManagerForClass(Dummy::class)->willReturn($entityManagerProphecy);
        $managerRegistryProphecy->getManagerForClass(RelatedDummy::class)->willReturn($entityManagerProphecy);

        $this->assertTrue(LegacyQueryChecker::hasOrderByOnToManyJoin($queryBuilder, $managerRegistryProphecy->reveal()));
    }

    /**
     * @group legacy
     *
     * @expectedDeprecation The use of "ApiPlatform\Core\Bridge\Doctrine\Orm\Util\QueryChecker::hasOrderByOnToManyJoin()" is deprecated since 2.4 and will be removed in 3.0. Use "ApiPlatform\Doctrine\Orm\Util\QueryChecker::hasOrderByOnFetchJoinedToManyAssociation()" instead.
     */
    public function testHasOrderByOnToManyWithJoinByAssociation()
    {
        $dummyMetadata = new ClassMetadata(Dummy::class);
        $dummyMetadata->mapManyToMany([
            'fieldName' => 'relatedDummies',
            'targetEntity' => RelatedDummy::class,
        ]);

        $relatedDummyMetadata = new ClassMetadata(RelatedDummy::class);

        $entityManagerProphecy = $this->prophesize(EntityManagerInterface::class);
        $entityManagerProphecy->getClassMetadata(Dummy::class)->willReturn($dummyMetadata);
        $entityManagerProphecy->getClassMetadata(RelatedDummy::class)->willReturn($relatedDummyMetadata);

        $queryBuilder = new QueryBuilder($entityManagerProphecy->reveal());
        $queryBuilder->select('d', 'a_1');
        $queryBuilder->from(Dummy::class, 'd');
        $queryBuilder->leftJoin('d.relatedDummies', 'a_1');
        $queryBuilder->orderBy('a_1.name', 'ASC');

        $managerRegistryProphecy = $this->prophesize(ManagerRegistry::class);
        $managerRegistryProphecy->getManagerForClass(Dummy::class)->willReturn($entityManagerProphecy);
        $managerRegistryProphecy->getManagerForClass(RelatedDummy::class)->willReturn($entityManagerProphecy);

        $this->assertTrue(LegacyQueryChecker::hasOrderByOnToManyJoin($queryBuilder, $managerRegistryProphecy->reveal()));
    }

    public function testHasJoinedToManyAssociationWithoutJoin()
>>>>>>> 10919381
    {
        $entityManagerProphecy = $this->prophesize(EntityManagerInterface::class);

        $queryBuilder = new QueryBuilder($entityManagerProphecy->reveal());
        $queryBuilder->select('d');
        $queryBuilder->from(Dummy::class, 'd');

        $managerRegistryProphecy = $this->prophesize(ManagerRegistry::class);

        $this->assertFalse(QueryChecker::hasJoinedToManyAssociation($queryBuilder, $managerRegistryProphecy->reveal()));
    }

    public function testHasJoinedToManyAssociationWithJoinByAssociation(): void
    {
        $dummyMetadata = new ClassMetadata(Dummy::class);
        $dummyMetadata->mapManyToMany([
            'fieldName' => 'relatedDummies',
            'targetEntity' => RelatedDummy::class,
        ]);

        $relatedDummyMetadata = new ClassMetadata(RelatedDummy::class);

        $entityManagerProphecy = $this->prophesize(EntityManagerInterface::class);
        $entityManagerProphecy->getClassMetadata(Dummy::class)->willReturn($dummyMetadata);
        $entityManagerProphecy->getClassMetadata(RelatedDummy::class)->willReturn($relatedDummyMetadata);

        $queryBuilder = new QueryBuilder($entityManagerProphecy->reveal());
        $queryBuilder->select('d');
        $queryBuilder->from(Dummy::class, 'd');
        $queryBuilder->leftJoin('d.relatedDummies', 'a_1');

        $managerRegistryProphecy = $this->prophesize(ManagerRegistry::class);
        $managerRegistryProphecy->getManagerForClass(Dummy::class)->willReturn($entityManagerProphecy);
        $managerRegistryProphecy->getManagerForClass(RelatedDummy::class)->willReturn($entityManagerProphecy);

        $this->assertTrue(QueryChecker::hasJoinedToManyAssociation($queryBuilder, $managerRegistryProphecy->reveal()));
    }
}<|MERGE_RESOLUTION|>--- conflicted
+++ resolved
@@ -204,63 +204,26 @@
         $this->assertTrue(QueryChecker::hasOrderByOnFetchJoinedToManyAssociation($queryBuilder, $managerRegistryProphecy->reveal()));
     }
 
-<<<<<<< HEAD
     public function testHasJoinedToManyAssociationWithoutJoin(): void
-=======
-    /**
-     * @group legacy
-     *
-     * @expectedDeprecation The use of "ApiPlatform\Core\Bridge\Doctrine\Orm\Util\QueryChecker::hasOrderByOnToManyJoin()" is deprecated since 2.4 and will be removed in 3.0. Use "ApiPlatform\Doctrine\Orm\Util\QueryChecker::hasOrderByOnFetchJoinedToManyAssociation()" instead.
-     */
-    public function testHasOrderByOnToManyJoinWithoutJoin()
     {
         $entityManagerProphecy = $this->prophesize(EntityManagerInterface::class);
 
         $queryBuilder = new QueryBuilder($entityManagerProphecy->reveal());
         $queryBuilder->select('d');
         $queryBuilder->from(Dummy::class, 'd');
-        $queryBuilder->orderBy('d.name', 'ASC');
-
-        $managerRegistryProphecy = $this->prophesize(ManagerRegistry::class);
-
-        $this->assertFalse(LegacyQueryChecker::hasOrderByOnToManyJoin($queryBuilder, $managerRegistryProphecy->reveal()));
-    }
-
-    /**
-     * @group legacy
-     *
-     * @expectedDeprecation The use of "ApiPlatform\Core\Bridge\Doctrine\Orm\Util\QueryChecker::hasOrderByOnToManyJoin()" is deprecated since 2.4 and will be removed in 3.0. Use "ApiPlatform\Doctrine\Orm\Util\QueryChecker::hasOrderByOnFetchJoinedToManyAssociation()" instead.
-     */
-    public function testHasOrderByOnToManyJoinWithoutOrderBy()
-    {
-        $entityManagerProphecy = $this->prophesize(EntityManagerInterface::class);
-
-        $queryBuilder = new QueryBuilder($entityManagerProphecy->reveal());
-        $queryBuilder->select('d', 'a_1');
-        $queryBuilder->from(Dummy::class, 'd');
-        $queryBuilder->leftJoin('d.relatedDummies', 'a_1');
-
-        $managerRegistryProphecy = $this->prophesize(ManagerRegistry::class);
-
-        $this->assertFalse(LegacyQueryChecker::hasOrderByOnToManyJoin($queryBuilder, $managerRegistryProphecy->reveal()));
-    }
-
-    /**
-     * @group legacy
-     *
-     * @expectedDeprecation The use of "ApiPlatform\Core\Bridge\Doctrine\Orm\Util\QueryChecker::hasOrderByOnToManyJoin()" is deprecated since 2.4 and will be removed in 3.0. Use "ApiPlatform\Doctrine\Orm\Util\QueryChecker::hasOrderByOnFetchJoinedToManyAssociation()" instead.
-     */
-    public function testHasOrderByOnToManyJoinNotFetchJoined()
+
+        $managerRegistryProphecy = $this->prophesize(ManagerRegistry::class);
+
+        $this->assertFalse(QueryChecker::hasJoinedToManyAssociation($queryBuilder, $managerRegistryProphecy->reveal()));
+    }
+
+    public function testHasJoinedToManyAssociationWithJoinByAssociation(): void
     {
         $dummyMetadata = new ClassMetadata(Dummy::class);
         $dummyMetadata->mapManyToMany([
             'fieldName' => 'relatedDummies',
             'targetEntity' => RelatedDummy::class,
         ]);
-        $dummyMetadata->mapManyToOne([
-            'fieldName' => 'relatedDummy',
-            'targetEntity' => RelatedDummy::class,
-        ]);
 
         $relatedDummyMetadata = new ClassMetadata(RelatedDummy::class);
 
@@ -269,88 +232,14 @@
         $entityManagerProphecy->getClassMetadata(RelatedDummy::class)->willReturn($relatedDummyMetadata);
 
         $queryBuilder = new QueryBuilder($entityManagerProphecy->reveal());
-        $queryBuilder->select('d', 'a_2');
-        $queryBuilder->from(Dummy::class, 'd');
-        $queryBuilder->leftJoin('d.relatedDummies', 'a_1');
-        $queryBuilder->leftJoin('d.relatedDummy', 'a_2');
-        $queryBuilder->orderBy('a_1.name', 'ASC');
+        $queryBuilder->select('d');
+        $queryBuilder->from(Dummy::class, 'd');
+        $queryBuilder->leftJoin('d.relatedDummies', 'a_1');
 
         $managerRegistryProphecy = $this->prophesize(ManagerRegistry::class);
         $managerRegistryProphecy->getManagerForClass(Dummy::class)->willReturn($entityManagerProphecy);
         $managerRegistryProphecy->getManagerForClass(RelatedDummy::class)->willReturn($entityManagerProphecy);
 
-        $this->assertTrue(LegacyQueryChecker::hasOrderByOnToManyJoin($queryBuilder, $managerRegistryProphecy->reveal()));
-    }
-
-    /**
-     * @group legacy
-     *
-     * @expectedDeprecation The use of "ApiPlatform\Core\Bridge\Doctrine\Orm\Util\QueryChecker::hasOrderByOnToManyJoin()" is deprecated since 2.4 and will be removed in 3.0. Use "ApiPlatform\Doctrine\Orm\Util\QueryChecker::hasOrderByOnFetchJoinedToManyAssociation()" instead.
-     */
-    public function testHasOrderByOnToManyWithJoinByAssociation()
-    {
-        $dummyMetadata = new ClassMetadata(Dummy::class);
-        $dummyMetadata->mapManyToMany([
-            'fieldName' => 'relatedDummies',
-            'targetEntity' => RelatedDummy::class,
-        ]);
-
-        $relatedDummyMetadata = new ClassMetadata(RelatedDummy::class);
-
-        $entityManagerProphecy = $this->prophesize(EntityManagerInterface::class);
-        $entityManagerProphecy->getClassMetadata(Dummy::class)->willReturn($dummyMetadata);
-        $entityManagerProphecy->getClassMetadata(RelatedDummy::class)->willReturn($relatedDummyMetadata);
-
-        $queryBuilder = new QueryBuilder($entityManagerProphecy->reveal());
-        $queryBuilder->select('d', 'a_1');
-        $queryBuilder->from(Dummy::class, 'd');
-        $queryBuilder->leftJoin('d.relatedDummies', 'a_1');
-        $queryBuilder->orderBy('a_1.name', 'ASC');
-
-        $managerRegistryProphecy = $this->prophesize(ManagerRegistry::class);
-        $managerRegistryProphecy->getManagerForClass(Dummy::class)->willReturn($entityManagerProphecy);
-        $managerRegistryProphecy->getManagerForClass(RelatedDummy::class)->willReturn($entityManagerProphecy);
-
-        $this->assertTrue(LegacyQueryChecker::hasOrderByOnToManyJoin($queryBuilder, $managerRegistryProphecy->reveal()));
-    }
-
-    public function testHasJoinedToManyAssociationWithoutJoin()
->>>>>>> 10919381
-    {
-        $entityManagerProphecy = $this->prophesize(EntityManagerInterface::class);
-
-        $queryBuilder = new QueryBuilder($entityManagerProphecy->reveal());
-        $queryBuilder->select('d');
-        $queryBuilder->from(Dummy::class, 'd');
-
-        $managerRegistryProphecy = $this->prophesize(ManagerRegistry::class);
-
-        $this->assertFalse(QueryChecker::hasJoinedToManyAssociation($queryBuilder, $managerRegistryProphecy->reveal()));
-    }
-
-    public function testHasJoinedToManyAssociationWithJoinByAssociation(): void
-    {
-        $dummyMetadata = new ClassMetadata(Dummy::class);
-        $dummyMetadata->mapManyToMany([
-            'fieldName' => 'relatedDummies',
-            'targetEntity' => RelatedDummy::class,
-        ]);
-
-        $relatedDummyMetadata = new ClassMetadata(RelatedDummy::class);
-
-        $entityManagerProphecy = $this->prophesize(EntityManagerInterface::class);
-        $entityManagerProphecy->getClassMetadata(Dummy::class)->willReturn($dummyMetadata);
-        $entityManagerProphecy->getClassMetadata(RelatedDummy::class)->willReturn($relatedDummyMetadata);
-
-        $queryBuilder = new QueryBuilder($entityManagerProphecy->reveal());
-        $queryBuilder->select('d');
-        $queryBuilder->from(Dummy::class, 'd');
-        $queryBuilder->leftJoin('d.relatedDummies', 'a_1');
-
-        $managerRegistryProphecy = $this->prophesize(ManagerRegistry::class);
-        $managerRegistryProphecy->getManagerForClass(Dummy::class)->willReturn($entityManagerProphecy);
-        $managerRegistryProphecy->getManagerForClass(RelatedDummy::class)->willReturn($entityManagerProphecy);
-
         $this->assertTrue(QueryChecker::hasJoinedToManyAssociation($queryBuilder, $managerRegistryProphecy->reveal()));
     }
 }