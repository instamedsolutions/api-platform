<?php

/*
 * This file is part of the API Platform project.
 *
 * (c) Kévin Dunglas <dunglas@gmail.com>
 *
 * For the full copyright and license information, please view the LICENSE
 * file that was distributed with this source code.
 */

declare(strict_types=1);

namespace ApiPlatform\Tests\Fixtures\TestBundle\Entity;

use ApiPlatform\Metadata\ApiResource;
use ApiPlatform\Metadata\Get;
use ApiPlatform\Metadata\GetCollection;
use ApiPlatform\Metadata\Post;
use Doctrine\ORM\Mapping as ORM;
use Symfony\Component\Serializer\Annotation\Groups;

#[ApiResource]
#[Post]
#[ApiResource(
    uriTemplate: '/companies/{companyId}/employees/{id}',
    uriVariables: [
        'companyId' => ['from_class' => Company::class, 'to_property' => 'company'],
        'id' => ['from_class' => Employee::class],
    ]
)]
#[Get]
#[ApiResource(
    uriTemplate: '/companies/{companyId}/employees',
    uriVariables: [
        'companyId' => ['from_class' => Company::class, 'to_property' => 'company'],
    ],
    normalizationContext: ['groups' => ['company_employees_read']]
)]
#[GetCollection]
#[ORM\Entity]
class Employee
{
    /**
     * @var int|null The id
     */
    #[ORM\Column(type: 'integer', nullable: true)]
    #[ORM\Id]
    #[ORM\GeneratedValue(strategy: 'AUTO')]
    public $id;

    /**
     * @var string The dummy name
     */
<<<<<<< HEAD
    #[ORM\Column]
    public string $name;

    #[ORM\ManyToOne(targetEntity: \ApiPlatform\Tests\Fixtures\TestBundle\Entity\Company::class)]
    public ?Company $company = null;
=======
    #[Groups(['company_employees_read'])]
    public string $name;

    /**
     * @ORM\ManyToOne(targetEntity="ApiPlatform\Tests\Fixtures\TestBundle\Entity\Company")
     */
    #[Groups(['company_employees_read'])]
    public ?Company $company;
>>>>>>> ecce956e

    public function getId()
    {
        return $this->id;
    }

    public function getCompany(): Company
    {
        return $this->company;
    }

    public function setCompany(Company $company): void
    {
        $this->company = $company;
    }

    public function getName(): string
    {
        return $this->name;
    }

    public function setName(string $name): void
    {
        $this->name = $name;
    }
}<|MERGE_RESOLUTION|>--- conflicted
+++ resolved
@@ -52,22 +52,13 @@
     /**
      * @var string The dummy name
      */
-<<<<<<< HEAD
     #[ORM\Column]
+    #[Groups(['company_employees_read'])]
     public string $name;
 
     #[ORM\ManyToOne(targetEntity: \ApiPlatform\Tests\Fixtures\TestBundle\Entity\Company::class)]
+    #[Groups(['company_employees_read'])]
     public ?Company $company = null;
-=======
-    #[Groups(['company_employees_read'])]
-    public string $name;
-
-    /**
-     * @ORM\ManyToOne(targetEntity="ApiPlatform\Tests\Fixtures\TestBundle\Entity\Company")
-     */
-    #[Groups(['company_employees_read'])]
-    public ?Company $company;
->>>>>>> ecce956e
 
     public function getId()
     {
