--- conflicted
+++ resolved
@@ -85,7 +85,6 @@
     private $adminOnlyProperty = '';
 
     /**
-<<<<<<< HEAD
      * @var string Secret property, only readable/writable by owners
      *
      * @ORM\Column
@@ -97,17 +96,13 @@
     private $ownerOnlyProperty = '';
 
     /**
-     * @var string The owner
-=======
      * @var string|null The owner
->>>>>>> 1eaacf2b
      *
      * @ORM\Column
      * @Assert\NotBlank
      */
     private $owner;
 
-<<<<<<< HEAD
     /**
      * A collection of dummies that only admins can access.
      *
@@ -179,10 +174,7 @@
         $this->publicRelatedSecuredDummies = new ArrayCollection();
     }
 
-    public function getId(): int
-=======
     public function getId(): ?int
->>>>>>> 1eaacf2b
     {
         return $this->id;
     }
@@ -217,7 +209,6 @@
         $this->adminOnlyProperty = $adminOnlyProperty;
     }
 
-<<<<<<< HEAD
     public function getOwnerOnlyProperty(): ?string
     {
         return $this->ownerOnlyProperty;
@@ -228,10 +219,7 @@
         $this->ownerOnlyProperty = $ownerOnlyProperty;
     }
 
-    public function getOwner(): string
-=======
     public function getOwner(): ?string
->>>>>>> 1eaacf2b
     {
         return $this->owner;
     }
