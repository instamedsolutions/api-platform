<?php

/*
 * This file is part of the API Platform project.
 *
 * (c) Kévin Dunglas <dunglas@gmail.com>
 *
 * For the full copyright and license information, please view the LICENSE
 * file that was distributed with this source code.
 */

declare(strict_types=1);

namespace ApiPlatform\Tests\Fixtures\TestBundle\Document;

<<<<<<< HEAD
use ApiPlatform\Metadata\ApiResource;
=======
use ApiPlatform\Core\Annotation\ApiResource;
>>>>>>> 176fff2c
use Doctrine\ODM\MongoDB\Mapping\Annotations as ODM;
use Symfony\Component\Serializer\Annotation\Groups;

#[ApiResource(graphQlOperations: [], normalizationContext: ['groups' => ['inspection_read']], denormalizationContext: ['groups' => ['inspection_write']])]
#[ODM\Document]
class VoDummyInspection
{
    use VoDummyIdAwareTrait;
    #[Groups(['car_read', 'car_write', 'inspection_read', 'inspection_write'])]
    #[ODM\Field(type: 'date')]
    private \DateTime $performed;

<<<<<<< HEAD
    public function __construct(#[Groups(['car_read', 'car_write', 'inspection_read', 'inspection_write'])] #[ODM\Field(type: 'bool')] private bool $accepted, #[Groups(['inspection_read', 'inspection_write'])] #[ODM\ReferenceOne(targetDocument: VoDummyCar::class, inversedBy: 'inspections')] private VoDummyCar $car, \DateTime $performed = null, private string $attributeWithoutConstructorEquivalent = '')
    {
        $this->performed = $performed ?: new \DateTime();
=======
    /**
     * @var bool
     *
     * @ODM\Field(type="bool")
     * @Groups({"car_read", "car_write", "inspection_read", "inspection_write"})
     */
    private $accepted;

    /**
     * @var VoDummyCar
     *
     * @ODM\ReferenceOne(targetDocument=VoDummyCar::class, inversedBy="inspections")
     * @Groups({"inspection_read", "inspection_write"})
     */
    private $car;

    /**
     * @var \DateTime
     *
     * @ODM\Field(type="date")
     * @Groups({"car_read", "car_write", "inspection_read", "inspection_write"})
     */
    private $performed;

    private $attributeWithoutConstructorEquivalent;

    public function __construct(bool $accepted, VoDummyCar $car, \DateTime $performed = null, string $parameterWhichIsNotClassAttribute = '')
    {
        $this->accepted = $accepted;
        $this->car = $car;
        $this->performed = $performed ?: new \DateTime();
        $this->attributeWithoutConstructorEquivalent = $parameterWhichIsNotClassAttribute;
>>>>>>> 176fff2c
    }

    public function isAccepted(): bool
    {
        return $this->accepted;
    }

    public function getCar(): VoDummyCar
    {
        return $this->car;
    }

    public function getPerformed(): \DateTime
    {
        return $this->performed;
    }

    public function setPerformed(\DateTime $performed)
    {
        $this->performed = $performed;

        return $this;
    }
}<|MERGE_RESOLUTION|>--- conflicted
+++ resolved
@@ -13,11 +13,7 @@
 
 namespace ApiPlatform\Tests\Fixtures\TestBundle\Document;
 
-<<<<<<< HEAD
 use ApiPlatform\Metadata\ApiResource;
-=======
-use ApiPlatform\Core\Annotation\ApiResource;
->>>>>>> 176fff2c
 use Doctrine\ODM\MongoDB\Mapping\Annotations as ODM;
 use Symfony\Component\Serializer\Annotation\Groups;
 
@@ -30,44 +26,12 @@
     #[ODM\Field(type: 'date')]
     private \DateTime $performed;
 
-<<<<<<< HEAD
-    public function __construct(#[Groups(['car_read', 'car_write', 'inspection_read', 'inspection_write'])] #[ODM\Field(type: 'bool')] private bool $accepted, #[Groups(['inspection_read', 'inspection_write'])] #[ODM\ReferenceOne(targetDocument: VoDummyCar::class, inversedBy: 'inspections')] private VoDummyCar $car, \DateTime $performed = null, private string $attributeWithoutConstructorEquivalent = '')
+    private $attributeWithoutConstructorEquivalent;
+
+    public function __construct(#[Groups(['car_read', 'car_write', 'inspection_read', 'inspection_write'])] #[ODM\Field(type: 'bool')] private bool $accepted, #[Groups(['inspection_read', 'inspection_write'])] #[ODM\ReferenceOne(targetDocument: VoDummyCar::class, inversedBy: 'inspections')] private VoDummyCar $car, \DateTime $performed = null, string $parameterWhichIsNotClassAttribute = '')
     {
         $this->performed = $performed ?: new \DateTime();
-=======
-    /**
-     * @var bool
-     *
-     * @ODM\Field(type="bool")
-     * @Groups({"car_read", "car_write", "inspection_read", "inspection_write"})
-     */
-    private $accepted;
-
-    /**
-     * @var VoDummyCar
-     *
-     * @ODM\ReferenceOne(targetDocument=VoDummyCar::class, inversedBy="inspections")
-     * @Groups({"inspection_read", "inspection_write"})
-     */
-    private $car;
-
-    /**
-     * @var \DateTime
-     *
-     * @ODM\Field(type="date")
-     * @Groups({"car_read", "car_write", "inspection_read", "inspection_write"})
-     */
-    private $performed;
-
-    private $attributeWithoutConstructorEquivalent;
-
-    public function __construct(bool $accepted, VoDummyCar $car, \DateTime $performed = null, string $parameterWhichIsNotClassAttribute = '')
-    {
-        $this->accepted = $accepted;
-        $this->car = $car;
-        $this->performed = $performed ?: new \DateTime();
         $this->attributeWithoutConstructorEquivalent = $parameterWhichIsNotClassAttribute;
->>>>>>> 176fff2c
     }
 
     public function isAccepted(): bool
