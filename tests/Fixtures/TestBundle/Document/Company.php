--- conflicted
+++ resolved
@@ -40,11 +40,8 @@
     /**
      * @var string The dummy name
      */
-<<<<<<< HEAD
     #[ODM\Field]
-=======
     #[Groups(['company_employees_read'])]
->>>>>>> ecce956e
     public $name;
 
     /** @var Employee[] */
