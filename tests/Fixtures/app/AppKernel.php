--- conflicted
+++ resolved
@@ -177,11 +177,7 @@
                     'stateless' => true,
                     'http_basic' => null,
                     'anonymous' => null,
-<<<<<<< HEAD
-                    'stateless' => true,
                     'entry_point' => 'app.security.authentication_entrypoint',
-=======
->>>>>>> 8a19950a
                 ],
             ],
             'access_control' => [
