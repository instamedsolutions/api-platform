<?php

/*
 * This file is part of the API Platform project.
 *
 * (c) Kévin Dunglas <dunglas@gmail.com>
 *
 * For the full copyright and license information, please view the LICENSE
 * file that was distributed with this source code.
 */

declare(strict_types=1);

namespace ApiPlatform\Core\Tests\Bridge\Symfony\Routing;

use ApiPlatform\Core\Bridge\Symfony\Routing\ApiLoader;
use ApiPlatform\Core\Exception\InvalidResourceException;
use ApiPlatform\Core\Metadata\Property\Factory\PropertyMetadataFactoryInterface;
use ApiPlatform\Core\Metadata\Property\Factory\PropertyNameCollectionFactoryInterface;
use ApiPlatform\Core\Metadata\Property\PropertyMetadata;
use ApiPlatform\Core\Metadata\Property\PropertyNameCollection;
use ApiPlatform\Core\Metadata\Property\SubresourceMetadata;
use ApiPlatform\Core\Metadata\Resource\Factory\ResourceMetadataFactoryInterface;
use ApiPlatform\Core\Metadata\Resource\Factory\ResourceNameCollectionFactoryInterface;
use ApiPlatform\Core\Metadata\Resource\ResourceMetadata;
use ApiPlatform\Core\Metadata\Resource\ResourceNameCollection;
use ApiPlatform\Core\Operation\Factory\SubresourceOperationFactory;
use ApiPlatform\Core\Operation\UnderscorePathSegmentNameGenerator;
use ApiPlatform\Core\PathResolver\CustomOperationPathResolver;
use ApiPlatform\Core\PathResolver\OperationPathResolver;
use ApiPlatform\Core\Tests\Fixtures\DummyEntity;
use ApiPlatform\Core\Tests\Fixtures\RelatedDummyEntity;
use PHPUnit\Framework\TestCase;
use Prophecy\Argument;
use Symfony\Component\DependencyInjection\ContainerInterface;
use Symfony\Component\HttpKernel\KernelInterface;
use Symfony\Component\PropertyInfo\Type;
use Symfony\Component\Routing\Route;

/**
 * @author Antoine Bluchet <soyuka@gmail.com>
 * @author Amrouche Hamza <hamza.simperfit@gmail.com>
 */
class ApiLoaderTest extends TestCase
{
    public function testApiLoader()
    {
        $resourceMetadata = new ResourceMetadata();
        $resourceMetadata = $resourceMetadata->withShortName('dummy');
        //default operation based on OperationResourceMetadataFactory
        $resourceMetadata = $resourceMetadata->withItemOperations([
            'get' => ['method' => 'GET', 'requirements' => ['id' => '\d+'], 'defaults' => ['my_default' => 'default_value', '_controller' => 'should_not_be_overriden']],
            'put' => ['method' => 'PUT'],
            'delete' => ['method' => 'DELETE'],
        ]);
        //custom operations
        $resourceMetadata = $resourceMetadata->withCollectionOperations([
            'my_op' => ['method' => 'GET', 'controller' => 'some.service.name', 'requirements' => ['_format' => 'a valid format'], 'defaults' => ['my_default' => 'default_value'], 'condition' => "request.headers.get('User-Agent') matches '/firefox/i'"], //with controller
            'my_second_op' => ['method' => 'POST', 'options' => ['option' => 'option_value'], 'host' => '{subdomain}.api-platform.com', 'schemes' => ['https']], //without controller, takes the default one
            'my_path_op' => ['method' => 'GET', 'path' => 'some/custom/path'], //custom path
        ]);

        $routeCollection = $this->getApiLoaderWithResourceMetadata($resourceMetadata)->load(null);

        $this->assertEquals(
            $this->getRoute('/dummies/{id}.{_format}', 'api_platform.action.get_item', DummyEntity::class, 'get', ['GET'], false, ['id' => '\d+'], ['my_default' => 'default_value']),
            $routeCollection->get('api_dummies_get_item')
        );

        $this->assertEquals(
            $this->getRoute('/dummies/{id}.{_format}', 'api_platform.action.delete_item', DummyEntity::class, 'delete', ['DELETE']),
            $routeCollection->get('api_dummies_delete_item')
        );

        $this->assertEquals(
            $this->getRoute('/dummies/{id}.{_format}', 'api_platform.action.put_item', DummyEntity::class, 'put', ['PUT']),
            $routeCollection->get('api_dummies_put_item')
        );

        $this->assertEquals(
            $this->getRoute('/dummies.{_format}', 'some.service.name', DummyEntity::class, 'my_op', ['GET'], true, ['_format' => 'a valid format'], ['my_default' => 'default_value'], [], '', [], "request.headers.get('User-Agent') matches '/firefox/i'"),
            $routeCollection->get('api_dummies_my_op_collection')
        );

        $this->assertEquals(
            $this->getRoute('/dummies.{_format}', 'api_platform.action.post_collection', DummyEntity::class, 'my_second_op', ['POST'], true, [], [], ['option' => 'option_value'], '{subdomain}.api-platform.com', ['https']),
            $routeCollection->get('api_dummies_my_second_op_collection')
        );

        $this->assertEquals(
            $this->getRoute('/some/custom/path', 'api_platform.action.get_collection', DummyEntity::class, 'my_path_op', ['GET'], true),
            $routeCollection->get('api_dummies_my_path_op_collection')
        );

        $this->assertEquals(
            $this->getSubresourceRoute('/dummies/{id}/subresources.{_format}', 'api_platform.action.get_subresource', RelatedDummyEntity::class, 'api_dummies_subresources_get_subresource', ['property' => 'subresource', 'identifiers' => [['id', DummyEntity::class, true]], 'collection' => true, 'operationId' => 'api_dummies_subresources_get_subresource']),
            $routeCollection->get('api_dummies_subresources_get_subresource')
        );
    }

<<<<<<< HEAD
    public function testApiLoaderWithPrefix()
    {
        $resourceMetadata = new ResourceMetadata();
        $resourceMetadata = $resourceMetadata->withShortName('dummy');
        $resourceMetadata = $resourceMetadata->withItemOperations([
            'get' => ['method' => 'GET', 'requirements' => ['id' => '\d+'], 'defaults' => ['my_default' => 'default_value', '_controller' => 'should_not_be_overriden']],
            'put' => ['method' => 'PUT'],
            'delete' => ['method' => 'DELETE'],
        ]);
        $resourceMetadata = $resourceMetadata->withAttributes(['route_prefix' => '/foobar-prefix']);

        $routeCollection = $this->getApiLoaderWithResourceMetadata($resourceMetadata)->load(null);

        $this->assertEquals(
            $this->getRoute('/foobar-prefix/dummies/{id}.{_format}', 'api_platform.action.get_item', DummyEntity::class, 'get', ['GET'], false, ['id' => '\d+'], ['my_default' => 'default_value']),
            $routeCollection->get('api_dummies_get_item')
        );

        $this->assertEquals(
            $this->getRoute('/foobar-prefix/dummies/{id}.{_format}', 'api_platform.action.delete_item', DummyEntity::class, 'delete', ['DELETE']),
            $routeCollection->get('api_dummies_delete_item')
        );

        $this->assertEquals(
            $this->getRoute('/foobar-prefix/dummies/{id}.{_format}', 'api_platform.action.put_item', DummyEntity::class, 'put', ['PUT']),
            $routeCollection->get('api_dummies_put_item')
        );
    }

    /**
     * @expectedException \RuntimeException
     */
=======
>>>>>>> 99f27247
    public function testNoMethodApiLoader()
    {
        $this->expectException(\RuntimeException::class);

        $resourceMetadata = new ResourceMetadata();
        $resourceMetadata = $resourceMetadata->withShortName('dummy');

        $resourceMetadata = $resourceMetadata->withItemOperations([
            'get' => [],
        ]);

        $resourceMetadata = $resourceMetadata->withCollectionOperations([
            'get' => ['method' => 'GET'],
        ]);

        $this->getApiLoaderWithResourceMetadata($resourceMetadata)->load(null);
    }

    public function testWrongMethodApiLoader()
    {
        $this->expectException(\RuntimeException::class);

        $resourceMetadata = new ResourceMetadata();
        $resourceMetadata = $resourceMetadata->withShortName('dummy');

        $resourceMetadata = $resourceMetadata->withItemOperations([
            'post' => ['method' => 'POST'],
        ]);

        $resourceMetadata = $resourceMetadata->withCollectionOperations([
            'get' => ['method' => 'GET'],
        ]);

        $this->getApiLoaderWithResourceMetadata($resourceMetadata)->load(null);
    }

    public function testNoShortNameApiLoader()
    {
        $this->expectException(InvalidResourceException::class);

        $this->getApiLoaderWithResourceMetadata(new ResourceMetadata())->load(null);
    }

    public function testRecursiveSubresource()
    {
        $resourceMetadata = new ResourceMetadata();
        $resourceMetadata = $resourceMetadata->withShortName('dummy');
        $resourceMetadata = $resourceMetadata->withItemOperations([
            'get' => ['method' => 'GET'],
            'put' => ['method' => 'PUT'],
            'delete' => ['method' => 'DELETE'],
        ]);
        $resourceMetadata = $resourceMetadata->withCollectionOperations([
            'my_op' => ['method' => 'GET', 'controller' => 'some.service.name'], //with controller
            'my_second_op' => ['method' => 'POST'], //without controller, takes the default one
            'my_path_op' => ['method' => 'GET', 'path' => 'some/custom/path'], //custom path
        ]);

        $routeCollection = $this->getApiLoaderWithResourceMetadata($resourceMetadata, true)->load(null);

        $this->assertEquals(
            $this->getSubresourceRoute('/dummies/{id}/subresources.{_format}', 'api_platform.action.get_subresource', RelatedDummyEntity::class, 'api_dummies_subresources_get_subresource', ['property' => 'subresource', 'identifiers' => [['id', DummyEntity::class, true]], 'collection' => true, 'operationId' => 'api_dummies_subresources_get_subresource']),
            $routeCollection->get('api_dummies_subresources_get_subresource')
        );

        $this->assertEquals(
            $this->getSubresourceRoute('/related_dummies/{id}/recursivesubresource/subresources.{_format}', 'api_platform.action.get_subresource', RelatedDummyEntity::class, 'api_related_dummies_recursivesubresource_subresources_get_subresource', ['property' => 'subresource', 'identifiers' => [['id', RelatedDummyEntity::class, true], ['recursivesubresource', DummyEntity::class, false]], 'collection' => true, 'operationId' => 'api_related_dummies_recursivesubresource_subresources_get_subresource']),
            $routeCollection->get('api_related_dummies_recursivesubresource_subresources_get_subresource')
        );

        $this->assertEquals(
            $this->getSubresourceRoute('/related_dummies/{id}/recursivesubresource.{_format}', 'dummy_controller', DummyEntity::class, 'api_related_dummies_recursivesubresource_get_subresource', ['property' => 'recursivesubresource', 'identifiers' => [['id', RelatedDummyEntity::class, true]], 'collection' => false, 'operationId' => 'api_related_dummies_recursivesubresource_get_subresource']),
            $routeCollection->get('api_related_dummies_recursivesubresource_get_subresource')
        );

        $this->assertEquals(
            $this->getSubresourceRoute('/dummies/{id}/subresources/{subresource}/recursivesubresource.{_format}', 'api_platform.action.get_subresource', DummyEntity::class, 'api_dummies_subresources_recursivesubresource_get_subresource', ['property' => 'recursivesubresource', 'identifiers' => [['id', DummyEntity::class, true], ['subresource', RelatedDummyEntity::class, true]], 'collection' => false, 'operationId' => 'api_dummies_subresources_recursivesubresource_get_subresource']),
            $routeCollection->get('api_dummies_subresources_recursivesubresource_get_subresource')
        );

        $this->assertEquals(
            $this->getSubresourceRoute('/related_dummies/{id}/secondrecursivesubresource/subresources.{_format}', 'api_platform.action.get_subresource', RelatedDummyEntity::class, 'api_related_dummies_secondrecursivesubresource_subresources_get_subresource', ['property' => 'subresource', 'identifiers' => [['id', RelatedDummyEntity::class, true], ['secondrecursivesubresource', DummyEntity::class, false]], 'collection' => true, 'operationId' => 'api_related_dummies_secondrecursivesubresource_subresources_get_subresource']),
            $routeCollection->get('api_related_dummies_secondrecursivesubresource_subresources_get_subresource')
        );

        $this->assertEquals(
            $this->getSubresourceRoute('/related_dummies/{id}/secondrecursivesubresource.{_format}', 'api_platform.action.get_subresource', DummyEntity::class, 'api_related_dummies_secondrecursivesubresource_get_subresource', ['property' => 'secondrecursivesubresource', 'identifiers' => [['id', RelatedDummyEntity::class, true]], 'collection' => false, 'operationId' => 'api_related_dummies_secondrecursivesubresource_get_subresource']),
            $routeCollection->get('api_related_dummies_secondrecursivesubresource_get_subresource')
        );
    }

    private function getApiLoaderWithResourceMetadata(ResourceMetadata $resourceMetadata, $recursiveSubresource = false): ApiLoader
    {
        $routingConfig = __DIR__.'/../../../../src/Bridge/Symfony/Bundle/Resources/config/routing';

        $kernelProphecy = $this->prophesize(KernelInterface::class);
        $kernelProphecy->locateResource(Argument::any())->willReturn($routingConfig);
        $possibleArguments = [
            'api_platform.action.get_collection',
            'api_platform.action.post_collection',
            'api_platform.action.get_item',
            'api_platform.action.put_item',
            'api_platform.action.delete_item',
            'api_platform.action.get_subresource',
        ];
        $containerProphecy = $this->prophesize(ContainerInterface::class);

        foreach ($possibleArguments as $possibleArgument) {
            $containerProphecy->has($possibleArgument)->willReturn(true);
        }
        $containerProphecy->getParameter('api_platform.enable_swagger')->willReturn(true);

        $containerProphecy->has(Argument::type('string'))->willReturn(false);

        $resourceMetadataFactoryProphecy = $this->prophesize(ResourceMetadataFactoryInterface::class);
        $resourceMetadataFactoryProphecy->create(DummyEntity::class)->willReturn($resourceMetadata);

        $relatedDummyEntityMetadata = (new ResourceMetadata())->withShortName('related_dummies')->withSubresourceOperations([
            'recursivesubresource_get_subresource' => [
                'controller' => 'dummy_controller',
            ],
        ]);

        $resourceMetadataFactoryProphecy->create(RelatedDummyEntity::class)->willReturn($relatedDummyEntityMetadata);

        $resourceNameCollectionFactoryProphecy = $this->prophesize(ResourceNameCollectionFactoryInterface::class);
        $resourceNameCollectionFactoryProphecy->create()->willReturn(new ResourceNameCollection([DummyEntity::class, RelatedDummyEntity::class]));

        $propertyNameCollectionFactoryProphecy = $this->prophesize(PropertyNameCollectionFactoryInterface::class);
        $propertyNameCollectionFactoryProphecy->create(DummyEntity::class)->willReturn(new PropertyNameCollection(['id', 'subresource']));
        $propertyNameCollectionFactoryProphecy->create(RelatedDummyEntity::class)->willReturn(new PropertyNameCollection(['id', 'recursivesubresource', 'secondrecursivesubresource']));

        $propertyMetadataFactoryProphecy = $this->prophesize(PropertyMetadataFactoryInterface::class);
        $propertyMetadataFactoryProphecy->create(RelatedDummyEntity::class, 'id')->willReturn(new PropertyMetadata());
        $propertyMetadataFactoryProphecy->create(DummyEntity::class, 'id')->willReturn(new PropertyMetadata());

        $relatedType = new Type(Type::BUILTIN_TYPE_OBJECT, false, RelatedDummyEntity::class);

        $subResourcePropertyMetadata = (new PropertyMetadata())
                                        ->withSubresource(new SubresourceMetadata(RelatedDummyEntity::class, true))
                                        ->withType(new Type(Type::BUILTIN_TYPE_ARRAY, false, \ArrayObject::class, true, null, $relatedType));

        if (false === $recursiveSubresource) {
            $propertyMetadataFactoryProphecy->create(RelatedDummyEntity::class, 'recursivesubresource')->willReturn(new PropertyMetadata());
            $propertyMetadataFactoryProphecy->create(RelatedDummyEntity::class, 'secondrecursivesubresource')->willReturn(new PropertyMetadata());
        } else {
            $dummyType = new Type(Type::BUILTIN_TYPE_OBJECT, false, DummyEntity::class);
            $propertyMetadataFactoryProphecy->create(RelatedDummyEntity::class, 'recursivesubresource')
                ->willReturn((new PropertyMetadata())
                ->withSubresource(new SubresourceMetadata(DummyEntity::class, false))
                ->withType($dummyType));
            $propertyMetadataFactoryProphecy->create(RelatedDummyEntity::class, 'secondrecursivesubresource')
                ->willReturn((new PropertyMetadata())
                ->withSubresource(new SubresourceMetadata(DummyEntity::class, false))
                ->withType($dummyType));
        }

        $propertyMetadataFactoryProphecy->create(DummyEntity::class, 'subresource')->willReturn($subResourcePropertyMetadata);

        $operationPathResolver = new CustomOperationPathResolver(new OperationPathResolver(new UnderscorePathSegmentNameGenerator()));

        $resourceMetadataFactory = $resourceMetadataFactoryProphecy->reveal();

        $subresourceOperationFactory = new SubresourceOperationFactory($resourceMetadataFactory, $propertyNameCollectionFactoryProphecy->reveal(), $propertyMetadataFactoryProphecy->reveal(), new UnderscorePathSegmentNameGenerator());

        $apiLoader = new ApiLoader($kernelProphecy->reveal(), $resourceNameCollectionFactoryProphecy->reveal(), $resourceMetadataFactory, $operationPathResolver, $containerProphecy->reveal(), ['jsonld' => ['application/ld+json']], [], $subresourceOperationFactory, false, true, true);

        return $apiLoader;
    }

    private function getRoute(string $path, string $controller, string $resourceClass, string $operationName, array $methods, bool $collection = false, array $requirements = [], array $extraDefaults = [], array $options = [], string $host = '', array $schemes = [], string $condition = ''): Route
    {
        return new Route(
            $path,
            [
                '_controller' => $controller,
                '_format' => null,
                '_api_resource_class' => $resourceClass,
                sprintf('_api_%s_operation_name', $collection ? 'collection' : 'item') => $operationName,
            ] + $extraDefaults,
            $requirements,
            $options,
            $host,
            $schemes,
            $methods,
            $condition
        );
    }

    private function getSubresourceRoute(string $path, string $controller, string $resourceClass, string $operationName, array $context, array $requirements = []): Route
    {
        return new Route(
            $path,
            [
                '_controller' => $controller,
                '_format' => null,
                '_api_resource_class' => $resourceClass,
                '_api_subresource_operation_name' => $operationName,
                '_api_subresource_context' => $context,
            ],
            $requirements,
            [],
            '',
            [],
            ['GET']
        );
    }
}<|MERGE_RESOLUTION|>--- conflicted
+++ resolved
@@ -98,7 +98,6 @@
         );
     }
 
-<<<<<<< HEAD
     public function testApiLoaderWithPrefix()
     {
         $resourceMetadata = new ResourceMetadata();
@@ -128,11 +127,6 @@
         );
     }
 
-    /**
-     * @expectedException \RuntimeException
-     */
-=======
->>>>>>> 99f27247
     public function testNoMethodApiLoader()
     {
         $this->expectException(\RuntimeException::class);
