--- conflicted
+++ resolved
@@ -80,8 +80,17 @@
 YAML;
 
         $this->assertContains($expected, $result, 'arrays should be correctly formatted.');
-<<<<<<< HEAD
         $this->assertContains('openapi: 3.0.2', $result);
+
+        $expected = <<<YAML
+info:
+    title: 'My Dummy API'
+    version: 0.0.0
+    description: |
+        This is a test API.
+        Made with love
+YAML;
+        $this->assertContains($expected, $result, 'multiline formatting must be preserved (using literal style).');
     }
 
     public function testExecuteOpenApiVersion2WithYaml()
@@ -98,19 +107,6 @@
         $this->expectException(InvalidOptionException::class);
         $this->expectExceptionMessage('This tool only supports version 2 and 3 of the OpenAPI specification ("foo" given).');
         $this->tester->run(['command' => 'api:openapi:export', '--spec-version' => 'foo', '--yaml' => true]);
-=======
-
-        $expected = <<<YAML
-info:
-    title: 'My Dummy API'
-    version: 0.0.0
-    description: |
-        This is a test API.
-        Made with love
-YAML;
-
-        $this->assertContains($expected, $result, 'multiline formatting must be preserved (using literal style).');
->>>>>>> 19800ac8
     }
 
     public function testWriteToFile()
