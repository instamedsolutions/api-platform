--- conflicted
+++ resolved
@@ -61,14 +61,10 @@
 use ApiPlatform\Core\DataTransformer\DataTransformerInterface;
 use ApiPlatform\Core\Exception\FilterValidationException;
 use ApiPlatform\Core\Exception\InvalidArgumentException;
-<<<<<<< HEAD
-use ApiPlatform\Core\Exception\RuntimeException;
 use ApiPlatform\Core\GraphQl\Resolver\MutationResolverInterface;
 use ApiPlatform\Core\GraphQl\Resolver\QueryCollectionResolverInterface;
 use ApiPlatform\Core\GraphQl\Resolver\QueryItemResolverInterface;
 use ApiPlatform\Core\GraphQl\Type\Definition\TypeInterface as GraphQlTypeInterface;
-=======
->>>>>>> 9222ded2
 use ApiPlatform\Core\Metadata\Property\Factory\PropertyMetadataFactoryInterface;
 use ApiPlatform\Core\Metadata\Property\Factory\PropertyNameCollectionFactoryInterface;
 use ApiPlatform\Core\Metadata\Resource\Factory\ResourceMetadataFactoryInterface;
@@ -319,6 +315,13 @@
         $containerBuilderProphecy->setParameter('api_platform.graphql.enabled', false)->shouldBeCalled();
         $containerBuilderProphecy->setParameter('api_platform.graphql.graphiql.enabled', true)->shouldNotBeCalled();
         $containerBuilderProphecy->setParameter('api_platform.graphql.graphiql.enabled', false)->shouldNotBeCalled();
+        $containerBuilderProphecy->registerForAutoconfiguration(GraphQlTypeInterface::class)->shouldNotBeCalled();
+        $this->childDefinitionProphecy->addTag('api_platform.graphql.type')->shouldNotBeCalled();
+        $containerBuilderProphecy->registerForAutoconfiguration(QueryItemResolverInterface::class)->shouldNotBeCalled();
+        $containerBuilderProphecy->registerForAutoconfiguration(QueryCollectionResolverInterface::class)->shouldNotBeCalled();
+        $this->childDefinitionProphecy->addTag('api_platform.graphql.query_resolver')->shouldNotBeCalled();
+        $containerBuilderProphecy->registerForAutoconfiguration(MutationResolverInterface::class)->shouldNotBeCalled();
+        $this->childDefinitionProphecy->addTag('api_platform.graphql.mutation_resolver')->shouldNotBeCalled();
 
         $containerBuilder = $containerBuilderProphecy->reveal();
 
@@ -663,27 +666,7 @@
 
         $containerBuilderProphecy = $this->prophesize(ContainerBuilder::class);
 
-<<<<<<< HEAD
-        $containerBuilderProphecy->registerForAutoconfiguration(GraphQlTypeInterface::class)
-            ->willReturn($this->childDefinitionProphecy)->shouldBeCalledTimes(1);
-        $this->childDefinitionProphecy->addTag('api_platform.graphql.type')->shouldBeCalledTimes(1);
-
-        $containerBuilderProphecy->registerForAutoconfiguration(QueryItemResolverInterface::class)
-            ->willReturn($this->childDefinitionProphecy)->shouldBeCalledTimes(1);
-        $containerBuilderProphecy->registerForAutoconfiguration(QueryCollectionResolverInterface::class)
-            ->willReturn($this->childDefinitionProphecy)->shouldBeCalledTimes(1);
-        $this->childDefinitionProphecy->addTag('api_platform.graphql.query_resolver')->shouldBeCalledTimes(2);
-
-        $containerBuilderProphecy->registerForAutoconfiguration(MutationResolverInterface::class)
-            ->willReturn($this->childDefinitionProphecy)->shouldBeCalledTimes(1);
-        $this->childDefinitionProphecy->addTag('api_platform.graphql.mutation_resolver')->shouldBeCalledTimes(1);
-
-        $containerBuilderProphecy->getParameter('kernel.bundles')->willReturn([
-            'DoctrineBundle' => DoctrineBundle::class,
-        ])->shouldBeCalled();
-=======
         $containerBuilderProphecy->getParameterBag()->willReturn($parameterBag);
->>>>>>> 9222ded2
 
         $containerBuilderProphecy->getParameter('kernel.bundles_metadata')->willReturn([
             'TestBundle' => [
@@ -926,6 +909,20 @@
         $containerBuilderProphecy->registerForAutoconfiguration(FilterInterface::class)
             ->willReturn($this->childDefinitionProphecy)->shouldBeCalledTimes(1);
         $this->childDefinitionProphecy->addTag('api_platform.filter')->shouldBeCalledTimes(1);
+
+        $containerBuilderProphecy->registerForAutoconfiguration(GraphQlTypeInterface::class)
+            ->willReturn($this->childDefinitionProphecy)->shouldBeCalledTimes(1);
+        $this->childDefinitionProphecy->addTag('api_platform.graphql.type')->shouldBeCalledTimes(1);
+
+        $containerBuilderProphecy->registerForAutoconfiguration(QueryItemResolverInterface::class)
+            ->willReturn($this->childDefinitionProphecy)->shouldBeCalledTimes(1);
+        $containerBuilderProphecy->registerForAutoconfiguration(QueryCollectionResolverInterface::class)
+            ->willReturn($this->childDefinitionProphecy)->shouldBeCalledTimes(1);
+        $this->childDefinitionProphecy->addTag('api_platform.graphql.query_resolver')->shouldBeCalledTimes(2);
+
+        $containerBuilderProphecy->registerForAutoconfiguration(MutationResolverInterface::class)
+            ->willReturn($this->childDefinitionProphecy)->shouldBeCalledTimes(1);
+        $this->childDefinitionProphecy->addTag('api_platform.graphql.mutation_resolver')->shouldBeCalledTimes(1);
 
         $containerBuilderProphecy->registerForAutoconfiguration(QueryItemExtensionInterface::class)
             ->willReturn($this->childDefinitionProphecy)->shouldBeCalledTimes(1);
