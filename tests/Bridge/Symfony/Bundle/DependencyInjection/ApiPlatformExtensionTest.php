<?php

/*
 * This file is part of the API Platform project.
 *
 * (c) Kévin Dunglas <dunglas@gmail.com>
 *
 * For the full copyright and license information, please view the LICENSE
 * file that was distributed with this source code.
 */

declare(strict_types=1);

namespace ApiPlatform\Core\Tests\Bridge\Symfony\Bundle\DependencyInjection;

use ApiPlatform\Core\Api\FilterInterface;
use ApiPlatform\Core\Api\IdentifiersExtractorInterface;
use ApiPlatform\Core\Api\IriConverterInterface;
use ApiPlatform\Core\Api\OperationAwareFormatsProviderInterface;
use ApiPlatform\Core\Api\ResourceClassResolverInterface;
use ApiPlatform\Core\Api\UrlGeneratorInterface;
use ApiPlatform\Core\Bridge\Doctrine\MongoDbOdm\Extension\AggregationCollectionExtensionInterface;
use ApiPlatform\Core\Bridge\Doctrine\MongoDbOdm\Extension\AggregationItemExtensionInterface;
use ApiPlatform\Core\Bridge\Doctrine\MongoDbOdm\Extension\FilterExtension as MongoDbOdmFilterExtension;
use ApiPlatform\Core\Bridge\Doctrine\MongoDbOdm\Extension\OrderExtension as MongoDbOdmOrderExtension;
use ApiPlatform\Core\Bridge\Doctrine\MongoDbOdm\Extension\PaginationExtension as MongoDbOdmPaginationExtension;
use ApiPlatform\Core\Bridge\Doctrine\MongoDbOdm\Filter\AbstractFilter as DoctrineMongoDbOdmAbstractFilter;
use ApiPlatform\Core\Bridge\Doctrine\MongoDbOdm\Filter\BooleanFilter as MongoDbOdmBooleanFilter;
use ApiPlatform\Core\Bridge\Doctrine\MongoDbOdm\Filter\DateFilter as MongoDbOdmDateFilter;
use ApiPlatform\Core\Bridge\Doctrine\MongoDbOdm\Filter\ExistsFilter as MongoDbOdmExistsFilter;
use ApiPlatform\Core\Bridge\Doctrine\MongoDbOdm\Filter\NumericFilter as MongoDbOdmNumericFilter;
use ApiPlatform\Core\Bridge\Doctrine\MongoDbOdm\Filter\OrderFilter as MongoDbOdmOrderFilter;
use ApiPlatform\Core\Bridge\Doctrine\MongoDbOdm\Filter\RangeFilter as MongoDbOdmRangeFilter;
use ApiPlatform\Core\Bridge\Doctrine\MongoDbOdm\Filter\SearchFilter as MongoDbOdmSearchFilter;
use ApiPlatform\Core\Bridge\Doctrine\Orm\Extension\EagerLoadingExtension;
use ApiPlatform\Core\Bridge\Doctrine\Orm\Extension\FilterEagerLoadingExtension;
use ApiPlatform\Core\Bridge\Doctrine\Orm\Extension\FilterExtension;
use ApiPlatform\Core\Bridge\Doctrine\Orm\Extension\OrderExtension;
use ApiPlatform\Core\Bridge\Doctrine\Orm\Extension\PaginationExtension;
use ApiPlatform\Core\Bridge\Doctrine\Orm\Extension\QueryCollectionExtensionInterface;
use ApiPlatform\Core\Bridge\Doctrine\Orm\Extension\QueryItemExtensionInterface;
use ApiPlatform\Core\Bridge\Doctrine\Orm\Filter\AbstractContextAwareFilter as DoctrineOrmAbstractContextAwareFilter;
use ApiPlatform\Core\Bridge\Doctrine\Orm\Filter\BooleanFilter;
use ApiPlatform\Core\Bridge\Doctrine\Orm\Filter\DateFilter;
use ApiPlatform\Core\Bridge\Doctrine\Orm\Filter\ExistsFilter;
use ApiPlatform\Core\Bridge\Doctrine\Orm\Filter\NumericFilter;
use ApiPlatform\Core\Bridge\Doctrine\Orm\Filter\OrderFilter;
use ApiPlatform\Core\Bridge\Doctrine\Orm\Filter\RangeFilter;
use ApiPlatform\Core\Bridge\Doctrine\Orm\Filter\SearchFilter;
use ApiPlatform\Core\Bridge\Elasticsearch\Api\IdentifierExtractorInterface;
use ApiPlatform\Core\Bridge\Elasticsearch\DataProvider\Extension\RequestBodySearchCollectionExtensionInterface;
use ApiPlatform\Core\Bridge\Elasticsearch\DataProvider\Filter\MatchFilter;
use ApiPlatform\Core\Bridge\Elasticsearch\DataProvider\Filter\OrderFilter as ElasticsearchOrderFilter;
use ApiPlatform\Core\Bridge\Elasticsearch\DataProvider\Filter\TermFilter;
use ApiPlatform\Core\Bridge\Elasticsearch\Metadata\Document\Factory\DocumentMetadataFactoryInterface;
use ApiPlatform\Core\Bridge\Symfony\Bundle\DependencyInjection\ApiPlatformExtension;
use ApiPlatform\Core\DataPersister\DataPersisterInterface;
use ApiPlatform\Core\DataProvider\CollectionDataProviderInterface;
use ApiPlatform\Core\DataProvider\ItemDataProviderInterface;
use ApiPlatform\Core\DataProvider\SubresourceDataProviderInterface;
use ApiPlatform\Core\DataTransformer\DataTransformerInterface;
use ApiPlatform\Core\Exception\FilterValidationException;
use ApiPlatform\Core\Exception\InvalidArgumentException;
use ApiPlatform\Core\GraphQl\Resolver\MutationResolverInterface;
use ApiPlatform\Core\GraphQl\Resolver\QueryCollectionResolverInterface;
use ApiPlatform\Core\GraphQl\Resolver\QueryItemResolverInterface;
use ApiPlatform\Core\GraphQl\Type\Definition\TypeInterface as GraphQlTypeInterface;
use ApiPlatform\Core\Metadata\Property\Factory\PropertyMetadataFactoryInterface;
use ApiPlatform\Core\Metadata\Property\Factory\PropertyNameCollectionFactoryInterface;
use ApiPlatform\Core\Metadata\Resource\Factory\ResourceMetadataFactoryInterface;
use ApiPlatform\Core\Metadata\Resource\Factory\ResourceNameCollectionFactoryInterface;
use ApiPlatform\Core\Security\ResourceAccessCheckerInterface;
use ApiPlatform\Core\Serializer\Filter\GroupFilter;
use ApiPlatform\Core\Serializer\Filter\PropertyFilter;
use ApiPlatform\Core\Serializer\SerializerContextBuilderInterface;
use ApiPlatform\Core\Tests\Fixtures\TestBundle\TestBundle;
use ApiPlatform\Core\Validator\ValidatorInterface;
use Doctrine\Bundle\DoctrineBundle\DoctrineBundle;
use Doctrine\ORM\OptimisticLockException;
use FOS\UserBundle\FOSUserBundle;
use Nelmio\ApiDocBundle\NelmioApiDocBundle;
use PHPUnit\Framework\TestCase;
use Prophecy\Argument;
use Prophecy\Exception\Doubler\MethodNotFoundException;
use Symfony\Bundle\SecurityBundle\SecurityBundle;
use Symfony\Component\Cache\Adapter\ArrayAdapter;
use Symfony\Component\Config\FileLocator;
use Symfony\Component\Config\Resource\DirectoryResource;
use Symfony\Component\Config\Resource\ResourceInterface;
use Symfony\Component\DependencyInjection\Alias;
use Symfony\Component\DependencyInjection\ChildDefinition;
use Symfony\Component\DependencyInjection\ContainerBuilder;
use Symfony\Component\DependencyInjection\Definition;
use Symfony\Component\DependencyInjection\Exception\RuntimeException;
use Symfony\Component\DependencyInjection\Extension\ConfigurationExtensionInterface;
use Symfony\Component\DependencyInjection\Extension\ExtensionInterface;
use Symfony\Component\DependencyInjection\Extension\PrependExtensionInterface;
use Symfony\Component\DependencyInjection\Loader\XmlFileLoader;
use Symfony\Component\DependencyInjection\ParameterBag\EnvPlaceholderParameterBag;
use Symfony\Component\DependencyInjection\Reference;
use Symfony\Component\HttpFoundation\Response;
use Symfony\Component\Serializer\Exception\ExceptionInterface;

/**
 * @group resource-hog
 *
 * @author Kévin Dunglas <dunglas@gmail.com>
 */
class ApiPlatformExtensionTest extends TestCase
{
    public const DEFAULT_CONFIG = ['api_platform' => [
        'title' => 'title',
        'description' => 'description',
        'version' => 'version',
        'formats' => [
            'jsonld' => ['mime_types' => ['application/ld+json']],
            'jsonhal' => ['mime_types' => ['application/hal+json']],
        ],
        'http_cache' => ['invalidation' => [
            'enabled' => true,
            'varnish_urls' => ['test'],
            'request_options' => [
                'allow_redirects' => [
                    'max' => 5,
                    'protocols' => ['http', 'https'],
                    'stric' => false,
                    'referer' => false,
                    'track_redirects' => false,
                ],
                'http_errors' => true,
                'decode_content' => false,
                'verify' => false,
                'cookies' => true,
                'headers' => [
                    'User-Agent' => 'none',
                ],
            ],
        ]],
        'doctrine_mongodb_odm' => [
            'enabled' => false,
        ],
    ]];

    private $extension;
    private $childDefinitionProphecy;

    protected function setUp()
    {
        $this->extension = new ApiPlatformExtension();
        $this->childDefinitionProphecy = $this->prophesize(ChildDefinition::class);
    }

    protected function tearDown()
    {
        $this->extension = null;
    }

    public function testConstruct()
    {
        $this->extension = new ApiPlatformExtension();

        $this->assertInstanceOf(PrependExtensionInterface::class, $this->extension);
        $this->assertInstanceOf(ExtensionInterface::class, $this->extension);
        $this->assertInstanceOf(ConfigurationExtensionInterface::class, $this->extension);
    }

    public function testPrependWhenNoFrameworkExtension()
    {
        $containerBuilderProphecy = $this->prophesize(ContainerBuilder::class);
        $containerBuilderProphecy->getExtensions()->willReturn([]);
        $containerBuilderProphecy->prependExtensionConfig('framework', Argument::type('array'))->shouldNotBeCalled();

        $this->extension->prepend($containerBuilderProphecy->reveal());
    }

    public function testPrepend()
    {
        $frameworkExtensionProphecy = $this->prophesize(ExtensionInterface::class);

        $containerBuilderProphecy = $this->prophesize(ContainerBuilder::class);
        $containerBuilderProphecy->getExtensions()->willReturn(['framework' => $frameworkExtensionProphecy->reveal()]);
        $containerBuilderProphecy->prependExtensionConfig('framework', [
            'serializer' => [
                'enabled' => true,
            ],
        ])->shouldBeCalled();
        $containerBuilderProphecy->prependExtensionConfig('framework', [
            'property_info' => [
                'enabled' => true,
            ],
        ])->shouldBeCalled();

        $this->extension->prepend($containerBuilderProphecy->reveal());
    }

    public function testLoadDefaultConfig()
    {
        $containerBuilderProphecy = $this->getBaseContainerBuilderProphecy();
        $containerBuilderProphecy->setParameter('api_platform.enable_swagger', '1')->shouldBeCalled();
        $containerBuilderProphecy->hasParameter('kernel.debug')->willReturn(true);
        $containerBuilderProphecy->getParameter('kernel.debug')->willReturn(false);
        $containerBuilder = $containerBuilderProphecy->reveal();

        $this->extension->load(self::DEFAULT_CONFIG, $containerBuilder);
    }

    /**
     * @group mongodb
     */
    public function testLoadDefaultConfigWithOdm()
    {
        $containerBuilderProphecy = $this->getBaseContainerBuilderProphecy(['odm']);
        $containerBuilderProphecy->setParameter('api_platform.enable_swagger', '1')->shouldBeCalled();
        $containerBuilderProphecy->hasParameter('kernel.debug')->willReturn(true);
        $containerBuilderProphecy->getParameter('kernel.debug')->willReturn(false);
        $containerBuilder = $containerBuilderProphecy->reveal();

        $config = self::DEFAULT_CONFIG;
        $config['api_platform']['doctrine_mongodb_odm']['enabled'] = true;

        $this->extension->load($config, $containerBuilder);
    }

    public function testSetNameConverter()
    {
        $nameConverterId = 'test.name_converter';

        $containerBuilderProphecy = $this->getBaseContainerBuilderProphecy();
        $containerBuilderProphecy->hasParameter('kernel.debug')->willReturn(true);
        $containerBuilderProphecy->getParameter('kernel.debug')->willReturn(false);
        $containerBuilderProphecy->setAlias('api_platform.name_converter', $nameConverterId)->shouldBeCalled();
        $containerBuilderProphecy->setParameter('api_platform.enable_swagger', '1')->shouldBeCalled();

        $containerBuilder = $containerBuilderProphecy->reveal();

        $config = self::DEFAULT_CONFIG;
        $config['api_platform']['name_converter'] = $nameConverterId;

        $this->extension->load($config, $containerBuilder);
    }

    public function testEnableFosUser()
    {
        $containerBuilderProphecy = $this->getBaseContainerBuilderProphecy();
        $containerBuilderProphecy->hasParameter('kernel.debug')->willReturn(true);
        $containerBuilderProphecy->getParameter('kernel.debug')->willReturn(false);
        $containerBuilderProphecy->getParameter('kernel.bundles')->willReturn([
            'DoctrineBundle' => DoctrineBundle::class,
            'FOSUserBundle' => FOSUserBundle::class,
        ])->shouldBeCalled();
        $containerBuilderProphecy->setDefinition('api_platform.fos_user.event_listener', Argument::type(Definition::class))->shouldBeCalled();
        $containerBuilderProphecy->setParameter('api_platform.enable_swagger', '1')->shouldBeCalled();

        $containerBuilder = $containerBuilderProphecy->reveal();

        $config = self::DEFAULT_CONFIG;
        $config['api_platform']['enable_fos_user'] = true;

        $this->extension->load($config, $containerBuilder);
    }

    public function testDisableProfiler()
    {
        $containerBuilderProphecy = $this->getBaseContainerBuilderProphecy();
        $containerBuilder = $containerBuilderProphecy->reveal();
        $containerBuilderProphecy->setDefinition('api_platform.data_collector.request', Argument::type(Definition::class))->shouldNotBeCalled();

        $config = self::DEFAULT_CONFIG;
        $config['api_platform']['enable_profiler'] = false;

        $this->extension->load($config, $containerBuilder);
    }

    public function testEnableProfilerWithDebug()
    {
        $containerBuilderProphecy = $this->getBaseContainerBuilderProphecy();
        $containerBuilderProphecy->hasParameter('kernel.debug')->willReturn(true);
        $containerBuilderProphecy->getParameter('kernel.debug')->willReturn(true);
        $containerBuilderProphecy->setDefinition('debug.api_platform.collection_data_provider', Argument::type(Definition::class))->shouldBeCalled();
        $containerBuilderProphecy->setDefinition('debug.api_platform.item_data_provider', Argument::type(Definition::class))->shouldBeCalled();
        $containerBuilderProphecy->setDefinition('debug.api_platform.subresource_data_provider', Argument::type(Definition::class))->shouldBeCalled();
        $containerBuilderProphecy->setDefinition('debug.api_platform.data_persister', Argument::type(Definition::class))->shouldBeCalled();
        $containerBuilder = $containerBuilderProphecy->reveal();

        $config = self::DEFAULT_CONFIG;
        $config['api_platform']['enable_profiler'] = true;

        $this->extension->load($config, $containerBuilder);
    }

    public function testFosUserPriority()
    {
        $builder = new ContainerBuilder();

        $loader = new XmlFileLoader($builder, new FileLocator(\dirname(__DIR__).'/../../../../src/Bridge/Symfony/Bundle/Resources/config'));
        $loader->load('api.xml');
        $loader->load('fos_user.xml');

        $fosListener = $builder->getDefinition('api_platform.fos_user.event_listener');
        $viewListener = $builder->getDefinition('api_platform.listener.view.serialize');

        // Ensure FOSUser event listener priority is always greater than the view serialize listener
        $this->assertGreaterThan(
            $viewListener->getTag('kernel.event_listener')[0]['priority'],
            $fosListener->getTag('kernel.event_listener')[0]['priority'],
            'api_platform.fos_user.event_listener priority needs to be greater than that of api_platform.listener.view.serialize'
        );
    }

    /**
     * @group legacy
     * @expectedDeprecation Enabling the NelmioApiDocBundle integration has been deprecated in 2.2 and will be removed in 3.0. NelmioApiDocBundle 3 has native support for API Platform.
     */
    public function testEnableNelmioApiDoc()
    {
        $containerBuilderProphecy = $this->getBaseContainerBuilderProphecy();
        $containerBuilderProphecy->getParameter('kernel.bundles')->willReturn([
            'DoctrineBundle' => DoctrineBundle::class,
            'NelmioApiDocBundle' => NelmioApiDocBundle::class,
        ])->shouldBeCalled();
        $containerBuilderProphecy->setDefinition('api_platform.nelmio_api_doc.annotations_provider', Argument::type(Definition::class))->shouldBeCalled();
        $containerBuilderProphecy->setDefinition('api_platform.nelmio_api_doc.parser', Argument::type(Definition::class))->shouldBeCalled();
        $containerBuilderProphecy->setParameter('api_platform.enable_swagger', '1')->shouldBeCalled();

        $containerBuilder = $containerBuilderProphecy->reveal();

        $config = self::DEFAULT_CONFIG;
        $config['api_platform']['doctrine_mongodb_odm']['enabled'] = false;
        $config['api_platform']['enable_nelmio_api_doc'] = true;

        $this->extension->load($config, $containerBuilder);
    }

    public function testDisableGraphQl()
    {
        $containerBuilderProphecy = $this->getBaseContainerBuilderProphecy();
        $containerBuilderProphecy->setDefinition('api_platform.graphql.action.entrypoint', Argument::type(Definition::class))->shouldNotBeCalled();
        $containerBuilderProphecy->setDefinition('api_platform.graphql.resolver.factory.collection', Argument::type(Definition::class))->shouldNotBeCalled();
        $containerBuilderProphecy->setDefinition('api_platform.graphql.resolver.factory.item_mutation', Argument::type(Definition::class))->shouldNotBeCalled();
        $containerBuilderProphecy->setDefinition('api_platform.graphql.resolver.factory.item', Argument::type(Definition::class))->shouldNotBeCalled();
        $containerBuilderProphecy->setDefinition('api_platform.graphql.resolver.resource_field', Argument::type(Definition::class))->shouldNotBeCalled();
        $containerBuilderProphecy->setDefinition('api_platform.graphql.executor', Argument::type(Definition::class))->shouldNotBeCalled();
        $containerBuilderProphecy->setDefinition('api_platform.graphql.type_builder', Argument::type(Definition::class))->shouldNotBeCalled();
        $containerBuilderProphecy->setDefinition('api_platform.graphql.fields_builder', Argument::type(Definition::class))->shouldNotBeCalled();
        $containerBuilderProphecy->setDefinition('api_platform.graphql.fields_builder_locator', Argument::type(Definition::class))->shouldNotBeCalled();
        $containerBuilderProphecy->setDefinition('api_platform.graphql.schema_builder', Argument::type(Definition::class))->shouldNotBeCalled();
        $containerBuilderProphecy->setDefinition('api_platform.graphql.normalizer.item', Argument::type(Definition::class))->shouldNotBeCalled();
        $containerBuilderProphecy->setDefinition('api_platform.graphql.normalizer.object', Argument::type(Definition::class))->shouldNotBeCalled();
        $containerBuilderProphecy->setDefinition('api_platform.graphql.iterable_type', Argument::type(Definition::class))->shouldNotBeCalled();
        $containerBuilderProphecy->setDefinition('api_platform.graphql.type_locator', Argument::type(Definition::class))->shouldNotBeCalled();
        $containerBuilderProphecy->setDefinition('api_platform.graphql.types_container', Argument::type(Definition::class))->shouldNotBeCalled();
        $containerBuilderProphecy->setDefinition('api_platform.graphql.types_factory', Argument::type(Definition::class))->shouldNotBeCalled();
        $containerBuilderProphecy->setDefinition('api_platform.graphql.type_converter', Argument::type(Definition::class))->shouldNotBeCalled();
        $containerBuilderProphecy->setDefinition('api_platform.graphql.query_resolver_locator', Argument::type(Definition::class))->shouldNotBeCalled();
        $containerBuilderProphecy->setDefinition('api_platform.graphql.mutation_resolver_locator', Argument::type(Definition::class))->shouldNotBeCalled();
        $containerBuilderProphecy->setDefinition('api_platform.graphql.command.export_command', Argument::type(Definition::class))->shouldNotBeCalled();
        $containerBuilderProphecy->setParameter('api_platform.graphql.enabled', true)->shouldNotBeCalled();
        $containerBuilderProphecy->setParameter('api_platform.graphql.enabled', false)->shouldBeCalled();
        $containerBuilderProphecy->setParameter('api_platform.graphql.graphiql.enabled', true)->shouldNotBeCalled();
        $containerBuilderProphecy->setParameter('api_platform.graphql.graphiql.enabled', false)->shouldNotBeCalled();
        $containerBuilderProphecy->registerForAutoconfiguration(GraphQlTypeInterface::class)->shouldNotBeCalled();
        $this->childDefinitionProphecy->addTag('api_platform.graphql.type')->shouldNotBeCalled();
        $containerBuilderProphecy->registerForAutoconfiguration(QueryItemResolverInterface::class)->shouldNotBeCalled();
        $containerBuilderProphecy->registerForAutoconfiguration(QueryCollectionResolverInterface::class)->shouldNotBeCalled();
        $this->childDefinitionProphecy->addTag('api_platform.graphql.query_resolver')->shouldNotBeCalled();
        $containerBuilderProphecy->registerForAutoconfiguration(MutationResolverInterface::class)->shouldNotBeCalled();
        $this->childDefinitionProphecy->addTag('api_platform.graphql.mutation_resolver')->shouldNotBeCalled();

        $containerBuilder = $containerBuilderProphecy->reveal();

        $config = self::DEFAULT_CONFIG;
        $config['api_platform']['graphql']['enabled'] = false;

        $this->extension->load($config, $containerBuilder);
    }

    public function testEnableSecurity()
    {
        $containerBuilderProphecy = $this->getBaseContainerBuilderProphecy();
        $containerBuilderProphecy->getParameter('kernel.bundles')->willReturn([
            'DoctrineBundle' => DoctrineBundle::class,
            'SecurityBundle' => SecurityBundle::class,
        ])->shouldBeCalled();
        $containerBuilderProphecy->setDefinition('api_platform.security.resource_access_checker', Argument::type(Definition::class))->shouldBeCalled();
        $containerBuilderProphecy->setAlias(ResourceAccessCheckerInterface::class, 'api_platform.security.resource_access_checker')->shouldBeCalled();
        $containerBuilderProphecy->setDefinition('api_platform.security.listener.request.deny_access', Argument::type(Definition::class))->shouldBeCalled();
        $containerBuilderProphecy->setDefinition('api_platform.security.expression_language_provider', Argument::type(Definition::class))->shouldBeCalled();
        $containerBuilderProphecy->setAlias('api_platform.security.expression_language', Argument::type(Alias::class))->shouldBeCalled();
        $containerBuilder = $containerBuilderProphecy->reveal();

        $this->extension->load(self::DEFAULT_CONFIG, $containerBuilder);
    }

    public function testAddResourceClassDirectories()
    {
        $containerBuilderProphecy = $this->getBaseContainerBuilderProphecy();
        $containerBuilderProphecy->getParameter('api_platform.resource_class_directories')->shouldBeCalled()->willReturn([]);
        $i = 0;
        // it's called once from getResourcesToWatch and then if the configuration exists
        $containerBuilderProphecy->setParameter('api_platform.resource_class_directories', Argument::that(function ($arg) use (&$i) {
            if (0 === $i++) {
                return $arg;
            }

            if (!\in_array('foobar', $arg, true)) {
                throw new \Exception('"foobar" should be in "resource_class_directories"');
            }

            return $arg;
        }))->shouldBeCalled();
        $containerBuilder = $containerBuilderProphecy->reveal();

        $config = self::DEFAULT_CONFIG;
        $config['api_platform']['resource_class_directories'] = ['foobar'];

        $this->extension->load($config, $containerBuilder);
    }

    public function testResourcesToWatchWithUnsupportedMappingType()
    {
        $this->expectException(RuntimeException::class);
        $this->expectExceptionMessageRegExp('/Unsupported mapping type in ".+", supported types are XML & YAML\\./');

        $config = self::DEFAULT_CONFIG;
        $config['api_platform']['mapping']['paths'] = [__FILE__];

        $this->extension->load(
            $config,
            $this->getPartialContainerBuilderProphecy()->reveal()
        );
    }

    public function testResourcesToWatchWithNonExistentFile()
    {
        $this->expectException(RuntimeException::class);
        $this->expectExceptionMessage('Could not open file or directory "fake_file.xml".');

        $config = self::DEFAULT_CONFIG;
        $config['api_platform']['mapping']['paths'] = ['fake_file.xml'];

        $this->extension->load(
            $config,
            $this->getPartialContainerBuilderProphecy()->reveal()
        );
    }

    public function testDisableEagerLoadingExtension()
    {
        $containerBuilderProphecy = $this->getBaseContainerBuilderProphecy();
        $containerBuilderProphecy->setParameter('api_platform.eager_loading.enabled', false)->shouldBeCalled();
        $containerBuilderProphecy->removeAlias(EagerLoadingExtension::class)->shouldBeCalled();
        $containerBuilderProphecy->removeAlias(FilterEagerLoadingExtension::class)->shouldBeCalled();
        $containerBuilderProphecy->removeDefinition('api_platform.doctrine.orm.query_extension.eager_loading')->shouldBeCalled();
        $containerBuilderProphecy->removeDefinition('api_platform.doctrine.orm.query_extension.filter_eager_loading')->shouldBeCalled();
        $containerBuilder = $containerBuilderProphecy->reveal();

        $config = self::DEFAULT_CONFIG;
        $config['api_platform']['eager_loading']['enabled'] = false;

        $this->extension->load($config, $containerBuilder);
    }

    public function testNotRegisterHttpCacheWhenEnabledWithNoVarnishServer()
    {
        $containerBuilderProphecy = $this->getBaseContainerBuilderProphecy();
        $containerBuilder = $containerBuilderProphecy->reveal();

        $config = self::DEFAULT_CONFIG;
        $config['api_platform']['http_cache']['invalidation']['varnish_urls'] = [];

        $this->extension->load($config, $containerBuilder);
    }

    public function testRegisterHttpCacheWhenEnabledWithNoRequestOption()
    {
        $containerBuilderProphecy = $this->getBaseContainerBuilderProphecy();
        $containerBuilder = $containerBuilderProphecy->reveal();

        $config = self::DEFAULT_CONFIG;
        unset($config['api_platform']['http_cache']['invalidation']['request_options']);

        $this->extension->load($config, $containerBuilder);
    }

    public function testDisabledDocsRemovesAddLinkHeaderService()
    {
        $containerBuilderProphecy = $this->getBaseContainerBuilderProphecy();
        $containerBuilderProphecy->removeDefinition('api_platform.hydra.listener.response.add_link_header')->shouldBeCalled();
        $containerBuilderProphecy->setParameter('api_platform.enable_docs', false)->shouldBeCalled();
        $containerBuilderProphecy->setParameter('api_platform.enable_docs', true)->shouldNotBeCalled();
        $containerBuilder = $containerBuilderProphecy->reveal();

        $config = self::DEFAULT_CONFIG;
        $config['api_platform']['enable_docs'] = false;

        $this->extension->load($config, $containerBuilder);
    }

    public function testDisabledSwaggerUIAndRedoc()
    {
        $containerBuilderProphecy = $this->getBaseContainerBuilderProphecy();
        $containerBuilderProphecy->setDefinition('api_platform.swagger.action.ui', Argument::type(Definition::class))->shouldNotBeCalled();
        $containerBuilderProphecy->setDefinition('api_platform.swagger.listener.ui', Argument::type(Definition::class))->shouldNotBeCalled();
        $containerBuilderProphecy->setParameter('api_platform.enable_swagger_ui', true)->shouldNotBeCalled();
        $containerBuilderProphecy->setParameter('api_platform.enable_swagger_ui', true)->shouldNotBeCalled();
        $containerBuilderProphecy->setParameter('api_platform.enable_swagger_ui', false)->shouldNotBeCalled();
        $containerBuilderProphecy->setParameter('api_platform.enable_re_doc', true)->shouldNotBeCalled();
        $containerBuilderProphecy->setParameter('api_platform.enable_re_doc', false)->shouldNotBeCalled();
        $containerBuilder = $containerBuilderProphecy->reveal();

        $config = self::DEFAULT_CONFIG;
        $config['api_platform']['enable_swagger_ui'] = false;
        $config['api_platform']['enable_re_doc'] = false;

        $this->extension->load($config, $containerBuilder);
    }

    public function testDisabledMessenger()
    {
        $containerBuilderProphecy = $this->getBaseContainerBuilderProphecy();
        $containerBuilderProphecy->setAlias('api_platform.message_bus', 'message_bus')->shouldNotBeCalled();
        $containerBuilderProphecy->setDefinition('api_platform.messenger.data_persister', Argument::type(Definition::class))->shouldNotBeCalled();
        $containerBuilderProphecy->setDefinition('api_platform.messenger.data_transformer', Argument::type(Definition::class))->shouldNotBeCalled();
        $containerBuilder = $containerBuilderProphecy->reveal();

        $config = self::DEFAULT_CONFIG;
        $config['api_platform']['messenger']['enabled'] = false;

        $this->extension->load($config, $containerBuilder);
    }

    public function testDisableDoctrine()
    {
        $this->runDisableDoctrineTests();
    }

    /**
     * @group mongodb
     */
    public function testDisableDoctrineWithMongoDbOdm()
    {
        $this->runDisableDoctrineTests();
    }

    private function runDisableDoctrineTests()
    {
        $containerBuilderProphecy = $this->getBaseContainerBuilderProphecy([]);
        $containerBuilderProphecy->registerForAutoconfiguration(QueryItemExtensionInterface::class)->shouldNotBeCalled();
        $this->childDefinitionProphecy->addTag('api_platform.doctrine.orm.query_extension.item')->shouldNotBeCalled();
        $containerBuilderProphecy->registerForAutoconfiguration(QueryCollectionExtensionInterface::class)->shouldNotBeCalled();
        $this->childDefinitionProphecy->addTag('api_platform.doctrine.orm.query_extension.collection')->shouldNotBeCalled();
        $containerBuilderProphecy->registerForAutoconfiguration(DoctrineOrmAbstractContextAwareFilter::class)->shouldNotBeCalled();
        $this->childDefinitionProphecy->setBindings(['$requestStack' => null])->shouldNotBeCalled();
        $containerBuilderProphecy->setDefinition('api_platform.doctrine.listener.http_cache.purge', Argument::type(Definition::class))->shouldNotBeCalled();
        $containerBuilderProphecy->setDefinition('api_platform.doctrine.orm.boolean_filter', Argument::type(Definition::class))->shouldNotBeCalled();
        $containerBuilderProphecy->setDefinition('api_platform.doctrine.orm.collection_data_provider', Argument::type(Definition::class))->shouldNotBeCalled();
        $containerBuilderProphecy->setDefinition('api_platform.doctrine.orm.data_persister', Argument::type(Definition::class))->shouldNotBeCalled();
        $containerBuilderProphecy->setDefinition('api_platform.doctrine.orm.date_filter', Argument::type(Definition::class))->shouldNotBeCalled();
        $containerBuilderProphecy->setDefinition('api_platform.doctrine.orm.default.collection_data_provider', Argument::type(Definition::class))->shouldNotBeCalled();
        $containerBuilderProphecy->setDefinition('api_platform.doctrine.orm.default.item_data_provider', Argument::type(Definition::class))->shouldNotBeCalled();
        $containerBuilderProphecy->setDefinition('api_platform.doctrine.orm.default.subresource_data_provider', Argument::type(Definition::class))->shouldNotBeCalled();
        $containerBuilderProphecy->setDefinition('api_platform.doctrine.orm.exists_filter', Argument::type(Definition::class))->shouldNotBeCalled();
        $containerBuilderProphecy->setDefinition('api_platform.doctrine.orm.item_data_provider', Argument::type(Definition::class))->shouldNotBeCalled();
        $containerBuilderProphecy->setDefinition('api_platform.doctrine.orm.metadata.property.metadata_factory', Argument::type(Definition::class))->shouldNotBeCalled();
        $containerBuilderProphecy->setDefinition('api_platform.doctrine.orm.numeric_filter', Argument::type(Definition::class))->shouldNotBeCalled();
        $containerBuilderProphecy->setDefinition('api_platform.doctrine.orm.order_filter', Argument::type(Definition::class))->shouldNotBeCalled();
        $containerBuilderProphecy->setDefinition('api_platform.doctrine.orm.query_extension.eager_loading', Argument::type(Definition::class))->shouldNotBeCalled();
        $containerBuilderProphecy->setDefinition('api_platform.doctrine.orm.query_extension.filter', Argument::type(Definition::class))->shouldNotBeCalled();
        $containerBuilderProphecy->setDefinition('api_platform.doctrine.orm.query_extension.filter_eager_loading', Argument::type(Definition::class))->shouldNotBeCalled();
        $containerBuilderProphecy->setDefinition('api_platform.doctrine.orm.query_extension.order', Argument::type(Definition::class))->shouldNotBeCalled();
        $containerBuilderProphecy->setDefinition('api_platform.doctrine.orm.query_extension.pagination', Argument::type(Definition::class))->shouldNotBeCalled();
        $containerBuilderProphecy->setDefinition('api_platform.doctrine.orm.range_filter', Argument::type(Definition::class))->shouldNotBeCalled();
        $containerBuilderProphecy->setDefinition('api_platform.doctrine.orm.search_filter', Argument::type(Definition::class))->shouldNotBeCalled();
        $containerBuilderProphecy->setDefinition('api_platform.doctrine.orm.subresource_data_provider', Argument::type(Definition::class))->shouldNotBeCalled();
        $containerBuilderProphecy->setDefinition('api_platform.doctrine.listener.mercure.publish', Argument::type(Definition::class))->shouldNotBeCalled();
        $containerBuilderProphecy->setAlias(EagerLoadingExtension::class, 'api_platform.doctrine.orm.query_extension.eager_loading')->shouldNotBeCalled();
        $containerBuilderProphecy->setAlias(FilterExtension::class, 'api_platform.doctrine.orm.query_extension.filter')->shouldNotBeCalled();
        $containerBuilderProphecy->setAlias(FilterEagerLoadingExtension::class, 'api_platform.doctrine.orm.query_extension.filter_eager_loading')->shouldNotBeCalled();
        $containerBuilderProphecy->setAlias(PaginationExtension::class, 'api_platform.doctrine.orm.query_extension.pagination')->shouldNotBeCalled();
        $containerBuilderProphecy->setAlias(OrderExtension::class, 'api_platform.doctrine.orm.query_extension.order')->shouldNotBeCalled();
        $containerBuilderProphecy->setAlias(SearchFilter::class, 'api_platform.doctrine.orm.search_filter')->shouldNotBeCalled();
        $containerBuilderProphecy->setAlias(OrderFilter::class, 'api_platform.doctrine.orm.order_filter')->shouldNotBeCalled();
        $containerBuilderProphecy->setAlias(RangeFilter::class, 'api_platform.doctrine.orm.range_filter')->shouldNotBeCalled();
        $containerBuilderProphecy->setAlias(DateFilter::class, 'api_platform.doctrine.orm.date_filter')->shouldNotBeCalled();
        $containerBuilderProphecy->setAlias(BooleanFilter::class, 'api_platform.doctrine.orm.boolean_filter')->shouldNotBeCalled();
        $containerBuilderProphecy->setAlias(NumericFilter::class, 'api_platform.doctrine.orm.numeric_filter')->shouldNotBeCalled();
        $containerBuilderProphecy->setAlias(ExistsFilter::class, 'api_platform.doctrine.orm.exists_filter')->shouldNotBeCalled();
        $containerBuilder = $containerBuilderProphecy->reveal();

        $config = self::DEFAULT_CONFIG;
        $config['api_platform']['doctrine']['enabled'] = false;

        $this->extension->load($config, $containerBuilder);
    }

    /**
     * @group mongodb
     */
    public function testDisableDoctrineMongoDbOdm()
    {
        $containerBuilderProphecy = $this->getBaseContainerBuilderProphecy();
        $containerBuilderProphecy->registerForAutoconfiguration(AggregationItemExtensionInterface::class)->shouldNotBeCalled();
        $this->childDefinitionProphecy->addTag('api_platform.doctrine.mongodb.aggregation_extension.item')->shouldNotBeCalled();
        $containerBuilderProphecy->registerForAutoconfiguration(AggregationCollectionExtensionInterface::class)->shouldNotBeCalled();
        $this->childDefinitionProphecy->addTag('api_platform.doctrine.mongodb.aggregation_extension.collection')->shouldNotBeCalled();
        $containerBuilderProphecy->registerForAutoconfiguration(DoctrineMongoDbOdmAbstractFilter::class)->shouldNotBeCalled();
        $this->childDefinitionProphecy->setBindings(Argument::allOf(Argument::withEntry('$managerRegistry', Argument::type(Reference::class))))->shouldNotBeCalled();
        $containerBuilderProphecy->setDefinition('api_platform.doctrine_mongodb.odm.aggregation_extension.filter', Argument::type(Definition::class))->shouldNotBeCalled();
        $containerBuilderProphecy->setDefinition('api_platform.doctrine_mongodb.odm.aggregation_extension.order', Argument::type(Definition::class))->shouldNotBeCalled();
        $containerBuilderProphecy->setDefinition('api_platform.doctrine_mongodb.odm.aggregation_extension.pagination', Argument::type(Definition::class))->shouldNotBeCalled();
        $containerBuilderProphecy->setDefinition('api_platform.doctrine_mongodb.odm.boolean_filter', Argument::type(Definition::class))->shouldNotBeCalled();
        $containerBuilderProphecy->setDefinition('api_platform.doctrine_mongodb.odm.collection_data_provider', Argument::type(Definition::class))->shouldNotBeCalled();
        $containerBuilderProphecy->setDefinition('api_platform.doctrine_mongodb.odm.data_persister', Argument::type(Definition::class))->shouldNotBeCalled();
        $containerBuilderProphecy->setDefinition('api_platform.doctrine_mongodb.odm.date_filter', Argument::type(Definition::class))->shouldNotBeCalled();
        $containerBuilderProphecy->setDefinition('api_platform.doctrine_mongodb.odm.default.collection_data_provider', Argument::type(Definition::class))->shouldNotBeCalled();
        $containerBuilderProphecy->setDefinition('api_platform.doctrine_mongodb.odm.default.item_data_provider', Argument::type(Definition::class))->shouldNotBeCalled();
        $containerBuilderProphecy->setDefinition('api_platform.doctrine_mongodb.odm.default.subresource_data_provider', Argument::type(Definition::class))->shouldNotBeCalled();
        $containerBuilderProphecy->setDefinition('api_platform.doctrine_mongodb.odm.default_document_manager.property_info_extractor', Argument::type(Definition::class))->shouldNotBeCalled();
        $containerBuilderProphecy->setDefinition('api_platform.doctrine_mongodb.odm.exists_filter', Argument::type(Definition::class))->shouldNotBeCalled();
        $containerBuilderProphecy->setDefinition('api_platform.doctrine_mongodb.odm.item_data_provider', Argument::type(Definition::class))->shouldNotBeCalled();
        $containerBuilderProphecy->setDefinition('api_platform.doctrine_mongodb.odm.metadata.property.metadata_factory', Argument::type(Definition::class))->shouldNotBeCalled();
        $containerBuilderProphecy->setDefinition('api_platform.doctrine_mongodb.odm.numeric_filter', Argument::type(Definition::class))->shouldNotBeCalled();
        $containerBuilderProphecy->setDefinition('api_platform.doctrine_mongodb.odm.order_filter', Argument::type(Definition::class))->shouldNotBeCalled();
        $containerBuilderProphecy->setDefinition('api_platform.doctrine_mongodb.odm.range_filter', Argument::type(Definition::class))->shouldNotBeCalled();
        $containerBuilderProphecy->setDefinition('api_platform.doctrine_mongodb.odm.search_filter', Argument::type(Definition::class))->shouldNotBeCalled();
        $containerBuilderProphecy->setDefinition('api_platform.doctrine_mongodb.odm.subresource_data_provider', Argument::type(Definition::class))->shouldNotBeCalled();
        $containerBuilderProphecy->setAlias(MongoDbOdmFilterExtension::class, 'api_platform.doctrine_mongodb.odm.aggregation_extension.filter')->shouldNotBeCalled();
        $containerBuilderProphecy->setAlias(MongoDbOdmOrderExtension::class, 'api_platform.doctrine_mongodb.odm.aggregation_extension.order')->shouldNotBeCalled();
        $containerBuilderProphecy->setAlias(MongoDbOdmPaginationExtension::class, 'api_platform.doctrine_mongodb.odm.aggregation_extension.pagination')->shouldNotBeCalled();
        $containerBuilderProphecy->setAlias(MongoDbOdmSearchFilter::class, 'api_platform.doctrine_mongodb.odm.search_filter')->shouldNotBeCalled();
        $containerBuilderProphecy->setAlias(MongoDbOdmBooleanFilter::class, 'api_platform.doctrine_mongodb.odm.boolean_filter')->shouldNotBeCalled();
        $containerBuilderProphecy->setAlias(MongoDbOdmDateFilter::class, 'api_platform.doctrine_mongodb.odm.date_filter')->shouldNotBeCalled();
        $containerBuilderProphecy->setAlias(MongoDbOdmExistsFilter::class, 'api_platform.doctrine_mongodb.odm.exists_filter')->shouldNotBeCalled();
        $containerBuilderProphecy->setAlias(MongoDbOdmNumericFilter::class, 'api_platform.doctrine_mongodb.odm.numeric_filter')->shouldNotBeCalled();
        $containerBuilderProphecy->setAlias(MongoDbOdmOrderFilter::class, 'api_platform.doctrine_mongodb.odm.order_filter')->shouldNotBeCalled();
        $containerBuilderProphecy->setAlias(MongoDbOdmRangeFilter::class, 'api_platform.doctrine_mongodb.odm.range_filter')->shouldNotBeCalled();
        $containerBuilder = $containerBuilderProphecy->reveal();

        $this->extension->load(self::DEFAULT_CONFIG, $containerBuilder);
    }

    public function testEnableElasticsearch()
    {
        $this->childDefinitionProphecy->addTag('api_platform.elasticsearch.request_body_search_extension.collection')->shouldBeCalled();

        $containerBuilderProphecy = $this->getBaseContainerBuilderProphecy();
        $containerBuilderProphecy->setParameter('api_platform.elasticsearch.enabled', false)->shouldNotBeCalled();
        $containerBuilderProphecy->setParameter('api_platform.elasticsearch.enabled', true)->shouldBeCalled();
        $containerBuilderProphecy->setDefinition('api_platform.elasticsearch.client', Argument::type(Definition::class))->shouldBeCalled();
        $containerBuilderProphecy->setDefinition('api_platform.elasticsearch.metadata.resource.metadata_factory.operation', Argument::type(Definition::class))->shouldBeCalled();
        $containerBuilderProphecy->setDefinition('api_platform.elasticsearch.cache.metadata.document', Argument::type(Definition::class))->shouldBeCalled();
        $containerBuilderProphecy->setDefinition('api_platform.elasticsearch.metadata.document.metadata_factory.configured', Argument::type(Definition::class))->shouldBeCalled();
        $containerBuilderProphecy->setDefinition('api_platform.elasticsearch.metadata.document.metadata_factory.attribute', Argument::type(Definition::class))->shouldBeCalled();
        $containerBuilderProphecy->setDefinition('api_platform.elasticsearch.metadata.document.metadata_factory.cat', Argument::type(Definition::class))->shouldBeCalled();
        $containerBuilderProphecy->setDefinition('api_platform.elasticsearch.metadata.document.metadata_factory.cached', Argument::type(Definition::class))->shouldBeCalled();
        $containerBuilderProphecy->setDefinition('api_platform.elasticsearch.identifier_extractor', Argument::type(Definition::class))->shouldBeCalled();
        $containerBuilderProphecy->setDefinition('api_platform.elasticsearch.name_converter.inner_fields', Argument::type(Definition::class))->shouldBeCalled();
        $containerBuilderProphecy->setDefinition('api_platform.elasticsearch.normalizer.item', Argument::type(Definition::class))->shouldBeCalled();
        $containerBuilderProphecy->setDefinition('api_platform.elasticsearch.item_data_provider', Argument::type(Definition::class))->shouldBeCalled();
        $containerBuilderProphecy->setDefinition('api_platform.elasticsearch.collection_data_provider', Argument::type(Definition::class))->shouldBeCalled();
        $containerBuilderProphecy->setDefinition('api_platform.elasticsearch.request_body_search_extension.filter', Argument::type(Definition::class))->shouldBeCalled();
        $containerBuilderProphecy->setDefinition('api_platform.elasticsearch.request_body_search_extension.constant_score_filter', Argument::type(Definition::class))->shouldBeCalled();
        $containerBuilderProphecy->setDefinition('api_platform.elasticsearch.request_body_search_extension.sort_filter', Argument::type(Definition::class))->shouldBeCalled();
        $containerBuilderProphecy->setDefinition('api_platform.elasticsearch.request_body_search_extension.sort', Argument::type(Definition::class))->shouldBeCalled();
        $containerBuilderProphecy->setDefinition('api_platform.elasticsearch.search_filter', Argument::type(Definition::class))->shouldBeCalled();
        $containerBuilderProphecy->setDefinition('api_platform.elasticsearch.term_filter', Argument::type(Definition::class))->shouldBeCalled();
        $containerBuilderProphecy->setDefinition('api_platform.elasticsearch.order_filter', Argument::type(Definition::class))->shouldBeCalled();
        $containerBuilderProphecy->setDefinition('api_platform.elasticsearch.match_filter', Argument::type(Definition::class))->shouldBeCalled();
        $containerBuilderProphecy->setAlias('api_platform.elasticsearch.metadata.document.metadata_factory', 'api_platform.elasticsearch.metadata.document.metadata_factory.configured')->shouldBeCalled();
        $containerBuilderProphecy->setAlias(DocumentMetadataFactoryInterface::class, 'api_platform.elasticsearch.metadata.document.metadata_factory')->shouldBeCalled();
        $containerBuilderProphecy->setAlias(IdentifierExtractorInterface::class, 'api_platform.elasticsearch.identifier_extractor')->shouldBeCalled();
        $containerBuilderProphecy->setAlias(TermFilter::class, 'api_platform.elasticsearch.term_filter')->shouldBeCalled();
        $containerBuilderProphecy->setAlias(ElasticsearchOrderFilter::class, 'api_platform.elasticsearch.order_filter')->shouldBeCalled();
        $containerBuilderProphecy->setAlias(MatchFilter::class, 'api_platform.elasticsearch.match_filter')->shouldBeCalled();
        $containerBuilderProphecy->registerForAutoconfiguration(RequestBodySearchCollectionExtensionInterface::class)->willReturn($this->childDefinitionProphecy)->shouldBeCalled();
        $containerBuilderProphecy->setParameter('api_platform.elasticsearch.hosts', ['http://elasticsearch:9200'])->shouldBeCalled();
        $containerBuilderProphecy->setParameter('api_platform.elasticsearch.mapping', [])->shouldBeCalled();

        $config = self::DEFAULT_CONFIG;
        $config['api_platform']['elasticsearch'] = [
            'enabled' => true,
            'hosts' => ['http://elasticsearch:9200'],
            'mapping' => [],
        ];

        $this->extension->load($config, $containerBuilderProphecy->reveal());
    }

    /**
     * @group legacy
     * @expectedDeprecation The "api_platform.metadata_cache" parameter is deprecated since version 2.4 and will have no effect in 3.0.
     */
    public function testDisableMetadataCache()
    {
        $containerBuilderProphecy = $this->getBaseContainerBuilderProphecy();
        $containerBuilderProphecy->hasParameter('api_platform.metadata_cache')->willReturn(true);
        $containerBuilderProphecy->getParameter('api_platform.metadata_cache')->willReturn(false);
        $containerBuilderProphecy->removeDefinition('api_platform.cache_warmer.cache_pool_clearer')->shouldBeCalled();
        $containerBuilderProphecy->register('api_platform.cache.metadata.property', ArrayAdapter::class)->shouldBeCalled();
        $containerBuilderProphecy->register('api_platform.cache.metadata.resource', ArrayAdapter::class)->shouldBeCalled();
        $containerBuilderProphecy->register('api_platform.cache.route_name_resolver', ArrayAdapter::class)->shouldBeCalled();
        $containerBuilderProphecy->register('api_platform.cache.identifiers_extractor', ArrayAdapter::class)->shouldBeCalled();
        $containerBuilderProphecy->register('api_platform.cache.subresource_operation_factory', ArrayAdapter::class)->shouldBeCalled();
        $containerBuilderProphecy->register('api_platform.elasticsearch.cache.metadata.document', ArrayAdapter::class)->shouldBeCalled();

        $containerBuilder = $containerBuilderProphecy->reveal();

        $this->extension->load(self::DEFAULT_CONFIG, $containerBuilder);
    }

    public function testRemoveCachePoolClearerCacheWarmerWithoutDebug()
    {
        $containerBuilderProphecy = $this->getBaseContainerBuilderProphecy();
        $containerBuilderProphecy->hasParameter('kernel.debug')->willReturn(true);
        $containerBuilderProphecy->getParameter('kernel.debug')->willReturn(false);
        $containerBuilderProphecy->removeDefinition('api_platform.cache_warmer.cache_pool_clearer')->shouldBeCalled();

        $containerBuilder = $containerBuilderProphecy->reveal();

        $this->extension->load(self::DEFAULT_CONFIG, $containerBuilder);
    }

    public function testKeepCachePoolClearerCacheWarmerWithDebug()
    {
        $containerBuilderProphecy = $this->getBaseContainerBuilderProphecy();
        $containerBuilderProphecy->hasParameter('kernel.debug')->willReturn(true);
        $containerBuilderProphecy->getParameter('kernel.debug')->willReturn(true);
        $containerBuilderProphecy->removeDefinition('api_platform.cache_warmer.cache_pool_clearer')->shouldNotBeCalled();

        // irrelevant, but to prevent errors
        $containerBuilderProphecy->setDefinition('debug.api_platform.collection_data_provider', Argument::type(Definition::class))->will(function () {});
        $containerBuilderProphecy->setDefinition('debug.api_platform.item_data_provider', Argument::type(Definition::class))->will(function () {});
        $containerBuilderProphecy->setDefinition('debug.api_platform.subresource_data_provider', Argument::type(Definition::class))->will(function () {});
        $containerBuilderProphecy->setDefinition('debug.api_platform.data_persister', Argument::type(Definition::class))->will(function () {});

        $containerBuilder = $containerBuilderProphecy->reveal();

        $this->extension->load(self::DEFAULT_CONFIG, $containerBuilder);
    }

    private function getPartialContainerBuilderProphecy()
    {
        $parameterBag = new EnvPlaceholderParameterBag();

        $containerBuilderProphecy = $this->prophesize(ContainerBuilder::class);

        $containerBuilderProphecy->getParameterBag()->willReturn($parameterBag);

        $containerBuilderProphecy->getParameter('kernel.bundles_metadata')->willReturn([
            'TestBundle' => [
                'parent' => null,
                'path' => realpath(__DIR__.'/../../../../Fixtures/TestBundle'),
                'namespace' => TestBundle::class,
            ],
        ])->shouldBeCalled();

        $containerBuilderProphecy->fileExists(Argument::type('string'), false)->will(function ($args) {
            return file_exists($args[0]);
        })->shouldBeCalled();

        $parameters = [
            'api_platform.collection.exists_parameter_name' => 'exists',
            'api_platform.collection.order' => 'ASC',
            'api_platform.collection.order_parameter_name' => 'order',
            'api_platform.description' => 'description',
            'api_platform.error_formats' => ['jsonproblem' => ['application/problem+json'], 'jsonld' => ['application/ld+json']],
            'api_platform.formats' => ['jsonld' => ['application/ld+json'], 'jsonhal' => ['application/hal+json']],
            'api_platform.exception_to_status' => [
                ExceptionInterface::class => Response::HTTP_BAD_REQUEST,
                InvalidArgumentException::class => Response::HTTP_BAD_REQUEST,
                FilterValidationException::class => Response::HTTP_BAD_REQUEST,
                OptimisticLockException::class => Response::HTTP_CONFLICT,
            ],
            'api_platform.title' => 'title',
            'api_platform.version' => 'version',
            'api_platform.show_webby' => true,
            'api_platform.allow_plain_identifiers' => false,
            'api_platform.eager_loading.enabled' => Argument::type('bool'),
            'api_platform.eager_loading.max_joins' => 30,
            'api_platform.eager_loading.force_eager' => true,
            'api_platform.eager_loading.fetch_partial' => false,
            'api_platform.http_cache.etag' => true,
            'api_platform.http_cache.max_age' => null,
            'api_platform.http_cache.shared_max_age' => null,
            'api_platform.http_cache.vary' => ['Accept'],
            'api_platform.http_cache.public' => null,
            'api_platform.enable_entrypoint' => true,
            'api_platform.enable_docs' => true,
        ];

        $pagination = [
            'client_enabled' => false,
            'client_items_per_page' => false,
            'enabled' => true,
            'enabled_parameter_name' => 'pagination',
            'items_per_page' => 30,
            'items_per_page_parameter_name' => 'itemsPerPage',
            'maximum_items_per_page' => null,
            'page_parameter_name' => 'page',
            'partial' => false,
            'client_partial' => false,
            'partial_parameter_name' => 'partial',
        ];
        foreach ($pagination as $key => $value) {
            $parameters["api_platform.collection.pagination.{$key}"] = $value;
        }
        $parameters['api_platform.collection.pagination'] = $pagination;

        foreach ($parameters as $key => $value) {
            $containerBuilderProphecy->setParameter($key, $value)->shouldBeCalled();
        }

        $containerBuilderProphecy->fileExists(Argument::type('string'))->shouldBeCalled();

        try {
            $containerBuilderProphecy->fileExists(Argument::type('string'))->shouldBeCalled();
        } catch (MethodNotFoundException $e) {
            $containerBuilderProphecy->addResource(Argument::type(ResourceInterface::class))->shouldBeCalled();
        }

        $containerBuilderProphecy->hasExtension('http://symfony.com/schema/dic/services')->shouldBeCalled();

        $definitions = [
            'api_platform.action.documentation',
            'api_platform.action.entrypoint',
            'api_platform.action.exception',
            'api_platform.action.placeholder',
            'api_platform.cache.identifiers_extractor',
            'api_platform.cache.metadata.property',
            'api_platform.cache.metadata.resource',
            'api_platform.cache.route_name_resolver',
            'api_platform.cache.subresource_operation_factory',
            'api_platform.cache_warmer.cache_pool_clearer',
            'api_platform.collection_data_provider',
            'api_platform.data_persister',
            'api_platform.filter_collection_factory',
            'api_platform.filter_locator',
            'api_platform.filters',
            'api_platform.formats_provider',
            'api_platform.identifiers_extractor',
            'api_platform.identifiers_extractor.cached',
            'api_platform.iri_converter',
            'api_platform.identifier.converter',
            'api_platform.identifier.date_normalizer',
            'api_platform.identifier.integer',
            'api_platform.identifier.uuid_normalizer',
            'api_platform.item_data_provider',
            'api_platform.listener.exception',
            'api_platform.listener.exception.validation',
            'api_platform.listener.request.add_format',
            'api_platform.listener.request.deserialize',
            'api_platform.listener.request.read',
            'api_platform.listener.view.respond',
            'api_platform.listener.view.serialize',
            'api_platform.listener.view.write',
            'api_platform.metadata.extractor.xml',
            'api_platform.metadata.property.metadata_factory.cached',
            'api_platform.metadata.property.metadata_factory.inherited',
            'api_platform.metadata.property.metadata_factory.property_info',
            'api_platform.metadata.property.metadata_factory.serializer',
            'api_platform.metadata.property.metadata_factory.xml',
            'api_platform.metadata.property.name_collection_factory.cached',
            'api_platform.metadata.property.name_collection_factory.inherited',
            'api_platform.metadata.property.name_collection_factory.property_info',
            'api_platform.metadata.property.name_collection_factory.xml',
            'api_platform.metadata.resource.metadata_factory.cached',
            'api_platform.metadata.resource.metadata_factory.operation',
            'api_platform.metadata.resource.metadata_factory.input_output',
            'api_platform.metadata.resource.metadata_factory.short_name',
            'api_platform.metadata.resource.metadata_factory.xml',
            'api_platform.metadata.resource.name_collection_factory.cached',
            'api_platform.metadata.resource.name_collection_factory.xml',
            'api_platform.negotiator',
            'api_platform.operation_method_resolver',
            'api_platform.operation_path_resolver.custom',
            'api_platform.operation_path_resolver.dash',
            'api_platform.operation_path_resolver.router',
            'api_platform.operation_path_resolver.generator',
            'api_platform.operation_path_resolver.underscore',
            'api_platform.pagination',
            'api_platform.path_segment_name_generator.underscore',
            'api_platform.path_segment_name_generator.dash',
            'api_platform.resource_class_resolver',
            'api_platform.route_loader',
            'api_platform.route_name_resolver',
            'api_platform.route_name_resolver.cached',
            'api_platform.router',
            'api_platform.serializer.context_builder',
            'api_platform.serializer.context_builder.filter',
            'api_platform.serializer.group_filter',
            'api_platform.serializer.normalizer.item',
            'api_platform.serializer.property_filter',
            'api_platform.serializer_locator',
            'api_platform.subresource_data_provider',
            'api_platform.subresource_operation_factory',
            'api_platform.subresource_operation_factory.cached',
        ];

        foreach ($definitions as $definition) {
            $containerBuilderProphecy->setDefinition($definition, Argument::type(Definition::class))->shouldBeCalled();
        }

        $aliases = [
            'api_platform.action.delete_item' => 'api_platform.action.placeholder',
            'api_platform.action.get_collection' => 'api_platform.action.placeholder',
            'api_platform.action.get_item' => 'api_platform.action.placeholder',
            'api_platform.action.get_subresource' => 'api_platform.action.placeholder',
            'api_platform.action.post_collection' => 'api_platform.action.placeholder',
            'api_platform.action.put_item' => 'api_platform.action.placeholder',
            'api_platform.action.patch_item' => 'api_platform.action.placeholder',
            'api_platform.metadata.property.metadata_factory' => 'api_platform.metadata.property.metadata_factory.xml',
            'api_platform.metadata.property.name_collection_factory' => 'api_platform.metadata.property.name_collection_factory.property_info',
            'api_platform.metadata.resource.metadata_factory' => 'api_platform.metadata.resource.metadata_factory.xml',
            'api_platform.metadata.resource.name_collection_factory' => 'api_platform.metadata.resource.name_collection_factory.xml',
            'api_platform.operation_path_resolver' => 'api_platform.operation_path_resolver.router',
            'api_platform.operation_path_resolver.default' => 'api_platform.operation_path_resolver.underscore',
            'api_platform.path_segment_name_generator' => 'api_platform.path_segment_name_generator.underscore',
            'api_platform.property_accessor' => 'property_accessor',
            'api_platform.property_info' => 'property_info',
            'api_platform.serializer' => 'serializer',
            IriConverterInterface::class => 'api_platform.iri_converter',
            UrlGeneratorInterface::class => 'api_platform.router',
            SerializerContextBuilderInterface::class => 'api_platform.serializer.context_builder',
            CollectionDataProviderInterface::class => 'api_platform.collection_data_provider',
            ItemDataProviderInterface::class => 'api_platform.item_data_provider',
            SubresourceDataProviderInterface::class => 'api_platform.subresource_data_provider',
            DataPersisterInterface::class => 'api_platform.data_persister',
            ResourceNameCollectionFactoryInterface::class => 'api_platform.metadata.resource.name_collection_factory',
            ResourceMetadataFactoryInterface::class => 'api_platform.metadata.resource.metadata_factory',
            PropertyNameCollectionFactoryInterface::class => 'api_platform.metadata.property.name_collection_factory',
            PropertyMetadataFactoryInterface::class => 'api_platform.metadata.property.metadata_factory',
            ResourceClassResolverInterface::class => 'api_platform.resource_class_resolver',
            PropertyFilter::class => 'api_platform.serializer.property_filter',
            GroupFilter::class => 'api_platform.serializer.group_filter',
            OperationAwareFormatsProviderInterface::class => 'api_platform.formats_provider',
            IdentifiersExtractorInterface::class => 'api_platform.identifiers_extractor.cached',
        ];

        foreach ($aliases as $alias => $service) {
            $containerBuilderProphecy->setAlias($alias, $service)->shouldBeCalled();
        }

        $containerBuilderProphecy->getParameter('kernel.project_dir')->willReturn(__DIR__);
        $containerBuilderProphecy->getParameter('kernel.debug')->willReturn(false);

        $containerBuilderProphecy->getDefinition('api_platform.http_cache.purger.varnish')->willReturn(new Definition());

        // irrelevant, but to prevent errors
        // https://github.com/symfony/symfony/pull/29944
        if (method_exists(ContainerBuilder::class, 'removeBindings')) {
            $containerBuilderProphecy->removeBindings(Argument::type('string'))->will(function () {});
        } elseif (method_exists(ContainerBuilder::class, 'addRemovedBindingIds')) {
            // remove this once https://github.com/symfony/symfony/pull/31173 is released
            $containerBuilderProphecy->addRemovedBindingIds(Argument::type('string'))->will(function () {});
        }

        return $containerBuilderProphecy;
    }

    private function getBaseContainerBuilderProphecy(array $doctrineIntegrationsToLoad = ['orm'])
    {
        $containerBuilderProphecy = $this->getPartialContainerBuilderProphecy();

        $containerBuilderProphecy->hasParameter('kernel.debug')->willReturn(true);
        $containerBuilderProphecy->getParameter('kernel.debug')->willReturn(false);

        $containerBuilderProphecy->getParameter('kernel.bundles')->willReturn([
            'DoctrineBundle' => DoctrineBundle::class,
        ]);

        $containerBuilderProphecy->registerForAutoconfiguration(DataPersisterInterface::class)
            ->willReturn($this->childDefinitionProphecy)->shouldBeCalledTimes(1);
        $this->childDefinitionProphecy->addTag('api_platform.data_persister')->shouldBeCalledTimes(1);

        $containerBuilderProphecy->registerForAutoconfiguration(ItemDataProviderInterface::class)
            ->willReturn($this->childDefinitionProphecy)->shouldBeCalledTimes(1);
        $this->childDefinitionProphecy->addTag('api_platform.item_data_provider')->shouldBeCalledTimes(1);

        $containerBuilderProphecy->registerForAutoconfiguration(CollectionDataProviderInterface::class)
            ->willReturn($this->childDefinitionProphecy)->shouldBeCalledTimes(1);
        $this->childDefinitionProphecy->addTag('api_platform.collection_data_provider')->shouldBeCalledTimes(1);

        $containerBuilderProphecy->registerForAutoconfiguration(SubresourceDataProviderInterface::class)
            ->willReturn($this->childDefinitionProphecy)->shouldBeCalledTimes(1);
        $this->childDefinitionProphecy->addTag('api_platform.subresource_data_provider')->shouldBeCalledTimes(1);

        $containerBuilderProphecy->registerForAutoconfiguration(FilterInterface::class)
            ->willReturn($this->childDefinitionProphecy)->shouldBeCalledTimes(1);
        $this->childDefinitionProphecy->addTag('api_platform.filter')->shouldBeCalledTimes(1);

        $containerBuilderProphecy->registerForAutoconfiguration(GraphQlTypeInterface::class)
            ->willReturn($this->childDefinitionProphecy)->shouldBeCalledTimes(1);
        $this->childDefinitionProphecy->addTag('api_platform.graphql.type')->shouldBeCalledTimes(1);

        $containerBuilderProphecy->registerForAutoconfiguration(QueryItemResolverInterface::class)
            ->willReturn($this->childDefinitionProphecy)->shouldBeCalledTimes(1);
        $containerBuilderProphecy->registerForAutoconfiguration(QueryCollectionResolverInterface::class)
            ->willReturn($this->childDefinitionProphecy)->shouldBeCalledTimes(1);
        $this->childDefinitionProphecy->addTag('api_platform.graphql.query_resolver')->shouldBeCalledTimes(2);

        $containerBuilderProphecy->registerForAutoconfiguration(MutationResolverInterface::class)
            ->willReturn($this->childDefinitionProphecy)->shouldBeCalledTimes(1);
        $this->childDefinitionProphecy->addTag('api_platform.graphql.mutation_resolver')->shouldBeCalledTimes(1);

        $containerBuilderProphecy->registerForAutoconfiguration(QueryItemExtensionInterface::class)
            ->willReturn($this->childDefinitionProphecy)->shouldBeCalledTimes(1);
        $this->childDefinitionProphecy->addTag('api_platform.doctrine.orm.query_extension.item')->shouldBeCalledTimes(1);

        $containerBuilderProphecy->registerForAutoconfiguration(QueryCollectionExtensionInterface::class)
            ->willReturn($this->childDefinitionProphecy)->shouldBeCalledTimes(1);
        $this->childDefinitionProphecy->addTag('api_platform.doctrine.orm.query_extension.collection')->shouldBeCalledTimes(1);

        $containerBuilderProphecy->registerForAutoconfiguration(DoctrineOrmAbstractContextAwareFilter::class)
            ->willReturn($this->childDefinitionProphecy)->shouldBeCalledTimes(1);
        $this->childDefinitionProphecy->setBindings(['$requestStack' => null])->shouldBeCalledTimes(1);

        if (\in_array('odm', $doctrineIntegrationsToLoad, true)) {
            $containerBuilderProphecy->registerForAutoconfiguration(AggregationItemExtensionInterface::class)
                ->willReturn($this->childDefinitionProphecy)->shouldBeCalledTimes(1);
            $this->childDefinitionProphecy->addTag('api_platform.doctrine.mongodb.aggregation_extension.item')->shouldBeCalledTimes(1);

            $containerBuilderProphecy->registerForAutoconfiguration(AggregationCollectionExtensionInterface::class)
                ->willReturn($this->childDefinitionProphecy)->shouldBeCalledTimes(1);
            $this->childDefinitionProphecy->addTag('api_platform.doctrine.mongodb.aggregation_extension.collection')->shouldBeCalledTimes(1);

            $containerBuilderProphecy->registerForAutoconfiguration(DoctrineMongoDbOdmAbstractFilter::class)
                ->willReturn($this->childDefinitionProphecy)->shouldBeCalledTimes(1);
            $this->childDefinitionProphecy->setBindings(Argument::allOf(Argument::withEntry('$managerRegistry', Argument::type(Reference::class))))->shouldBeCalledTimes(1);
        }

        $containerBuilderProphecy->registerForAutoconfiguration(DataTransformerInterface::class)
            ->willReturn($this->childDefinitionProphecy)->shouldBeCalledTimes(1);
        $this->childDefinitionProphecy->addTag('api_platform.data_transformer')->shouldBeCalledTimes(1);

        $containerBuilderProphecy->addResource(Argument::type(DirectoryResource::class))->shouldBeCalled();

        $parameters = [
            'api_platform.oauth.enabled' => false,
            'api_platform.oauth.clientId' => '',
            'api_platform.oauth.clientSecret' => '',
            'api_platform.oauth.type' => 'oauth2',
            'api_platform.oauth.flow' => 'application',
            'api_platform.oauth.tokenUrl' => '/oauth/v2/token',
            'api_platform.oauth.authorizationUrl' => '/oauth/v2/auth',
            'api_platform.oauth.scopes' => [],
            'api_platform.swagger.api_keys' => [],
            'api_platform.enable_swagger' => true,
            'api_platform.enable_swagger_ui' => true,
            'api_platform.enable_re_doc' => true,
            'api_platform.graphql.enabled' => true,
            'api_platform.graphql.graphiql.enabled' => true,
            'api_platform.resource_class_directories' => Argument::type('array'),
            'api_platform.validator.serialize_payload_fields' => [],
            'api_platform.elasticsearch.enabled' => false,
        ];

        foreach ($parameters as $key => $value) {
            $containerBuilderProphecy->setParameter($key, $value)->shouldBeCalled();
        }

        foreach (['yaml', 'xml'] as $format) {
            $definitionProphecy = $this->prophesize(Definition::class);
            $definitionProphecy->replaceArgument(0, Argument::type('array'))->shouldBeCalled();
            $containerBuilderProphecy->getDefinition('api_platform.metadata.extractor.'.$format)->willReturn($definitionProphecy->reveal())->shouldBeCalled();
        }

        $definitions = [
            'api_platform.data_collector.request',
            'api_platform.doctrine.listener.http_cache.purge',
            'api_platform.doctrine.listener.mercure.publish',
            'api_platform.doctrine.orm.boolean_filter',
            'api_platform.doctrine.orm.collection_data_provider',
            'api_platform.doctrine.orm.data_persister',
            'api_platform.doctrine.orm.date_filter',
            'api_platform.doctrine.orm.default.collection_data_provider',
            'api_platform.doctrine.orm.default.item_data_provider',
            'api_platform.doctrine.orm.exists_filter',
            'api_platform.doctrine.orm.default.subresource_data_provider',
            'api_platform.doctrine.orm.item_data_provider',
            'api_platform.doctrine.orm.metadata.property.metadata_factory',
            'api_platform.doctrine.orm.numeric_filter',
            'api_platform.doctrine.orm.order_filter',
            'api_platform.doctrine.orm.query_extension.eager_loading',
            'api_platform.doctrine.orm.query_extension.filter',
            'api_platform.doctrine.orm.query_extension.filter_eager_loading',
            'api_platform.doctrine.orm.query_extension.order',
            'api_platform.doctrine.orm.query_extension.pagination',
            'api_platform.doctrine.orm.range_filter',
            'api_platform.doctrine.orm.search_filter',
            'api_platform.doctrine.orm.subresource_data_provider',
            'api_platform.graphql.action.entrypoint',
            'api_platform.graphql.executor',
            'api_platform.graphql.type_builder',
            'api_platform.graphql.fields_builder',
            'api_platform.graphql.fields_builder_locator',
            'api_platform.graphql.schema_builder',
            'api_platform.graphql.resolver.factory.item',
            'api_platform.graphql.resolver.factory.collection',
            'api_platform.graphql.resolver.factory.item_mutation',
            'api_platform.graphql.resolver.resource_field',
            'api_platform.graphql.iterable_type',
            'api_platform.graphql.type_locator',
            'api_platform.graphql.types_container',
            'api_platform.graphql.types_factory',
            'api_platform.graphql.type_converter',
            'api_platform.graphql.query_resolver_locator',
            'api_platform.graphql.mutation_resolver_locator',
            'api_platform.graphql.normalizer.item',
            'api_platform.graphql.normalizer.object',
            'api_platform.graphql.command.export_command',
            'api_platform.hal.encoder',
            'api_platform.hal.normalizer.collection',
            'api_platform.hal.normalizer.entrypoint',
            'api_platform.hal.normalizer.item',
            'api_platform.hal.normalizer.object',
            'api_platform.http_cache.listener.response.add_tags',
            'api_platform.http_cache.listener.response.configure',
            'api_platform.http_cache.purger.varnish_client',
            'api_platform.http_cache.purger.varnish',
            'api_platform.hydra.listener.response.add_link_header',
            'api_platform.hydra.normalizer.collection',
            'api_platform.hydra.normalizer.collection_filters',
            'api_platform.hydra.normalizer.constraint_violation_list',
            'api_platform.hydra.normalizer.documentation',
            'api_platform.hydra.normalizer.entrypoint',
            'api_platform.hydra.normalizer.error',
            'api_platform.hydra.normalizer.partial_collection_view',
            'api_platform.jsonld.action.context',
            'api_platform.jsonld.context_builder',
            'api_platform.jsonld.encoder',
            'api_platform.jsonld.normalizer.item',
            'api_platform.jsonld.normalizer.object',
            'api_platform.listener.view.validate',
            'api_platform.listener.view.validate_query_parameters',
            'api_platform.mercure.listener.response.add_link_header',
            'api_platform.messenger.data_persister',
            'api_platform.messenger.data_transformer',
            'api_platform.metadata.extractor.yaml',
            'api_platform.metadata.property.metadata_factory.annotation',
            'api_platform.metadata.property.metadata_factory.validator',
            'api_platform.metadata.property.metadata_factory.yaml',
            'api_platform.metadata.property.name_collection_factory.yaml',
            'api_platform.metadata.resource.filter_metadata_factory.annotation',
            'api_platform.metadata.resource.metadata_factory.annotation',
            'api_platform.metadata.resource.metadata_factory.operation',
            'api_platform.metadata.resource.metadata_factory.php_doc',
            'api_platform.metadata.resource.metadata_factory.short_name',
            'api_platform.metadata.resource.metadata_factory.yaml',
            'api_platform.metadata.resource.name_collection_factory.annotation',
            'api_platform.metadata.resource.name_collection_factory.yaml',
            'api_platform.metadata.subresource.metadata_factory.annotation',
            'api_platform.problem.encoder',
            'api_platform.problem.normalizer.constraint_violation_list',
            'api_platform.problem.normalizer.error',
            'api_platform.swagger.action.ui',
            'api_platform.swagger.command.swagger_command',
            'api_platform.swagger.listener.ui',
            'api_platform.swagger.normalizer.api_gateway',
            'api_platform.swagger.normalizer.documentation',
            'api_platform.validator',
        ];
<<<<<<< HEAD
=======

        if (\in_array('odm', $doctrineIntegrationsToLoad, true)) {
            $definitions = array_merge($definitions, [
                'api_platform.doctrine_mongodb.odm.aggregation_extension.filter',
                'api_platform.doctrine_mongodb.odm.aggregation_extension.order',
                'api_platform.doctrine_mongodb.odm.aggregation_extension.pagination',
                'api_platform.doctrine_mongodb.odm.boolean_filter',
                'api_platform.doctrine_mongodb.odm.collection_data_provider',
                'api_platform.doctrine_mongodb.odm.data_persister',
                'api_platform.doctrine_mongodb.odm.date_filter',
                'api_platform.doctrine_mongodb.odm.default.collection_data_provider',
                'api_platform.doctrine_mongodb.odm.default.item_data_provider',
                'api_platform.doctrine_mongodb.odm.default.subresource_data_provider',
                'api_platform.doctrine_mongodb.odm.default_document_manager.property_info_extractor',
                'api_platform.doctrine_mongodb.odm.exists_filter',
                'api_platform.doctrine_mongodb.odm.item_data_provider',
                'api_platform.doctrine_mongodb.odm.metadata.property.metadata_factory',
                'api_platform.doctrine_mongodb.odm.numeric_filter',
                'api_platform.doctrine_mongodb.odm.order_filter',
                'api_platform.doctrine_mongodb.odm.range_filter',
                'api_platform.doctrine_mongodb.odm.search_filter',
                'api_platform.doctrine_mongodb.odm.subresource_data_provider',
            ]);
        }

        if (0 !== \count($doctrineIntegrationsToLoad)) {
            $definitions[] = 'api_platform.doctrine.metadata_factory';
        }

>>>>>>> 57d67882
        foreach ($definitions as $definition) {
            $containerBuilderProphecy->setDefinition($definition, Argument::type(Definition::class))->shouldBeCalled();
        }

        $aliases = [
            'api_platform.http_cache.purger' => 'api_platform.http_cache.purger.varnish',
            'api_platform.message_bus' => 'message_bus',
            EagerLoadingExtension::class => 'api_platform.doctrine.orm.query_extension.eager_loading',
            FilterExtension::class => 'api_platform.doctrine.orm.query_extension.filter',
            FilterEagerLoadingExtension::class => 'api_platform.doctrine.orm.query_extension.filter_eager_loading',
            PaginationExtension::class => 'api_platform.doctrine.orm.query_extension.pagination',
            OrderExtension::class => 'api_platform.doctrine.orm.query_extension.order',
            ValidatorInterface::class => 'api_platform.validator',
            SearchFilter::class => 'api_platform.doctrine.orm.search_filter',
            OrderFilter::class => 'api_platform.doctrine.orm.order_filter',
            RangeFilter::class => 'api_platform.doctrine.orm.range_filter',
            DateFilter::class => 'api_platform.doctrine.orm.date_filter',
            BooleanFilter::class => 'api_platform.doctrine.orm.boolean_filter',
            NumericFilter::class => 'api_platform.doctrine.orm.numeric_filter',
            ExistsFilter::class => 'api_platform.doctrine.orm.exists_filter',
<<<<<<< HEAD
            MongoDbOdmSearchFilter::class => 'api_platform.doctrine_mongodb.odm.search_filter',
            MongoDbOdmBooleanFilter::class => 'api_platform.doctrine_mongodb.odm.boolean_filter',
            MongoDbOdmDateFilter::class => 'api_platform.doctrine_mongodb.odm.date_filter',
            MongoDbOdmExistsFilter::class => 'api_platform.doctrine_mongodb.odm.exists_filter',
            MongoDbOdmNumericFilter::class => 'api_platform.doctrine_mongodb.odm.numeric_filter',
            MongoDbOdmOrderFilter::class => 'api_platform.doctrine_mongodb.odm.order_filter',
            MongoDbOdmRangeFilter::class => 'api_platform.doctrine_mongodb.odm.range_filter',
            IdentifiersExtractorInterface::class => 'api_platform.identifiers_extractor.cached',
=======
>>>>>>> 57d67882
        ];

        if (\in_array('odm', $doctrineIntegrationsToLoad, true)) {
            $aliases += [
                MongoDbOdmSearchFilter::class => 'api_platform.doctrine_mongodb.odm.search_filter',
                MongoDbOdmBooleanFilter::class => 'api_platform.doctrine_mongodb.odm.boolean_filter',
                MongoDbOdmDateFilter::class => 'api_platform.doctrine_mongodb.odm.date_filter',
                MongoDbOdmExistsFilter::class => 'api_platform.doctrine_mongodb.odm.exists_filter',
                MongoDbOdmNumericFilter::class => 'api_platform.doctrine_mongodb.odm.numeric_filter',
                MongoDbOdmOrderFilter::class => 'api_platform.doctrine_mongodb.odm.order_filter',
                MongoDbOdmRangeFilter::class => 'api_platform.doctrine_mongodb.odm.range_filter',
                MongoDbOdmFilterExtension::class => 'api_platform.doctrine_mongodb.odm.aggregation_extension.filter',
                MongoDbOdmOrderExtension::class => 'api_platform.doctrine_mongodb.odm.aggregation_extension.order',
                MongoDbOdmPaginationExtension::class => 'api_platform.doctrine_mongodb.odm.aggregation_extension.pagination',
            ];
        }

        foreach ($aliases as $alias => $service) {
            $containerBuilderProphecy->setAlias($alias, $service)->shouldBeCalled();
        }

        $containerBuilderProphecy->hasParameter('api_platform.metadata_cache')->willReturn(false);

        // irrelevant, but to prevent errors
        $containerBuilderProphecy->removeDefinition('api_platform.cache_warmer.cache_pool_clearer')->will(function () {});

        $containerBuilderProphecy->getDefinition('api_platform.mercure.listener.response.add_link_header')->willReturn(new Definition());

        return $containerBuilderProphecy;
    }
}<|MERGE_RESOLUTION|>--- conflicted
+++ resolved
@@ -1159,8 +1159,6 @@
             'api_platform.swagger.normalizer.documentation',
             'api_platform.validator',
         ];
-<<<<<<< HEAD
-=======
 
         if (\in_array('odm', $doctrineIntegrationsToLoad, true)) {
             $definitions = array_merge($definitions, [
@@ -1190,7 +1188,6 @@
             $definitions[] = 'api_platform.doctrine.metadata_factory';
         }
 
->>>>>>> 57d67882
         foreach ($definitions as $definition) {
             $containerBuilderProphecy->setDefinition($definition, Argument::type(Definition::class))->shouldBeCalled();
         }
@@ -1211,17 +1208,6 @@
             BooleanFilter::class => 'api_platform.doctrine.orm.boolean_filter',
             NumericFilter::class => 'api_platform.doctrine.orm.numeric_filter',
             ExistsFilter::class => 'api_platform.doctrine.orm.exists_filter',
-<<<<<<< HEAD
-            MongoDbOdmSearchFilter::class => 'api_platform.doctrine_mongodb.odm.search_filter',
-            MongoDbOdmBooleanFilter::class => 'api_platform.doctrine_mongodb.odm.boolean_filter',
-            MongoDbOdmDateFilter::class => 'api_platform.doctrine_mongodb.odm.date_filter',
-            MongoDbOdmExistsFilter::class => 'api_platform.doctrine_mongodb.odm.exists_filter',
-            MongoDbOdmNumericFilter::class => 'api_platform.doctrine_mongodb.odm.numeric_filter',
-            MongoDbOdmOrderFilter::class => 'api_platform.doctrine_mongodb.odm.order_filter',
-            MongoDbOdmRangeFilter::class => 'api_platform.doctrine_mongodb.odm.range_filter',
-            IdentifiersExtractorInterface::class => 'api_platform.identifiers_extractor.cached',
-=======
->>>>>>> 57d67882
         ];
 
         if (\in_array('odm', $doctrineIntegrationsToLoad, true)) {
