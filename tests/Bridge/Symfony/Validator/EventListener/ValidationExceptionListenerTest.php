--- conflicted
+++ resolved
@@ -67,7 +67,6 @@
         $this->assertSame('deny', $response->headers->get('X-Frame-Options'));
     }
 
-<<<<<<< HEAD
     public function testOnKernelValidationExceptionWithCustomStatus(): void
     {
         $serializedConstraintViolationList = '{"foo": "bar"}';
@@ -112,7 +111,8 @@
         self::assertSame('application/ld+json; charset=utf-8', $response->headers->get('Content-Type'));
         self::assertSame('nosniff', $response->headers->get('X-Content-Type-Options'));
         self::assertSame('deny', $response->headers->get('X-Frame-Options'));
-=======
+    }
+
     public function testValidationFilterException()
     {
         $exceptionJson = '{"message": "my message"}';
@@ -132,6 +132,5 @@
         $this->assertSame('application/ld+json; charset=utf-8', $response->headers->get('Content-Type'));
         $this->assertSame('nosniff', $response->headers->get('X-Content-Type-Options'));
         $this->assertSame('deny', $response->headers->get('X-Frame-Options'));
->>>>>>> bb59e4c8
     }
 }