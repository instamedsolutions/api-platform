--- conflicted
+++ resolved
@@ -201,10 +201,7 @@
         $normalizer->denormalize(['id' => '12', 'name' => 'hello'], Dummy::class, null, $context);
     }
 
-<<<<<<< HEAD
-    public function testDenormalizeWithIdAndNoResourceClass(): void
-=======
-    public function testDenormalizeWithDefinedIri()
+    public function testDenormalizeWithDefinedIri(): void
     {
         $dummy = new Dummy();
         $dummy->setName('hello');
@@ -251,8 +248,7 @@
         $this->assertEquals(['name' => 'hello'], $normalizer->normalize($dummy, null, ['resources' => [], 'iri' => '/custom']));
     }
 
-    public function testDenormalizeWithIdAndNoResourceClass()
->>>>>>> b670958d
+    public function testDenormalizeWithIdAndNoResourceClass(): void
     {
         $context = [];
 
