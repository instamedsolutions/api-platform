--- conflicted
+++ resolved
@@ -77,16 +77,10 @@
 			message: '#Call to method PHPUnit\\Framework\\Assert::assertSame\(\) with 2 and int will always evaluate to false\.#'
 			path: tests/Identifier/Normalizer/IntegerDenormalizerTest.php
 		-
-<<<<<<< HEAD
 			message: '#Call to method PHPUnit\\Framework\\Assert::assertSame\(\) with array\(.+\) and array\(.+\) will always evaluate to false\.#'
 			path: tests/Util/SortTraitTest.php
-		-
-			message: '#Binary operation "\+" between (float\|int\|)?string and 0 results in an error\.#'
-			path: src/Bridge/Doctrine/Common/Filter/RangeFilterTrait.php
 		# https://github.com/phpstan/phpstan-symfony/issues/27
 		-
-=======
->>>>>>> 37b5edf5
 			message: '#Service "api_platform\.json_schema\.schema_factory" is private\.#'
 			path: src/Bridge/Symfony/Bundle/Test/ApiTestAssertionsTrait.php
 		-
