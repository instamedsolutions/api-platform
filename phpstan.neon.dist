parameters:
	level: 5
	paths:
		- src
		- tests
		- tests/Fixtures/app/console
	inferPrivatePropertyTypeFromConstructor: true
	symfony:
		container_xml_path: tests/Fixtures/app/var/cache/test/AppKernelTestDebugContainer.xml
		constant_hassers: false
	doctrine:
		objectManagerLoader: tests/Fixtures/app/object-manager.php
	bootstrapFiles:
		- vendor/bin/.phpunit/phpunit/vendor/autoload.php
		# We're aliasing classes for phpunit in this file, it needs to be added here see phpstan/#2194
		- src/Symfony/Bundle/Test/Constraint/ArraySubset.php
		- tests/Fixtures/app/AppKernel.php
	excludePaths:
		# Symfony cache
		- tests/Fixtures/app/var/cache
		# Deprecated integrations (will be removed in API Platform 3)
		- src/Core/Bridge/NelmioApiDoc/*
		- tests/Core/Bridge/NelmioApiDoc/*
		- src/Core/Bridge/FosUser/*
		# BC layer
		- src/deprecated_interfaces.php
		- tests/Symfony/Bundle/DependencyInjection/Compiler/AnnotationFilterPassTest.php
		- tests/Core/Annotation/ApiResourceTest.php
		- tests/Core/Annotation/ApiPropertyTest.php
		- tests/Core/Metadata/Resource/Factory/AnnotationResourceMetadataFactoryTest.php
		- tests/Fixtures/TestBundle/BrowserKit/Client.php
		# The Symfony Configuration API isn't good enough to be analysed
		- src/Symfony/Bundle/DependencyInjection/Configuration.php
		# Phpstan runs on phpunit > 9, a signature changed in this file
		- src/Symfony/Bundle/Test/Constraint/ArraySubsetLegacy.php
		# Imported code (temporary)
		- src/Symfony/Bundle/Test/BrowserKitAssertionsTrait.php
		- tests/Symfony/Bundle/Test/WebTestCaseTest.php
		- tests/Core/ProphecyTrait.php
		- tests/Core/Behat/CoverageContext.php
		- tests/Fixtures/TestBundle/Security/AbstractSecurityUser.php
		# Templates for Maker
		- src/Core/Bridge/Symfony/Maker/Resources/skeleton
		- src/Bridge/Symfony/Maker/Resources/skeleton
		# Rector because new API Platform 3.0 classes don't exist yet
		- src/Core/Bridge/Rector
		- src/Core/Bridge/Symfony/Bundle/Command/RectorCommand.php
		- tests/Core/Bridge/Rector/Rules
	earlyTerminatingMethodCalls:
		PHPUnit\Framework\Constraint\Constraint:
			- fail
		ApiPlatform\Metadata\Resource\ResourceMetadataCollection:
			- handleNotFound
	ignoreErrors:
		# False positives
		-
			message: '#is never read, only written.#'
			paths:
				- tests/Fixtures/TestBundle/Document/
				- tests/Fixtures/TestBundle/Entity/
<<<<<<< HEAD
				- tests/Core/Behat/
				- src/Core/Identifier/
				- src/OpenApi/Factory/OpenApiFactory.php
=======
				- tests/Behat/
				- src/Identifier/
>>>>>>> 8a19950a
		-
			message: '#is never written, only read.#'
			paths:
				- tests/Fixtures/TestBundle/Document/
				- tests/Fixtures/TestBundle/Entity/
		-
<<<<<<< HEAD
			message: '#Unreachable statement - code above always terminates.#'
			paths:
				- tests/GraphQl/Resolver/Stage/SecurityPostDenormalizeStageTest.php
		-
			message: "#Parameter \\#2 \\$dqlPart of method Doctrine\\\\ORM\\\\QueryBuilder::add\\(\\) expects array<'join'\\|int, array<int\\|string, object>\\|string>\\|object\\|string, array\\{o\\: Doctrine\\\\ORM\\\\Query\\\\Expr\\\\Join\\} given\\.#"
			paths:
				- tests/Doctrine/Orm/Extension/FilterEagerLoadingExtensionTest.php
		-
=======
>>>>>>> 8a19950a
			message: '#Strict comparison using !== between .+ and .+ will always evaluate to false\.#'
			paths:
				- src/Doctrine/Common/PropertyHelperTrait.php
		- '#Access to an undefined property Prophecy\\Prophecy\\ObjectProphecy<(\\?[a-zA-Z0-9_]+)+>::\$[a-zA-Z0-9_]+#'
		-
			message: '#Call to an undefined method Doctrine\\Persistence\\ObjectManager::getConnection\(\)#'
			path: src/Core/Bridge/Doctrine/Common/Util/IdentifierManagerTrait.php
		# https://github.com/willdurand/Negotiation/issues/89#issuecomment-513283286
		-
			message: '#Call to an undefined method Negotiation\\AcceptHeader::getType\(\)\.#'
			path: src/Symfony/EventListener/AddFormatListener.php
		- '#Parameter \#1 \$vars of class GraphQL\\Language\\AST\\(IntValue|ObjectField|ObjectValue|BooleanValue|ListValue|StringValue)Node constructor expects array<bool\|float\|GraphQL\\Language\\AST\\Location\|GraphQL\\Language\\AST\\NameNode\|GraphQL\\Language\\AST\\NodeList\|GraphQL\\Language\\AST\\SelectionSetNode\|int\|string\|null>, array<string, .+> given\.#'
		- '#Parameter \#1 \$defaultContext of class Symfony\\Component\\Serializer\\Encoder\\Json(De|En)code constructor expects array, (int|true) given\.#'
		- '#Parameter \#(2|3) \$(resourceMetadataFactory|pagination) of class ApiPlatform\\Doctrine\\Orm\\Extension\\PaginationExtension constructor expects (ApiPlatform\\Core\\Metadata\\Resource\\Factory\\ResourceMetadataFactoryInterface\|Symfony\\Component\\HttpFoundation\\RequestStack|ApiPlatform\\Core\\Metadata\\Resource\\Factory\\ResourceMetadataFactoryInterface\|ApiPlatform\\State\\Pagination\\Pagination), stdClass given\.#'
		-
			message: '#Parameter \#[0-9] \$filterLocator of class .+ constructor expects ApiPlatform\\Core\\Api\\FilterCollection|Psr\\Container\\ContainerInterface, ArrayObject<mixed, mixed> given\.#'
			paths:
				- tests/Doctrine/Orm/Extension/FilterExtensionTest.php
				- tests/Hydra/Serializer/CollectionFiltersNormalizerTest.php
				- tests/Core/Swagger/Serializer/DocumentationNormalizerV2Test.php
				- tests/Core/Swagger/Serializer/DocumentationNormalizerV3Test.php
		-
			message: '#Parameter \#1 \$objectValue of method GraphQL\\Type\\Definition\\InterfaceType::resolveType\(\) expects object, array(<string, string>)? given.#'
			path: tests/GraphQl/Type/TypeBuilderTest.php
		# https://github.com/phpstan/phpstan-doctrine/issues/115
		-
<<<<<<< HEAD
			message: '#Property ApiPlatform\\Test\\DoctrineMongoDbOdmFilterTestCase::\$repository \(Doctrine\\ODM\\MongoDB\\Repository\\DocumentRepository\) does not accept Doctrine\\ORM\\EntityRepository<object>\.#'
=======
			message: '#Property ApiPlatform\\Core\\Test\\DoctrineMongoDbOdmFilterTestCase::\$repository \(Doctrine\\ODM\\MongoDB\\Repository\\DocumentRepository\) does not accept Doctrine\\ORM\\EntityRepository<object>\.#'
>>>>>>> 8a19950a
			path: src/Test/DoctrineMongoDbOdmFilterTestCase.php
		# https://github.com/phpstan/phpstan-phpunit/issues/62
		-
			message: '#Call to method PHPUnit\\Framework\\Assert::assertSame\(\) with 2 and int will always evaluate to false\.#'
			path: tests/Core/Identifier/Normalizer/IntegerDenormalizerTest.php
		-
			message: '#Call to method PHPUnit\\Framework\\Assert::assertSame\(\) with array\{.+\} and array\{.+\} will always evaluate to false\.#'
			path: tests/Util/SortTraitTest.php
		# https://github.com/phpstan/phpstan-symfony/issues/76
		-
			message: '#Service "test" is not registered in the container\.#'
			path: tests/GraphQl/Type/TypesContainerTest.php

		# Expected, due to PHP 8 attributes
		- '#Constructor of class ApiPlatform\\Core\\Annotation\\ApiResource has an unused parameter#'
		- '#Constructor of class ApiPlatform\\Core\\Annotation\\ApiProperty has an unused parameter#'

		# Expected, due to optional interfaces
		- '#Method ApiPlatform\\Doctrine\\Orm\\Extension\\QueryCollectionExtensionInterface::applyToCollection\(\) invoked with 5 parameters, 3-4 required\.#'
		- '#Method ApiPlatform\\\Doctrine\\Orm\\Extension\\QueryResult(Item|Collection)ExtensionInterface::getResult\(\) invoked with 4 parameters, 1 required\.#'
		- '#Method ApiPlatform\\Doctrine\\Orm\\Extension\\QueryResult(Item|Collection)ExtensionInterface::supportsResult\(\) invoked with 3 parameters, 1-2 required\.#'
		- '#Method ApiPlatform\\Core\\Bridge\\Symfony\\Routing\\RouteNameResolverInterface::getRouteName\(\) invoked with 3 parameters, 2 required\.#'
		- '#Method ApiPlatform\\Core\\DataPersister\\DataPersisterInterface::persist\(\) invoked with 2 parameters, 1 required\.#'
		- '#Method ApiPlatform\\Core\\DataPersister\\DataPersisterInterface::remove\(\) invoked with 2 parameters, 1 required\.#'
		- '#Method ApiPlatform\\Core\\DataPersister\\DataPersisterInterface::supports\(\) invoked with 2 parameters, 1 required\.#'
		- '#Method ApiPlatform\\Core\\DataProvider\\CollectionDataProviderInterface::getCollection\(\) invoked with 3 parameters, 1-2 required\.#'
		- '#Method Symfony\\Component\\Serializer\\NameConverter\\NameConverterInterface::denormalize\(\) invoked with (2|3|4) parameters, 1 required\.#'
		- '#Method Symfony\\Component\\Serializer\\NameConverter\\NameConverterInterface::normalize\(\) invoked with (2|3|4) parameters, 1 required\.#'
		- '#Method Symfony\\Component\\Serializer\\Normalizer\\NormalizerInterface::supportsNormalization\(\) invoked with 3 parameters, 1-2 required\.#'

		# Expected, due to deprecations
		- '#Method ApiPlatform\\Doctrine\\Orm\\Filter\\(Abstract|Exists|Order)Filter::filterProperty\(\) invoked with 7 parameters, 5-6 required\.#'
		- '#Method ApiPlatform\\Doctrine\\Orm\\Filter\\(AbstractFilter|FilterInterface)::apply\(\) invoked with 5 parameters, 3-4 required\.#'
		- '#Method ApiPlatform\\PathResolver\\OperationPathResolverInterface::resolveOperationPath\(\) invoked with 4 parameters, 3 required\.#'

		# Expected, due to backward compatibility
		-
<<<<<<< HEAD
			message: "#Call to function method_exists\\(\\) with ApiPlatform\\\\JsonApi\\\\Serializer\\\\ItemNormalizer and 'setCircularReferenc…' will always evaluate to false\\.#"
=======
			message: "#Call to function method_exists\\(\\) with ApiPlatform\\\\Core\\\\JsonApi\\\\Serializer\\\\ItemNormalizer and 'setCircularReferenc…' will always evaluate to false\\.#"
>>>>>>> 8a19950a
			path: tests/JsonApi/Serializer/ItemNormalizerTest.php
		# TODO: remove in v3.0
		-
			message: "#Dead catch - JsonException is never thrown in the try block.#"
<<<<<<< HEAD
			path: src/Symfony/Bundle/Test/Response.php
		# See https://github.com/phpstan/phpstan-symfony/issues/27
		-
			message: '#^Service "[^"]+" is private.$#'
			path: src
		-
			message: '#^Property .+ is unused.$#'
			path: tests/Doctrine/Odm/PropertyInfo/Fixtures/DoctrineDummy.php
=======
			path: src/Bridge/Symfony/Bundle/Test/Response.php
		# See https://github.com/phpstan/phpstan-symfony/issues/27
		- 
			message: '#^Service "[^"]+" is private.$#'
			path: src
		- 
			message: '#^Property .+ is unused.$#'
			path: tests/Bridge/Doctrine/MongoDbOdm/PropertyInfo/Fixtures/DoctrineDummy.php
		-
			message: '#Call to an undefined method Symfony\\Component\\PropertyInfo\\Type::getCollectionValueType\(\)#'
			path: src
		-
			message: '#Call to an undefined method Symfony\\Component\\PropertyInfo\\Type::getCollectionKeyType\(\)#'
			path: src
>>>>>>> 8a19950a
<|MERGE_RESOLUTION|>--- conflicted
+++ resolved
@@ -58,31 +58,14 @@
 			paths:
 				- tests/Fixtures/TestBundle/Document/
 				- tests/Fixtures/TestBundle/Entity/
-<<<<<<< HEAD
-				- tests/Core/Behat/
 				- src/Core/Identifier/
 				- src/OpenApi/Factory/OpenApiFactory.php
-=======
-				- tests/Behat/
-				- src/Identifier/
->>>>>>> 8a19950a
 		-
 			message: '#is never written, only read.#'
 			paths:
 				- tests/Fixtures/TestBundle/Document/
 				- tests/Fixtures/TestBundle/Entity/
 		-
-<<<<<<< HEAD
-			message: '#Unreachable statement - code above always terminates.#'
-			paths:
-				- tests/GraphQl/Resolver/Stage/SecurityPostDenormalizeStageTest.php
-		-
-			message: "#Parameter \\#2 \\$dqlPart of method Doctrine\\\\ORM\\\\QueryBuilder::add\\(\\) expects array<'join'\\|int, array<int\\|string, object>\\|string>\\|object\\|string, array\\{o\\: Doctrine\\\\ORM\\\\Query\\\\Expr\\\\Join\\} given\\.#"
-			paths:
-				- tests/Doctrine/Orm/Extension/FilterEagerLoadingExtensionTest.php
-		-
-=======
->>>>>>> 8a19950a
 			message: '#Strict comparison using !== between .+ and .+ will always evaluate to false\.#'
 			paths:
 				- src/Doctrine/Common/PropertyHelperTrait.php
@@ -109,11 +92,7 @@
 			path: tests/GraphQl/Type/TypeBuilderTest.php
 		# https://github.com/phpstan/phpstan-doctrine/issues/115
 		-
-<<<<<<< HEAD
 			message: '#Property ApiPlatform\\Test\\DoctrineMongoDbOdmFilterTestCase::\$repository \(Doctrine\\ODM\\MongoDB\\Repository\\DocumentRepository\) does not accept Doctrine\\ORM\\EntityRepository<object>\.#'
-=======
-			message: '#Property ApiPlatform\\Core\\Test\\DoctrineMongoDbOdmFilterTestCase::\$repository \(Doctrine\\ODM\\MongoDB\\Repository\\DocumentRepository\) does not accept Doctrine\\ORM\\EntityRepository<object>\.#'
->>>>>>> 8a19950a
 			path: src/Test/DoctrineMongoDbOdmFilterTestCase.php
 		# https://github.com/phpstan/phpstan-phpunit/issues/62
 		-
@@ -151,16 +130,11 @@
 
 		# Expected, due to backward compatibility
 		-
-<<<<<<< HEAD
 			message: "#Call to function method_exists\\(\\) with ApiPlatform\\\\JsonApi\\\\Serializer\\\\ItemNormalizer and 'setCircularReferenc…' will always evaluate to false\\.#"
-=======
-			message: "#Call to function method_exists\\(\\) with ApiPlatform\\\\Core\\\\JsonApi\\\\Serializer\\\\ItemNormalizer and 'setCircularReferenc…' will always evaluate to false\\.#"
->>>>>>> 8a19950a
 			path: tests/JsonApi/Serializer/ItemNormalizerTest.php
 		# TODO: remove in v3.0
 		-
 			message: "#Dead catch - JsonException is never thrown in the try block.#"
-<<<<<<< HEAD
 			path: src/Symfony/Bundle/Test/Response.php
 		# See https://github.com/phpstan/phpstan-symfony/issues/27
 		-
@@ -169,19 +143,9 @@
 		-
 			message: '#^Property .+ is unused.$#'
 			path: tests/Doctrine/Odm/PropertyInfo/Fixtures/DoctrineDummy.php
-=======
-			path: src/Bridge/Symfony/Bundle/Test/Response.php
-		# See https://github.com/phpstan/phpstan-symfony/issues/27
-		- 
-			message: '#^Service "[^"]+" is private.$#'
-			path: src
-		- 
-			message: '#^Property .+ is unused.$#'
-			path: tests/Bridge/Doctrine/MongoDbOdm/PropertyInfo/Fixtures/DoctrineDummy.php
 		-
 			message: '#Call to an undefined method Symfony\\Component\\PropertyInfo\\Type::getCollectionValueType\(\)#'
 			path: src
 		-
 			message: '#Call to an undefined method Symfony\\Component\\PropertyInfo\\Type::getCollectionKeyType\(\)#'
-			path: src
->>>>>>> 8a19950a
+			path: src