--- conflicted
+++ resolved
@@ -72,11 +72,8 @@
         "symfony/form": "^3.4 || ^4.4 || ^5.1",
         "symfony/framework-bundle": "^4.4 || ^5.1",
         "symfony/http-client": "^4.4 || ^5.1",
-<<<<<<< HEAD
         "symfony/maker-bundle": "^1.24",
-=======
         "symfony/intl": "^4.4 || ^5.3",
->>>>>>> 1eaacf2b
         "symfony/mercure-bundle": "*",
         "symfony/messenger": "^4.4 || ^5.1",
         "symfony/phpunit-bridge": "^5.1.7",
