{
    "name": "api-platform/core",
    "description": "Build a fully-featured hypermedia or GraphQL API in minutes!",
    "type": "library",
    "keywords": ["REST", "GraphQL", "API", "JSON-LD", "Hydra", "JSONAPI", "OpenAPI", "HAL", "Swagger"],
    "homepage": "https://api-platform.com",
    "license": "MIT",
    "authors": [
        {
            "name": "Kévin Dunglas",
            "email": "dunglas@gmail.com",
            "homepage": "https://dunglas.fr"
        }
    ],
    "require": {
        "php": ">=7.1",
        "doctrine/inflector": "^1.0 || ^2.0",
        "fig/link-util": "^1.0",
        "psr/cache": "^1.0 || ^2.0 || ^3.0",
        "psr/container": "^1.0",
        "symfony/http-foundation": "^4.4 || ^5.1",
        "symfony/http-kernel": "^4.4 || ^5.1",
        "symfony/property-access": "^3.4.19 || ^4.4 || ^5.1",
        "symfony/property-info": "^3.4 || ^4.4 || ^5.2.1",
        "symfony/serializer": "^4.4 || ^5.1",
        "symfony/web-link": "^4.4 || ^5.1",
        "willdurand/negotiation": "^2.0.3 || ^3.0"
    },
    "require-dev": {
        "behat/behat": "^3.1",
        "behat/mink": "^1.7",
        "doctrine/annotations": "^1.7",
        "doctrine/common": "^2.11 || ^3.0",
        "doctrine/data-fixtures": "^1.2.2",
        "doctrine/doctrine-bundle": "^1.12 || ^2.0",
<<<<<<< HEAD
        "doctrine/mongodb-odm": "^2.1",
=======
        "doctrine/mongodb-odm": "^2.2",
>>>>>>> 166f05a9
        "doctrine/mongodb-odm-bundle": "^4.0",
        "doctrine/orm": "^2.6.4 || ^3.0",
        "elasticsearch/elasticsearch": "^6.0 || ^7.0",
        "friends-of-behat/mink-browserkit-driver": "^1.3.1",
        "friends-of-behat/mink-extension": "^2.2",
        "friends-of-behat/symfony-extension": "^2.1",
        "guzzlehttp/guzzle": "^6.0 || ^7.0",
        "jangregor/phpstan-prophecy": "^0.8",
        "justinrainbow/json-schema": "^5.2.1",
        "phpdocumentor/reflection-docblock": "^3.0 || ^4.0 || ^5.1",
        "phpdocumentor/type-resolver": "^0.3 || ^0.4 || ^1.4",
        "phpstan/extension-installer": "^1.0",
        "phpstan/phpstan": "^0.12.65",
        "phpstan/phpstan-doctrine": "^0.12.7",
        "phpstan/phpstan-phpunit": "^0.12.4",
        "phpstan/phpstan-symfony": "^0.12.4",
        "psr/log": "^1.0",
        "ramsey/uuid": "^3.7 || ^4.0",
        "ramsey/uuid-doctrine": "^1.4",
        "soyuka/contexts": "^3.3.1",
        "soyuka/stubs-mongodb": "^1.0",
        "symfony/asset": "^3.4 || ^4.4 || ^5.1",
        "symfony/browser-kit": "^4.4 || ^5.1",
        "symfony/cache": "^3.4 || ^4.4 || ^5.1",
        "symfony/config": "^3.4 || ^4.4 || ^5.1",
        "symfony/console": "^3.4 || ^4.4 || ^5.1",
        "symfony/css-selector": "^3.4 || ^4.4 || ^5.1",
        "symfony/debug": "^3.4 || ^4.4 || ^5.1",
        "symfony/dependency-injection": "^3.4 || ^4.4 || ^5.1",
        "symfony/doctrine-bridge": "^3.4 || ^4.4 || ^5.1",
        "symfony/dom-crawler": "^3.4 || ^4.4 || ^5.1",
        "symfony/event-dispatcher": "^3.4 || ^4.4 || ^5.1",
        "symfony/expression-language": "^3.4 || ^4.4 || ^5.1",
        "symfony/finder": "^3.4 || ^4.4 || ^5.1",
        "symfony/form": "^3.4 || ^4.4 || ^5.1",
        "symfony/framework-bundle": "^4.4 || ^5.1",
        "symfony/http-client": "^4.4 || ^5.1",
        "symfony/mercure-bundle": "*",
        "symfony/messenger": "^4.4 || ^5.1",
        "symfony/phpunit-bridge": "^5.1.7",
        "symfony/routing": "^3.4 || ^4.4 || ^5.1",
        "symfony/security-bundle": "^3.4 || ^4.4 || ^5.1",
        "symfony/security-core": "^4.4 || ^5.1",
        "symfony/twig-bundle": "^3.4 || ^4.4 || ^5.1",
        "symfony/validator": "^3.4 || ^4.4 || ^5.1",
        "symfony/web-profiler-bundle": "^4.4 || ^5.1",
        "symfony/yaml": "^3.4 || ^4.4 || ^5.1",
        "twig/twig": "^1.42.3 || ^2.12 || ^3.0",
        "webonyx/graphql-php": "^14.0"
    },
    "conflict": {
        "doctrine/common": "<2.7",
<<<<<<< HEAD
        "doctrine/mongodb-odm": "<2.1",
=======
        "doctrine/mongodb-odm": "<2.2",
>>>>>>> 166f05a9
        "doctrine/persistence": "<1.3"
    },
    "suggest": {
        "doctrine/mongodb-odm-bundle": "To support MongoDB. Only versions 4.0 and later are supported.",
        "elasticsearch/elasticsearch": "To support Elasticsearch.",
        "guzzlehttp/guzzle": "To use the HTTP cache invalidation system.",
        "ocramius/package-versions": "To display the API Platform's version in the debug bar.",
        "phpdocumentor/reflection-docblock": "To support extracting metadata from PHPDoc.",
        "psr/cache-implementation": "To use metadata caching.",
        "ramsey/uuid": "To support Ramsey's UUID identifiers.",
        "symfony/cache": "To have metadata caching when using Symfony integration.",
        "symfony/config": "To load XML configuration files.",
        "symfony/expression-language": "To use authorization features.",
        "symfony/security": "To use authorization features.",
        "symfony/twig-bundle": "To use the Swagger UI integration.",
        "symfony/uid": "To support Symfony UUID/ULID identifiers.",
        "symfony/web-profiler-bundle": "To use the data collector.",
        "webonyx/graphql-php": "To support GraphQL."
    },
    "autoload": {
        "psr-4": {
            "ApiPlatform\\Core\\": "src/"
        }
    },
    "autoload-dev": {
        "psr-4": {
            "ApiPlatform\\Core\\Tests\\": "tests/"
        }
    },
    "config": {
        "preferred-install": {
            "*": "dist"
        },
        "sort-packages": true
    },
    "extra": {
        "branch-alias": {
            "dev-main": "2.7.x-dev"
        },
        "symfony": {
            "require": "^3.4 || ^4.4 || ^5.1"
        }
    }
}<|MERGE_RESOLUTION|>--- conflicted
+++ resolved
@@ -33,11 +33,7 @@
         "doctrine/common": "^2.11 || ^3.0",
         "doctrine/data-fixtures": "^1.2.2",
         "doctrine/doctrine-bundle": "^1.12 || ^2.0",
-<<<<<<< HEAD
-        "doctrine/mongodb-odm": "^2.1",
-=======
         "doctrine/mongodb-odm": "^2.2",
->>>>>>> 166f05a9
         "doctrine/mongodb-odm-bundle": "^4.0",
         "doctrine/orm": "^2.6.4 || ^3.0",
         "elasticsearch/elasticsearch": "^6.0 || ^7.0",
@@ -90,11 +86,7 @@
     },
     "conflict": {
         "doctrine/common": "<2.7",
-<<<<<<< HEAD
-        "doctrine/mongodb-odm": "<2.1",
-=======
         "doctrine/mongodb-odm": "<2.2",
->>>>>>> 166f05a9
         "doctrine/persistence": "<1.3"
     },
     "suggest": {
