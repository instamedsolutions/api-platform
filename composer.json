{
    "name": "api-platform/core",
    "description": "Build a fully-featured hypermedia or GraphQL API in minutes!",
    "type": "library",
    "keywords": ["REST", "GraphQL", "API", "JSON-LD", "Hydra", "JSONAPI", "OpenAPI", "HAL", "Swagger"],
    "homepage": "https://api-platform.com",
    "license": "MIT",
    "authors": [
        {
            "name": "Kévin Dunglas",
            "email": "kevin@dunglas.fr",
            "homepage": "https://dunglas.fr"
        }
    ],
    "require": {
        "php": ">=8.1",
        "doctrine/inflector": "^1.0 || ^2.0",
        "psr/cache": "^1.0 || ^2.0 || ^3.0",
        "psr/container": "^1.0 || ^2.0",
        "symfony/deprecation-contracts": "^3.1",
        "symfony/http-foundation": "^6.1",
        "symfony/http-kernel": "^6.1",
        "symfony/property-access": "^6.1",
        "symfony/property-info": "^6.1",
        "symfony/serializer": "^6.1",
        "symfony/web-link": "^6.1",
        "willdurand/negotiation": "^2.0.3 || ^3.0"
    },
    "require-dev": {
        "behat/behat": "^3.1",
        "behat/mink": "^1.9@dev",
        "soyuka/contexts": "dev-main",
        "doctrine/cache": "^1.11 || ^2.1",
        "doctrine/common": "^2.11 || ^3.0",
        "doctrine/data-fixtures": "^1.2.2",
        "doctrine/dbal": "^2.6 || ^3.0",
        "doctrine/doctrine-bundle": "^1.12 || ^2.0",
        "doctrine/mongodb-odm": "^2.2",
        "doctrine/mongodb-odm-bundle": "^4.0",
        "doctrine/orm": "^2.6.4",
        "elasticsearch/elasticsearch": "^7.11.0",
        "friends-of-behat/mink-browserkit-driver": "^1.3.1",
        "friends-of-behat/mink-extension": "^2.2",
        "friends-of-behat/symfony-extension": "^2.1",
        "guzzlehttp/guzzle": "^6.0 || ^7.0",
        "jangregor/phpstan-prophecy": "^1.0",
        "justinrainbow/json-schema": "^5.2.1",
        "phpdocumentor/reflection-docblock": "^3.0 || ^4.0 || ^5.1",
        "phpdocumentor/type-resolver": "^0.3 || ^0.4 || ^1.4",
        "phpspec/prophecy-phpunit": "^2.0",
        "phpstan/extension-installer": "^1.1",
        "phpstan/phpstan": "^1.1",
        "phpstan/phpstan-doctrine": "^1.0",
        "phpstan/phpstan-phpunit": "^1.0",
        "phpstan/phpstan-symfony": "^1.0",
        "psr/log": "^1.0 || ^2.0 || ^3.0",
        "ramsey/uuid": "^3.7 || ^4.0",
        "ramsey/uuid-doctrine": "^1.4",
<<<<<<< HEAD
        "rector/rector": "^0.13.9",
=======
        "soyuka/contexts": "^3.3.6",
>>>>>>> 3cbb9a79
        "soyuka/stubs-mongodb": "^1.0",
        "symfony/asset": "^6.1",
        "symfony/browser-kit": "^6.1",
        "symfony/cache": "^6.1",
        "symfony/config": "^6.1",
        "symfony/console": "^6.1",
        "symfony/css-selector": "^6.1",
        "symfony/dependency-injection": "^6.1",
        "symfony/doctrine-bridge": "^6.1",
        "symfony/dom-crawler": "^6.1",
        "symfony/error-handler": "^6.1",
        "symfony/event-dispatcher": "^6.1",
        "symfony/expression-language": "^6.1",
        "symfony/finder": "^6.1",
        "symfony/form": "^6.1",
        "symfony/framework-bundle": "^6.1",
        "symfony/http-client": "^6.1",
        "symfony/intl": "^6.1",
        "symfony/maker-bundle": "^1.24",
        "symfony/mercure-bundle": "*",
        "symfony/messenger": "^6.1",
        "symfony/phpunit-bridge": "^6.1",
        "symfony/routing": "^6.1",
        "symfony/security-bundle": "^6.1",
        "symfony/security-core": "^6.1",
        "symfony/twig-bundle": "^6.1",
        "symfony/uid": "^6.1",
        "symfony/validator": "^6.1",
        "symfony/web-profiler-bundle": "^6.1",
        "symfony/yaml": "^6.1",
        "twig/twig": "^1.42.3 || ^2.12 || ^3.0",
        "webonyx/graphql-php": "^14.0"
    },
    "conflict": {
        "doctrine/common": "<2.7",
        "doctrine/dbal": "<2.10",
        "doctrine/mongodb-odm": "<2.2",
        "doctrine/persistence": "<1.3",
        "elasticsearch/elasticsearch": ">=8.0"
    },
    "suggest": {
        "doctrine/mongodb-odm-bundle": "To support MongoDB. Only versions 4.0 and later are supported.",
        "elasticsearch/elasticsearch": "To support Elasticsearch.",
        "ocramius/package-versions": "To display the API Platform's version in the debug bar.",
        "phpdocumentor/reflection-docblock": "To support extracting metadata from PHPDoc.",
        "psr/cache-implementation": "To use metadata caching.",
        "ramsey/uuid": "To support Ramsey's UUID identifiers.",
        "symfony/cache": "To have metadata caching when using Symfony integration.",
        "symfony/config": "To load XML configuration files.",
        "symfony/expression-language": "To use authorization features.",
        "symfony/http-client": "To use the HTTP cache invalidation system.",
        "symfony/security": "To use authorization features.",
        "symfony/twig-bundle": "To use the Swagger UI integration.",
        "symfony/uid": "To support Symfony UUID/ULID identifiers.",
        "symfony/messenger": "To support messenger integration.",
        "symfony/web-profiler-bundle": "To use the data collector.",
        "webonyx/graphql-php": "To support GraphQL."
    },
    "autoload": {
        "psr-4": {
            "ApiPlatform\\": "src/"
        }
    },
    "autoload-dev": {
        "psr-4": {
            "ApiPlatform\\Tests\\": "tests/",
            "App\\": "tests/Fixtures/app/var/tmp/src/"
        }
    },
    "config": {
        "preferred-install": {
            "*": "dist"
        },
        "sort-packages": true,
        "allow-plugins": {
            "composer/package-versions-deprecated": true,
            "phpstan/extension-installer": true
        }
    },
    "extra": {
        "branch-alias": {
            "dev-main": "3.0.x-dev"
        },
        "symfony": {
            "require": "^6.1"
        }
    }
}<|MERGE_RESOLUTION|>--- conflicted
+++ resolved
@@ -29,7 +29,6 @@
     "require-dev": {
         "behat/behat": "^3.1",
         "behat/mink": "^1.9@dev",
-        "soyuka/contexts": "dev-main",
         "doctrine/cache": "^1.11 || ^2.1",
         "doctrine/common": "^2.11 || ^3.0",
         "doctrine/data-fixtures": "^1.2.2",
@@ -56,11 +55,7 @@
         "psr/log": "^1.0 || ^2.0 || ^3.0",
         "ramsey/uuid": "^3.7 || ^4.0",
         "ramsey/uuid-doctrine": "^1.4",
-<<<<<<< HEAD
-        "rector/rector": "^0.13.9",
-=======
         "soyuka/contexts": "^3.3.6",
->>>>>>> 3cbb9a79
         "soyuka/stubs-mongodb": "^1.0",
         "symfony/asset": "^6.1",
         "symfony/browser-kit": "^6.1",
