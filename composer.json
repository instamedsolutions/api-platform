--- conflicted
+++ resolved
@@ -48,15 +48,11 @@
         "phpdocumentor/reflection-docblock": "^3.0 || ^4.0",
         "phpdocumentor/type-resolver": "^0.3 || ^0.4",
         "phpspec/prophecy": "^1.8",
-<<<<<<< HEAD
-        "phpunit/phpunit": "^7.5.4",
-=======
         "phpstan/phpstan": "^0.11.3",
         "phpstan/phpstan-doctrine": "^0.11.2",
         "phpstan/phpstan-phpunit": "^0.11",
         "phpstan/phpstan-symfony": "^0.11.2",
         "phpunit/phpunit": "^7.5.2",
->>>>>>> 294afdcb
         "psr/log": "^1.0",
         "ramsey/uuid": "^3.7",
         "ramsey/uuid-doctrine": "^1.4",
