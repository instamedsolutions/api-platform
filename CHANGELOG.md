--- conflicted
+++ resolved
@@ -1,6 +1,5 @@
 # Changelog
 
-<<<<<<< HEAD
 ## 2.1.0
 
 * Add a builtin HTTP cache invalidation system able to store all requests in Varnish (or any other proxy supporting cache tags) and purge it instantly when needed
@@ -25,7 +24,7 @@
 * Improve the performance of the filters subsystem by using a PSR-11 service locator and deprecate the `FilterCollection` class
 * Add compatibility with Symfony Flex and Symfony 4
 * Allow the Symfony Dependency Injection component to autoconfigure data providers and query extensions
-=======
+
 ## 2.0.10
 
 * Performance improvement
@@ -33,7 +32,6 @@
 * Fix a bug when a composite identifier is missing
 * `ApiPlatform\Core\Bridge\Doctrine\Orm\Filter\OrderFilter::extractProperties` now always return an array
 * Fix NelmioApiDocParser recursive relations
->>>>>>> e960ef61
 
 ## 2.0.9
 
