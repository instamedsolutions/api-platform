# Changelog

<<<<<<< HEAD
## v3.0.11

### Bug fixes

* [0154bf13c](https://github.com/api-platform/core/commit/0154bf13c3aa99b6bfe2c17c875a51e876aca43f) fix(metadata): homogenize operations constructor (#5344)
    Note: we made clear that we are supporting only named arguments on our Attributes. We do not support backward compatibility on positional arguments.
* [53cb25fab](https://github.com/api-platform/core/commit/53cb25fab0fcec2d336590c7e82e1c6a8728d00a) fix(symfony): annotation reader argument optional (#5358)
* [722802c13](https://github.com/api-platform/core/commit/722802c13200179cd9ce7b2812738471a9340f27) fix(graphql): usable YAML/XML configuration (#5333) 
    Note: `paginationViaCursor` was removed from GraphQl operations as it had no behavior
* [937786efe](https://github.com/api-platform/core/commit/937786efeab77f939d67973d7b4e7bc4fd8eec17) fix(metadata): extract identifier using `Link::toProperty` (#5352)

## v3.0.10

### Bug fixes

* [ec67b3f47](https://github.com/api-platform/core/commit/ec67b3f4745e5907f6b199d07c59af946f47a35d) fix: fix argument resolver error (#5342)

## v3.0.9

### Bug fixes

* [3d8371a56](https://github.com/api-platform/core/commit/3d8371a56f12468df7b0fa8974a9babe35578b26) fix(graphql): use depth for nested resource class operation (#5314)
* [6f9289eb8](https://github.com/api-platform/core/commit/6f9289eb8795e9ae121b97122336c754cd69acc4) fix(serializer): use symfony's default serializer context (#5305)
* [af98b645f](https://github.com/api-platform/core/commit/af98b645f6063b70c5e50e489ee933acfe0ad3a5) fix: compatibility with PHP 8.2 (#5292)
* [b5734a73e](https://github.com/api-platform/core/commit/b5734a73e1f9c01db80a57ec0d6c24c7d4122bb7) fix(graphql): pass graphql enabled flag (#5315)


### Features

* [9632b6416](https://github.com/api-platform/core/commit/9632b64160272620f68db771e35712b573ccd040) feat: serialize error title from ValidationException (#5313)

## v3.0.8

### Bug fixes

* [26040444e](https://github.com/api-platform/core/commit/26040444e6199674212418127fa045e34e7f9c4a) fix(graphql): dont add graphql operations when disabled (#5265)
* [3d3c2c744](https://github.com/api-platform/core/commit/3d3c2c74452dc891d0892c851f0f730bced7759a) fix(graphql): link relations requires the property (#5169)
* [ddeda9c93](https://github.com/api-platform/core/commit/ddeda9c93a1ad7ac1da432fd7e6551ab85953cc9) fix(normalizer): normalize items in related collection with concrete class (#5261)
* [e73878570](https://github.com/api-platform/core/commit/e73878570d5b18ec7366be6c93f573a73d13b31c) fix(jsonschema): remove @id @type @context from input schema  (#5267)

## v3.0.7

### Bug fixes

* [27af3216f](https://github.com/api-platform/core/commit/27af3216f2beac654acb7881b52b3e2e29bf9078) fix(symfony): wire Symfony JsonEncoder if it exists (#5240)
* [31215c623](https://github.com/api-platform/core/commit/31215c62365c6b9095486c307d29837e53c0357a) ci: fix mongod startup (#5248)
* [55be4ca41](https://github.com/api-platform/core/commit/55be4ca41b6a97004d4be623d55bd5e7a3004b16) fix: get back return phpdoc on ProviderInterface
* [6d38cd941](https://github.com/api-platform/core/commit/6d38cd94140edd573ef9b09997204ef345360880) fix(metadata): include routePrefix in default operation name (#5203) (#5252)
* [b52161f](https://github.com/api-platform/core/commit/b52161f75cbfb8fd42b79db8b62e38747c84f089) perf(symfony): use default cache pool config in development environment (#5242)

## v3.0.6

### Bug fixes

* [d4173e7db](https://github.com/api-platform/core/commit/d4173e7dbca8e72af484c38fa0dc46a81b238fc6) fix(metadata): do not override name fixes #5235 (#5237)

## v3.0.5

### Bug fixes

* [0f891616f](https://github.com/api-platform/core/commit/0f891616f65ad7a27338dbb91ab7c773f4e7d36e) fix(metadata): route prefix in the operation name (#5208)
* [84a7e564d](https://github.com/api-platform/core/commit/84a7e564d0c3baded424ae754be00144e8179091) fix(metadata): getOperation cache matches arguments (#5215)
* [bd0b05abc](https://github.com/api-platform/core/commit/bd0b05abc0f7e563290369eb7f45d6689d9ff10b) fix(serializer): dynamic groups should not be cached (#5207)
* [ebaad51b2](https://github.com/api-platform/core/commit/ebaad51b2ce173b6c59582dcc6fb311f1f4b7fa9) fix(serializer): read groups off the root operation (#5196)

## v3.0.4

### Bug fixes

* [148442c49](https://github.com/api-platform/core/commit/148442c49b1312b3665be353def371faedb9750c) fix(metadata): item uri template with another resource (#5176)
* [2a582764a](https://github.com/api-platform/core/commit/2a582764af9a7bd2dd1d87c49c74974ef8d3a68b) fix(graphql): add filters from the nested resource metadata (#5171)
* [45b552673](https://github.com/api-platform/core/commit/45b55267371b73a98ef5282b2e08f7ad224ca666) fix(metadata): _format broken bc promise on #5080  (#5187)
* [5bc84ce36](https://github.com/api-platform/core/commit/5bc84ce36a0dafa8c63209978471a48bf1a5d0f5) fix(graphql): use default nested query operations (#5174)
* [6e2f920ec](https://github.com/api-platform/core/commit/6e2f920ecacd0460efeef11381947800c86d4d7c) fix(serializer): empty object as array with supports cache  (#5100)
* [706f66f6b](https://github.com/api-platform/core/commit/706f66f6b39d60f031dd610a8586c6e576827ce9) fix(metadata): allow input/output configuration values to be bool in yaml config (#5186)
* [b3bc4d6ac](https://github.com/api-platform/core/commit/b3bc4d6ac33f1a9756cc91c86d8cc30049ed044f) fix: use legacy iri converter for legacy resources (#5172)
* [d18813597](https://github.com/api-platform/core/commit/d18813597bae255318aafb43a5bd65bbabab14ca) fix: securityPostDenormalize not working because clone is made after denormalization (#5182)
* [dbf44470a](https://github.com/api-platform/core/commit/dbf44470aed45f8ccea0cc2cb261a28394b7685d) fix(metadata): check if elasticsearch is set to false by user through ApiResource (#5115) (#5177)
* [a52750496](https://github.com/api-platform/core/commit/a5275049663c336cd7fb4e83b62ea1d93c2cf06a) fix(metadata): allow custom Attribute to extend ApiResource (#5076) (#5175)
* [62af87485](https://github.com/api-platform/core/commit/62af8748561feb340353b581b681b82b5fdadc5f) fix(openapi): use "openapi" key to validate filter parameters (#5114)

## v3.0.3

### Bug fixes

* [176fff2cb](https://github.com/api-platform/core/commit/176fff2cb15efa01b6c898d0442a4f540d4ddeaa) fix(metadata): upgrade script keep operation name (#5109)
* [1b64ebf6a](https://github.com/api-platform/core/commit/1b64ebf6a438222ae091ec3690063d0fb1b61977) fix: upgrade command remove ApiSubresource attribute  (#5049)
* [27fcdc6b2](https://github.com/api-platform/core/commit/27fcdc6b270d1699e76c37ccda690b8a5ed8b4c9) fix(metadata): deprecate when user decorates in legacy mode (#5091)
* [310363d56](https://github.com/api-platform/core/commit/310363d56129c94cf4d51977f85486729e582fbc) fix: remove @internal annotation for Operations (#5089)
* [41bbad94e](https://github.com/api-platform/core/commit/41bbad94e93df49eb4ade0fe1307b20d9cd07102) fix: update yaml extractor test file coding standard (#5068)
* [44337ddb3](https://github.com/api-platform/core/commit/44337ddb3908d7b05ed75b75325b7941581f575b) fix(graphql): use right nested operation (#5102)
* [541b738e9](https://github.com/api-platform/core/commit/541b738e942156b711665952b50fbd4f060fcdea) fix(graphql): add clearer error message when TwigBundle is disabled but graphQL clients are enabled (#5064)
* [59826bbe9](https://github.com/api-platform/core/commit/59826bbe9e246cf839bdc0c4d0d470f54e27b453) fix: only alias if exists for opcache preload
* [7044c5a1b](https://github.com/api-platform/core/commit/7044c5a1b2895e72f0579d1e788740606f94dece) fix(doctrine): use abitrary index instead of value (#5079)
* [8250d41a3](https://github.com/api-platform/core/commit/8250d41a38913a17364d617875bb5a90f434ec48) fix(metadata): define a name on a single operation (#5090)
* [9c19fa171](https://github.com/api-platform/core/commit/9c19fa17110aac7dd39bff827091c00b42a80d4f) fix(metadata): add class key in payload argument resolver (#5067)
* [a4cd12b2a](https://github.com/api-platform/core/commit/a4cd12b2a73bc0f726c5724de790f885884e6113) fix: uri template should respect rfc 6570 (#5080)
* [bbeaf7082](https://github.com/api-platform/core/commit/bbeaf7082bba4a019206c3862425cf849d55addd) fix(graphql): always allow to query nested resources (#5112)
* [c1cb3cd2f](https://github.com/api-platform/core/commit/c1cb3cd2ff32c8b1ee694b0989efeb133fbd8438) Revert "fix(graphql): use right nested operation (#5102)" (#5111)

## 3.0.2

* Metadata: generate skolem IRI by default, use `genId: false` to disable **BC**

## 3.0.1

* Symfony: don't use ArrayAdapter cache in production #5027
* Symfony: remove `_api_exception_to_status` leftovers (#4992)
* Serializer: support empty array as object (#4999)
* Chore: compatibility with PHP 8.2 (#5024)
* Symfony: resource class directories bc break (#4982)
* Symfony: exception_status bad merge (#4981)
* Graphql: remove unused service for ItemResolverFactory (#4976)
* Chore: document missing breaking changes on the 3.0.0-beta.1

## 3.0.0

* Metadata: CRUD on subresource with experimental write support (#4932)
* Symfony: 6.1 compatibility and remove 4.4 and 5.4 support (#4851)
* Symfony: removed the $exceptionOnNoToken parameter in `ResourceAccessChecker::__construct()` (#4905)
* Symfony: use conventional service names for Doctrine state providers and processors (#4859)
* Symfony: adjust mapping paths to the SF best practices for Bundles **BC** `Resources/config/api_resources` to `config/api_resources`  (#4853)
* Symfony: `src/ApiResource/` is the recommended place for API models (#4874)
* Cache: remove guzzle from the Varnish purger (#4872)

Various cleanup in services and removal of backward compatibility layer.

## 3.0.0-rc.2 

* JsonLd: correct the `api_jsonld_context` route format (#4844)
* Metadata: remove metadata_backward_compatibility_layer option (#4843)
* OpenApi: fixed required fields (in and name) within `ApiPlatform\OpenApi\Model\Parameter` **BC**

Various cleanup, removed `Core` namespace leftovers and todos.

## 3.0.0-beta.2 / 3.0.0-rc.1

* ExpressionLanguage: deprecated class `ApiPlatform\Symfony\Security\ExpressionLanguage` has been removed in favor of `Symfony\Component\Security\Core\Authorization\ExpressionLanguage`.

## 3.0.0-beta.1

Breaking changes:

* Identifiers: Allow plain identifiers is removed, use a custom normalizer if needed (#4811)
* Symfony: deprecated configuration was removed (#4811)
* DataTransformers: concept got removed, input and output classes are handled as anonymous resources (#4805)
* Doctrine: some interfaces have changed (extensions and filters), `string $operationName` got removed in favor of `ApiPlatform\Metadata\Operation $operation`. (#4779)
* Doctrine: `ContextAware` interfaces were merged with their child interfaces you can safely remove them (#4779)
* Metadata: the `Core` namespace got removed (#4805)
* Mercure: deprecation removed (#4805)
* Identifiers: using an object as identifier is supported only when this object is `Stringable`
* Serializer: `skip_null_values` now defaults to `true`
* Metadata: `Patch` is added to the automatic CRUD
* Symfony: generated route names and operation names changed, route naming can be changed directly within metadata
    
=======
## v2.7.9

### Bug fixes

* [1983089d9](https://github.com/api-platform/core/commit/1983089d9c2de4bb9fc36c60929aff538af89b8e) fix(metadata): reader should be nullable (#5378)
* [80aeb3158](https://github.com/api-platform/core/commit/80aeb3158311ff4ce9ad28b7f813dedee7744828) fix(symfony): autoconfigure elasticsearch extension (#5379)

>>>>>>> 1c9a025a
## v2.7.8

### Bug fixes

* [b15a97d7f](https://github.com/api-platform/core/commit/b15a97d7fa65ec78934e24a30289cb499d4365e7) fix(symfony): autoconfigure elasticsearch extension (#5376)
* [cbe7355d1](https://github.com/api-platform/core/commit/cbe7355d184d75465a5e5acc51f9c4f24ab5b52c) fix(metadata): annotation reader should be nullable

## v2.7.7

### Bug fixes

* [53cb25fab](https://github.com/api-platform/core/commit/53cb25fab0fcec2d336590c7e82e1c6a8728d00a) fix(symfony): annotation reader argument optional (#5358)

## v2.7.6

### Bug fixes

* [31215c623](https://github.com/api-platform/core/commit/31215c62365c6b9095486c307d29837e53c0357a) ci: fix mongod startup (#5248)
* [444f339ae](https://github.com/api-platform/core/commit/444f339ae8c73d2b1a23a703f44adbc6f8d52305) fix: avoid unneeded use of covariance to keep compatibility with PHP < 7.4 (#5327)
* [5baea781c](https://github.com/api-platform/core/commit/5baea781cf20249032fac337728da2f5617789db) fix(metadata): fix extra properties method (#5294)
* [a6f0d9aac](https://github.com/api-platform/core/commit/a6f0d9aac5b13c13694ebfa67e2a13b4a216c329) fix(symfony): http cache wrong metadata argument
* [ab6822f77](https://github.com/api-platform/core/commit/ab6822f775ab63070adaab68ae13adc01a6e3dd7) fix: Set twig.exception_listener as service parent (#5059)
* [f22fa73f4](https://github.com/api-platform/core/commit/f22fa73f41663f2c6a2391d3c1b8623098a51a0d) fix(elasticsearch): elasticsearch BC

## v2.7.5

### Bug fixes

* [096ac119a](https://github.com/api-platform/core/commit/096ac119a5126bdc5e7877172a033d7cdaa28983) fix(metadata): keep configured uri variables (#5217)
* [2b2d468f0](https://github.com/api-platform/core/commit/2b2d468f06a63ecfa4928d5d631953acb624c181) fix(metadata): operations must inherit from resource and defaults
* [2cb3b4272](https://github.com/api-platform/core/commit/2cb3b42725105aaf34dc9d71d2c03e156acd5833) fix(serializer): use iri from $context if defined (#5201)
* [39398579e](https://github.com/api-platform/core/commit/39398579e32976b5b4b0219da98fdb35629a35ad) fix(symfony): definition when mercure is not installed (#5206)
* [e9c7e4abb](https://github.com/api-platform/core/commit/e9c7e4abb683bb830a61712a8b63b8063e015b13) fix(serializer): avoid call to legacy iri converter with non-resource class (#5219)
* [ebaad51b2](https://github.com/api-platform/core/commit/ebaad51b2ce173b6c59582dcc6fb311f1f4b7fa9) fix(serializer): read groups off the root operation (#5196)

## v2.7.4

### Bug fixes

* [706f66f6b](https://github.com/api-platform/core/commit/706f66f6b39d60f031dd610a8586c6e576827ce9) fix(metadata): allow input/output configuration values to be bool in yaml config (#5186)
* [b3bc4d6ac](https://github.com/api-platform/core/commit/b3bc4d6ac33f1a9756cc91c86d8cc30049ed044f) fix: use legacy iri converter for legacy resources (#5172)

## v2.7.3

### Bug fixes

* [176fff2cb](https://github.com/api-platform/core/commit/176fff2cb15efa01b6c898d0442a4f540d4ddeaa) fix(metadata): upgrade script keep operation name (#5109)
* [1b64ebf6a](https://github.com/api-platform/core/commit/1b64ebf6a438222ae091ec3690063d0fb1b61977) fix: upgrade command remove ApiSubresource attribute  (#5049)
* [27fcdc6b2](https://github.com/api-platform/core/commit/27fcdc6b270d1699e76c37ccda690b8a5ed8b4c9) fix(metadata): deprecate when user decorates in legacy mode (#5091)
* [310363d56](https://github.com/api-platform/core/commit/310363d56129c94cf4d51977f85486729e582fbc) fix: remove @internal annotation for Operations (#5089)
* [41bbad94e](https://github.com/api-platform/core/commit/41bbad94e93df49eb4ade0fe1307b20d9cd07102) fix: update yaml extractor test file coding standard (#5068)
* [59826bbe9](https://github.com/api-platform/core/commit/59826bbe9e246cf839bdc0c4d0d470f54e27b453) fix: only alias if exists for opcache preload
* [8250d41a3](https://github.com/api-platform/core/commit/8250d41a38913a17364d617875bb5a90f434ec48) fix(metadata): define a name on a single operation (#5090)
* [9c19fa171](https://github.com/api-platform/core/commit/9c19fa17110aac7dd39bff827091c00b42a80d4f) fix(metadata): add class key in payload argument resolver (#5067)

## 2.7.2

* Metadata: no skolem IRI by default
* Symfony: use service id as tag for lower symfony versions (processor/provider service locator)
* Symfony: fix command constants not available on lower symfony versions

## 2.7.1

* Chore: update swagger ui and javascript libraries (#5028)
* Symfony: don't use ArrayAdapter cache in production #4975 (#5025)
* Doctrine: check fetch joined queries based on all aliases (#4974)
* Metadata: fix missing `array` cast for RDF types in `ApiResource` & `ApiProperty` constructors (#5000)
* Symfony: replace FQCN service names by snake ones (#5019)
* Symfony: add missing dependency on symfony/deprecation-contracts (#5015)
* Chore: add conflict on elasticsearch >= 8.0 (#5018)
* Symfony: bc layer broken for symfony/console lower than 5.3 (#4990)
* Symfony: missing deprecations related to Ulid and Uuid normalize… (#4963)
* Metadata: do not auto-generate NotExposed operation when using custom operation classes
* Symfony: upgrade command requires phpunit (#4968)
* Symfony: upgrade command removes filters (#4970)
* Symfony: missing Elasticsearch DocumentMetadataFactoryInterface alias definition (#4962)
* Chore: drop dependency on fig/link-util (#4945)
* Metadata: resource name collection missing deprecation (#4953)
* Doctrine: ability to use ORM and ODM (#5032)

## 2.7.0

* chore: remove @experimental phpdoc (#4933)
* Metadata: do not set id when identifier is `false` (#4880)
* Metadata: automatic GET operation when none is declared (#4881)
* Metadata: exception to status on operations (#4861)
* Serializer: adds the JSON_INVALID_UTF8_IGNORE flag to JsonEncode (#4741)
* Symfony: autoconfigure legacy Doctrine extensions (#4909)
* Elasticsearch: skip metadata without ES nodes (#4913)
* Symfony: deprecated the `$exceptionOnNoToken` parameter in `ResourceAccessChecker::__construct()` (#4900)

Various cs fixes and PHPDoc to help upgrading to 3.0.

## 2.7.0-rc.2 

* Symfony: the upgrade command now updates ApiFilter as well (#4845)
* Symfony: maker command to create a state Processor (#4423)

## 2.7.0-beta.5

* Serializer: ignore no-operation on SerializeListener (#4828)
* Schema: schema generation with default operation (#4818)

## 2.7.0-beta.4

* Metadata: reduce coalescing operator call (#4810)
* Api: remove dump (#4809)

## 2.7.0-beta.3

* Metadata: use the HTTP method instead of an interface for writability (#4785)
* Cache: IriConverter gets called only for resources (#4796)
* JsonApi: Use skolem IRIs (#4796)
* Metadata: Merge defaults instead of overriding (#4796)
* ApiTestCase: Fix JSON Schema assertions (#4796)
* Metadata: Cast YAML/XML values properly (#4800)
* Symfony: fix deprecations (#4795 #4801 #4802)
* Input/Output: backport serializer changes to make input/output work as resource classes without data transformers (#4804)
* GraphQl: the SerializerContextBuilder interface changes to reflect operation instead of the operation name **BC** (#4804)

## 2.7.0-beta.2

* Processor: adds `previous_data` to the context (#4776)
* Doctrine: fix filter binding (#4789)
* Cache: fix headers not being read from metadata (#4777)

## 2.7.0-beta

* Json-Ld: property metadata types and iris (#4769)
* Symfony: write listener uri variables converter (#4774)
* Metadata: extra properties operation inheritance (#4773)

**BC**

Doctrine: new interfaces for Filters and Extensions ready, switch to the `ApiPlatform\Doctrine` namespace after fixing your deprecations: (#4779)
  - `ApiPlatform\Core\Bridge\Doctrine\Orm\Extension` interfaces have an `Operation` instead of the `$operationName`, the new namespace is `ApiPlatform\Doctrine\Orm\Extension`
  - `ApiPlatform\Core\Bridge\Doctrine\MongoDbOdm\Extension` interfaces have an `Operation` instead of the `$operationName`, the new namespace is `ApiPlatform\Doctrine\Odm\Extension`

## 2.7.0-alpha.7

* Metadata: defaults deprecation (#4772)

## 2.7.0-alpha.6

* GraphQl: output creates its own type in TypeBuilder (#4766)
* Metadata: clear missing metadata cache pools (#4770)
* Metadata: property override when value is set (#4767)
* Metadata: add read and write to extractor (#4760) 
* JsonSchema: factory backward compatibility layer (#4758)
* Metadata: defaults properly overrides metadata (#4759) 
* Metadata: Add missing processor and provider to extractor (#4754)

## 2.7.0-alpha.5

* Backward compatibility: fix upgrade script for subresources (#4747)
* Backward compatibility: fix dependency injection (#4748)

## 2.7.0-alpha.4

* Backward compatibility: fix dependency injection (#4744)
* Metadata: allow extra keys within defaults (#4743)

## 2.7.0-alpha.3

* Implements Skolem IRIs instead of blank nodes, can be disabled using `iri: false` (#4731)
* IRI Converter: new interface declaring `getIriFromResource` and `getResourceFromIri` (#4734)

## 2.7.0-alpha.2

* Review interfaces (ProcessorInterface, ProviderInterface, TypeConverterInterface, ResolverFactoryInterface etc.) to use `ApiPlatform\Metadata\Operation` instead of `operationName` (#4712)
* Introduce `CollectionOperationInterface` instead of the `collection` flag (#4712)
* Introduce `DeleteOperationInterface` instead of the `delete` flag (#4712)
* The `compositeIdentifier` flag only lives under the `uriVariables` property (#4712)
* The `provider` or `processor` property is specified within the `Operation` and we removed the chain pattern (#4712)
* JSON Schema: fix nullable types validation using assertMatchesResourceItemJsonSchema (#4725)
* Elasticsearch: verify whether mapping type is supported (#4726)
* Deprecate Data Transformers (#4722)
* Fix missing service declaration and BC breaks (#4721 #4716 #4717 #4718)
* Hydra: add hydra view example values (#4681)

## 2.7.0-alpha.1

* Swagger UI: Add `usePkceWithAuthorizationCodeGrant` to Swagger UI initOAuth (#4649)
* **BC**: `mapping.paths` in configuration should override bundles configuration (#4465)
* GraphQL: Add the ability to use different pagination types for the queries of a resource (#4453)
* Security: **BC** Fix `ApiProperty` `security` attribute expression being passed a class string for the `object` variable on updates/creates - null is now passed instead if the object is not available (#4184)
* Security: `ApiProperty` now supports a `security_post_denormalize` attribute, which provides access to the `object` variable for the object being updated/created and `previous_object` for the object before it was updated (#4184)
* Maker: Add `make:data-provider` and `make :data-persister` commands to generate a data provider / persister (#3850)
* JSON Schema: Add support for generating property schema with numeric constraint restrictions (#4225)
* JSON Schema: Add support for generating property schema with Collection restriction (#4182)
* JSON Schema: Add support for generating property schema format for Url and Hostname (#4185)
* JSON Schema: Add support for generating property schema with Count restriction (#4186)
* JSON Schema: Manage Compound constraint when generating property metadata (#4180)
* Validator: Add an option to disable query parameter validation (#4165)
* JSON Schema: Add support for generating property schema with Choice restriction (#4162)
* JSON Schema: Add support for generating property schema with Range restriction (#4158)
* JSON Schema: Add support for generating property schema with Unique restriction (#4159)
* **BC**: Change `api_platform.listener.request.add_format` priority from 7 to 28 to execute it before firewall (priority 8) (#3599)
* **BC**: Use `@final` annotation in ORM filters (#4109)
* Allow defining `exception_to_status` per operation (#3519)
* Doctrine: Better exception to find which resource is linked to an exception (#3965)
* Doctrine: Allow mixed type value for date filter (notice if invalid) (#3870)
* Doctrine: Add `nulls_always_first` and `nulls_always_last` to `nulls_comparison` in order filter (#4103)
* Doctrine: Add a global `order_nulls_comparison` configuration (#3117)
* MongoDB: `date_immutable` support (#3940)
* DataProvider: Add `TraversablePaginator` (#3783)
* JSON:API: Support inclusion of resources from path (#3288)
* Swagger UI: Add `swagger_ui_extra_configuration` to Swagger / OpenAPI configuration (#3731)
* Allow controller argument with a name different from `$data` thanks to an argument resolver (#3263)
* GraphQL: Support `ApiProperty` security (#4143)
* GraphQL: **BC** Fix security on association collection properties. The collection resource `item_query` security is no longer used. `ApiProperty` security can now be used to secure collection (or any other) properties. (#4143)
* Deprecate `allow_plain_identifiers` option (#4167)
* Exception: Add the ability to customize multiple status codes based on the validation exception (#4017)
* ApiLoader: Support `_format` resolving (#4292)
* Metadata: new namespace `ApiPlatform\Metadata` instead of `ApiPlatform\Core\Metadata`, for example `ApiPlatform\Metadata\ApiResource` (#4351)
* Metadata: deprecation of `ApiPlatform\Core\Annotation` (#4351)
* Metadata: `ApiPlatform\Core\Metadata\Resource\Factory\ResourceMetadataFactoryInterface` is deprecated in favor of `ApiPlatform\Metadata\Resource\Factory\ResourceMetadataCollectionFactoryInterface` (#4351)
* Metadata: item and collection prefixes for operations are deprecated, as well as the `ApiPlatform\Core\Api\OperationType` class (#4351)
* Graphql: `ApiPlatform\Metadata\GraphQl` follow the same metadata conventions (a Subscription operation is available and isn't hidden behind an update Mutation anymore), interfaces got simplified (being @experimental) (#4351)
* IriConverter: new interface for `ApiPlatform\Bridge\Symfony\Routing\IriConverter` that adds an operationName, same for `ApiPlatform\Api\IdentifiersExtractor` (#4351)
* DataProvider: new `ApiPlatform\State\ProviderInterface` that replaces DataProviders (#4351)
* DataPersister: new `ApiPlatform\State\ProcessorInterface` that replaces DataPersisters (#4351)
* A new configuration is available to keep old services (IriConverter, IdentifiersExtractor and OpenApiFactory) `metadata_backward_compatibility_layer` (defaults to false) (#4351)
* Add support for `security_post_validation` attribute
* Mark the GraphQL subsystem as stable (#4500)
* feat(test): add `Client::loginUser()` (#4588)
* feat(http_cache): use symfony/http-client instead of guzzlehttp/guzzle, `ApiPlatform\Core\HttpCache\PurgerInterface` is deprecated in favor of `ApiPlatform\HttpCache\PurgerInterface`, new purger that uses PURGE (#4695)

## 2.6.9

* fix(serializer): remove 'iri' from context cache (#4925)

## 2.6.8

* fix: serializing embedded non resource objects
* chore(openapi): upgrade Swagger UI to version 4.1.3
* chore(openapi): upgrade ReDoc to version 2.0.0-rc.59
* chore(graphql): upgrade GraphiQL to version 1.5.16

## 2.6.7

* feat: compatibility with Symfony 6 (#4503, #4582, #4604, #4564)
* feat: compatibility with PHP 8.1 (#4503, #4582, #4604)
* fix: pass the child context when normalizing nested non-resource objects (#4521)

## 2.6.6

* fix(json-schema): consider `SplFileInfo` class as a binary type (#4332)
* fix(json-schema): use `collectionKeyType` for building JSON Schema (#4385)
* fix(openapi): failing recursion on api resources with "paths" key (#4325)
* fix(graphql): make sure form content type is recognized as a multipart request (#4461)
* fix(doctrine): handle inverse side of OneToOne association in Doctrine search filter (#4366)
* fix(doctrine): usage of deprecated DBAL type constants (#4399)
* fix(test): fix `REMOTE_ADDR` support in `ApiTestCase` (#4446)
* fix(docs): use `asset_package` for all assets (#4470)
* fix(docs): upgrade Swagger UI to version 3.52.3 (#4477)
* fix(docs): upgrade ReDoc to version 2.0.0-rc.56 (#4477)
* fix(docs): upgrade Swagger UI to version 2.0.0-rc.56 (#4477)

## 2.6.5

* Fix various usage of various deprecated methods
* JsonSchema: Update Hydra `@context` property possible types (#4223)
* JsonSchema: Add hydra:previous` to the `hydra:view` schema properties (#4310)
* Filter validation: Fix issue in Required filter validator with dot notation (#4221)
* OpenAPI: Fix notice/warning for `response` without `content` in the `openapi_context` (#4210)
* OpenAPI: Do not use output for request body (#4213)
* OpenAPI: Do not use JSON-lD schema for all media types (#4247) (BC note: `SchemaFactory::buildSchema()` is now immutable as it no longer modifies the passed `$schema`)
* OpenAPI: Allow setting extensionProperties with YAML schema definition (#4228)
* OpenAPI: do not throw error with non-standard HTTP verb (#4304)
* Serializer: Convert internal error to HTTP 400 in Ramsey uuid denormalization from invalid body string (#4200)
* GraphQL: Fix `FieldsBuilder` not fully unwrapping nested types before deciding if a resolver is needed (#4251)
* GraphQL: Do not use a resolver for the nested payload of a mutation or subscription (#4289)
* GraphQL: Allow search filter to use an int for its value (#4295)
* Varnish: Improve `BAN` regex performance (#4231)
* MongoDB: Fix denormalization of properties with embeds many that omit target document directive (#4315)
* MongoDB: Fix resolving proxy class in class metadata factory (#4322)
* Test: Add `withOptions()` to our HttpClient implementation (#4282)
* Metadata: Fix allow using constants in XML configuration (resource attribute) (#4321)

## 2.6.4

* OpenAPI: Using an implicit flow is now valid, changes oauth configuration default values (#4115)
* OpenAPI: Fix `response` support via the `openapi_context` (#4116)
* OpenAPI: Fix `Link->requestBody` default value (#4116)
* OpenAPI: Make sure we do not override defined parameters (#4138)
* Swagger UI: Remove Google fonts (#4112)
* Serializer: Fix denormalization of basic property-types in XML and CSV (#4145)
* Serializer: Fix denormalization of collection with one element in XML (#4154)
* JSON Schema: Manage Sequentially and AtLeastOneOf constraints when generating property metadata (#4139 and #4147)
* JSON Schema: properties regex pattern is now correctly anchored (#4176 and #4198)
* JSON Schema: Fix PropertySchemaLengthRestriction string-only (#4177)
* Doctrine: Fix purging HTTP cache for unreadable relations (#3441)
* Doctrine: Revert #3774 support for binary UUID in search filter (#4134)
* Doctrine: Fix order filter when using embedded and nulls comparison (#4151)
* Doctrine: Fix duplicated eager loading joins (#3525)
* Doctrine: Fix joinRelations with multiple associations. (#2791)
* Doctrine: Revert using `defaults.order` as `collection.order` (#4178)
* GraphQL: Partial pagination support (#3223)
* GraphQL: Manage `pagination_use_output_walkers` and `pagination_fetch_join_collection` for operations (#3311)
* GraphQL: Make sure the order of order filters is preserved if nested resources are used (#4171)
* Metadata: Sort mapping resources (#3256)
* UUID: manage Ulid in format property schema restriction (#4148)
* Symfony: Do not override Vary headers already set in the Response (#4146)
* Symfony: Make Twig dependency lazy (#4187)
* Compatibility with `psr/cache` version 2 and 3 (#4117)
* Docs: Upgrade Swagger UI to version 3.46.0
* Docs: Upgrade ReDoc to version 2.0.0-rc.51
* Docs: Upgrade GraphiQL to version 1.4.1

## 2.6.3

* Identifiers: Re-allow `POST` operations even if no identifier is defined (#4052)
* Hydra: Fix partial pagination which no longer returns the `hydra:next` property (#4015)
* Security: Use a `NullToken` when using the new authenticator manager in the resource access checker (#4067)
* Mercure: Do not use data in options when deleting (#4056)
* Doctrine: Support for foreign identifiers (#4042)
* Doctrine: Support for binary UUID in search filter (#3774, reverted in 2.6.4)
* Doctrine: Do not add join or lookup for search filter with empty value (#3703)
* Doctrine: Reduce code duplication in search filter (#3541)
* JSON Schema: Allow generating documentation when property and method start from "is" (property `isActive` and method `isActive`) (#4064)
* OpenAPI: Fix missing 422 responses in the documentation (#4086)
* OpenAPI: Fix error when schema is empty (#4051)
* OpenAPI: Do not set scheme to oauth2 when generating securitySchemes (#4073)
* OpenAPI: Fix missing `$ref` when no `type` is used in context (#4076)
* GraphQL: Fix "Resource class cannot be determined." error when a null iterable field is returned (#4092)
* Metadata: Check the output class when calculating serializer groups (#3696)

## 2.6.2

* Validation: properties regex pattern is now compliant with ECMA 262 (#4027)
* OpenApi: normalizer is now backward compatible (#4016), fix the name converter issue changing OpenApi properties (#4019)
* Identifiers: Break after transforming the identifier (#3985), use the identifiers context to transform with multiple classes (#4029)
* JsonSchema: Revert `ALLOW_EXTRA_ATTRIBUTE=false` as it is a BC break and will be done in 3.0 instead see #3881 (#4007)
* Subresource: fix ApiSubresource maxDepth option (#3986), recursive issue in the profiler (#4023)
* OpenApi: Allow `requestBody` and `parameters` via the `openapi_context` (#4001), make `openapi_context` work on subresources (#4004), sort paths (#4013)
* Config: Allow disabling OpenAPI and Swagger UI without loosing the schema (#3968 and #4018), fix pagination defaults (#4011)
* DataPersister: context propagation fix (#3983)

## 2.6.1

* Fix defaults when using attributes (#3978)

## 2.6.0

* Cache: adds a `max_header_length` configuration (#2865)
* Cache: support `stale-while-revalidate` and `stale-if-error` cache control headers (#3439)
* Config: Add an option to set global default values (#3151)
* DTO: Add `ApiPlatform\Core\DataTransformer\DataTransformerInitializerInterface` to pre-hydrate inputs (#3701)
* DTO: Improve Input/Output support (#3231)
* Data Persisters: Add `previous_data` to the context passed to persisters when available (#3752)
* Data Persister: Add a `ResumableDataPersisterInterface` that allows to call multiple persisters (#3912)
* Debug: Display API Platform's version in the debug bar (#3235)
* Docs: Make `asset_package` configurable (#3764)
* Doctrine: Allow searching on multiple values on every strategies (#3786)
* Elasticsearch: The `Paginator` class constructor now receives the denormalization context to support denormalizing documents using serialization groups. This change may cause potential **BC** breaks for existing applications as denormalization was previously done without serialization groups.
* GraphQL: **BC** New syntax for the filters' arguments to preserve the order: `order: [{foo: 'asc'}, {bar: 'desc'}]` (#3468)
* GraphQL: **BC** `operation` is now `operationName` to follow the standard (#3568)
* GraphQL: **BC** `paginationType` is now `pagination_type` (#3614)
* GraphQL: Add page-based pagination (#3175, #3517)
* GraphQL: Allow formatting GraphQL errors based on exceptions (#3063)
* GraphQL: Errors thrown from the GraphQL library can now be handled (#3632, #3643)
* GraphQL: Possibility to add a custom description for queries, mutations and subscriptions (#3477, #3514)
* GraphQL: Subscription support with Mercure (#3321)
* GraphQL: Support for field name conversion (serialized name) (#3455, #3516)
* Hydra: Sort entries in the API entrypoint (#3091)
* Identifiers: Add Symfony Uid support (#3715)
* IriConverter: **BC** Fix double encoding in IRIs - may cause breaking change as some characters no longer encoded in output (#3552)
* JSON-LD: Add an `iri_only` attribute to simplify documents structure (useful when using Vulcain) (#3275)
* Exception: Response error codes can be specified via the `ApiPlatform\Core\Exception\ErrorCodeSerializableInterface` (#2922)
* Mercure: Add a `normalization_context` option in `mercure` attribute (#3772)
* Messenger: Add a context stamp containing contextual data (#3157)
* Metadata: Deprecate `InheritedPropertyMetadataFactory` (#3273)
* Metadata: Improve and simplify identifiers management (#3825)
* Metadata: Support the Symfony Serializer's `@Ignore` annotation (#3820)
* Metadata: Support using annotations as PHP 8 attributes (#3869, #3868, #3851)
* Metadata: Throw an error when no identifier is defined (#3871)
* Metadata: Use `id` as default identifier if none provided (#3874)
* MongoDB: Mercure support (#3290)
* MongoDB: Possibility to add execute options (aggregate command fields) for a resource, like `allowDiskUse` (#3144)
* OpenAPI: Add default values of PHP properties to the documentation (#2386)
* OpenAPI: **BC** Replace all characters other than `[a-zA-Z0-9\.\-_]` to `.` in definition names to be compliant with OpenAPI 3.0 (#3669)
* OpenAPI: Refactor OpenAPI v3 support, OpenAPI v2 (aka Swagger) is deprecated (#3407)
* Order: Support default order for a specific custom operation (#3784)
* PATCH: **BC** Support patching deep objects, previously new objects were created instead of updating current objects (#3847)
* Router: UrlGenerator strategy configuration via `url_generation_strategy` (#3198)
* Routing: Add stateless `ApiResource` attribute (#3436)
* Security: Add support for access control rule on attributes (#3503)
* Subresources: `resourceClass` can now be defined as a container parameter in XML and YAML definitions
* Symfony: improved 5.x support with fewer deprecations (#3589)
* Symfony: Allow using `ItemNormalizer` without Symfony SecurityBundle (#3801)
* Symfony: Lazy load all commands (#3798)
* Tests: adds a method to retrieve the CookieJar in the test Client `getCookieJar`
* Tests: Fix the registration of the `test.api_platform.client` service when the `FrameworkBundle` bundle is registered after the `ApiPlatformBundle` bundle (#3928)
* Validator: Add the violation code to the violation properties (#3857)
* Validator: Allow customizing the validation error status code. **BC** Status code for validation errors is now 422, use `exception_to_status` to fallback to 400 if needed (#3808)
* Validator: Autoconfiguration of validation groups generator via `ApiPlatform\Core\Validator\ValidationGroupsGeneratorInterface`
* Validator: Deprecate using a validation groups generator service not implementing `ApiPlatform\Core\Bridge\Symfony\Validator\ValidationGroupsGeneratorInterface` (#3346)
* Validator: Property validation through OpenAPI (#33329)
* Validator: Query filters and parameters are validated (#1723)
* `ExceptionInterface` now extends `\Throwable` (#3217)

## 2.5.10

* Hydra: only display `hydra:next` when the item total is strictly greater than the number of items per page (#3967)

## 2.5.9

* Fix a warning when preloading the `AbstractPaginator` class (#3827)
* OpenAPI: prevent `additionalProp1` from showing in example values (#3888)
* Varnish: fix a bug when passing an empty list of tags to the purger (#3827)
* JSON Schema: mark `hydra:mapping` properties as nullable (#3877)

## 2.5.8

* PHP 8 support (#3791, #3745, #3855)
* Metadata: Fix merging null values from annotations (#3711)
* JSON-LD: Add missing `@type` from collection using output DTOs (#3699)
* Cache: Improve `PurgeHttpCacheListener` performances (#3743)
* Cache: Fix `VarnishPurger` max header length (#3843)
* Identifiers: Do not denormalize the same identifier twice (#3762)
* OpenAPI: Lazy load `SwaggerCommand` (#3802)
* OpenAPI: Use Output class name instead of the Resource short name when available (#3741)
* OpenAPI: Allow unset PathItem method (#4107)
* Router: Replace baseurl only once (#3776)
* Mercure: Publisher bug fixes (#3790, #3739)
* Serializer: Catch NotNormalizableValueException to UnexpectedValueEception with inputs (#3697)
* Doctrine: Do not add JOINs for filters without a value (#3703)
* MongoDB: Escape search terms in `RegexFilter` (#3755)
* Tests: Improve JSON Schema assertions (#3807, #3803, #3804, #3806, #3817, #3829, #3830)
* Tests: Allow passing extra options in ApiTestClient (#3486)
* Docs: Upgrade Swagger UI to version 3.37.2 (#3867)
* Docs: Upgrade ReDoc to version 2.0.0-rc.45 (#3867)
* Docs: Upgrade GraphiQL to version 15.3.0 (#3867)
* Docs: Upgrade GraphQL Playground to version 1.7.26 (#3867)

For compatibility reasons with Symfony 5.2 and PHP 8, we do not test anymore the integration with these legacy packages:
- FOSUserBundle
- NelmioApiDoc 2

## 2.5.7

* Compatibility with Symfony 5.1 (#3589 and #3688)
* Resource `Cache-Control` HTTP header can be private (#3543)
* Doctrine: Fix missing `ManagerRegistry` class (#3684)
* Doctrine: Order filter doesn't throw anymore with numeric key (#3673 and #3687)
* Doctrine: Fix ODM check change tracking deferred (#3629)
* Doctrine: Allow 2inflector version 2.0 (#3607)
* OpenAPI: Allow subresources context to be added (#3685)
* OpenAPI: Fix pagination documentation on subresources (#3678)
* Subresource: Fix query when using a custom identifier (#3529 and #3671)
* GraphQL: Fix relation types without Doctrine (#3591)
* GraphQL: Fix DTO relations (#3594)
* GraphQL: Compatibility with graphql-php version 14 (#3621 and #3654)
* Docs: Upgrade Swagger UI to version 3.32.5 (#3693)
* Docs: Upgrade ReDoc to version 2.0.0-rc.40 (#3693)
* Docs: Upgrade GraphiQL to version 1.0.3 (#3693)
* Docs: Upgrade GraphQL Playground to version 1.7.23 (#3693)

## 2.5.6

* Add support for Mercure 0.10 (#3584)
* Allow objects without properties (#3544)
* Fix Ramsey uuid denormalization (#3473)
* Revert #3331 as it breaks backwards compatibility
* Handle deprecations from Doctrine Inflector (#3564)
* JSON Schema: Missing JSON-LD context from Data Transformers (#3479)
* GraphQL: Resource with no operations should be available through relations (#3532)

## 2.5.5

* Filter: Improve the RangeFilter query in case the values are equals using the between operator (#3488)
* Pagination: Fix bug with large values (#3451)
* Doctrine: use the correct type within `setParameter` of the SearchFilter (#3331)
* Allow `\Traversable` resources (#3463)
* Hydra: `hydra:writable` => `hydra:writeable` (#3481)
* Hydra: Show `hydra:next` only when it's available (#3457)
* Swagger UI: Missing default context argument (#3443)
* Swagger UI: Fix API docs path in swagger ui (#3475)
* OpenAPI: Export with unescaped slashes (#3368)
* OpenAPI: OAuth flows fix (#3333)
* JSON Schema: Fix metadata options (#3425)
* JSON Schema: Allow decoration (#3417)
* JSON Schema: Add DateInterval type (#3351)
* JSON Schema: Correct schema generation for many types (#3402)
* Validation: Use API Platform's `ValidationException` instead of Symfony's (#3414)
* Validation: Fix a bug preventing to serialize validator's payload (#3375)
* Subresources: Improve queries when there's only one level (#3396)
* HTTP: Location header is only set on POST with a 201 or between 300 and 400 (#3497)
* GraphQL: Do not allow empty cursor values on `before` or `after` (#3360)
* Bump versions of Swagger UI, GraphiQL and GraphQL Playground (#3510)

## 2.5.4

* Add a local cache in `ResourceClassResolver::getResourceClass()`
* JSON Schema: Fix generation for non-resource class
* Doctrine: Get class metadata only when it's needed in `SearchFilter`
* GraphQL: Better detection of collection type

## 2.5.3

* Compatibility with Symfony 5
* GraphQL: Fix `hasNextPage` when `offset > itemsPerPage`

## 2.5.2

* Compatibility with Symfony 5 RC
* Compatibility with NelmioCorsBundle 2
* Fix the type of `ApiResource::$paginationPartial`
* Ensure correct return type from `AbstractItemNormalizer::normalizeRelation`

## 2.5.1

* Compatibility with Symfony 5 beta
* Fix a notice in `SerializerContextBuilder`
* Fix dashed path segment generation
* Fix support for custom filters without constructors in the `@ApiFilter` annotation
* Fix a bug that was preventing to disable Swagger/OpenAPI
* Return a `404` HTTP status code instead of `500` whe the identifier is invalid (e.g.: invalid UUID)
* Add links to the documentation in `@ApiResource` annotation's attributes to improve DX
* JSON:API: fix pagination being ignored when using the `filter` query parameter
* Elasticsearch: Allow multiple queries to be set
* OpenAPI: Do not append `body` parameter if it already exists
* OpenAPI: Fix removal of illegal characters in schema name for Amazon API Gateway
* Swagger UI: Add missing `oauth2-redirect` configuration
* Swagger UI: Allow changing the location of Swagger UI
* GraphQL: Fix an error that was occurring when `SecurityBundle` was not installed
* HTTP/2 Server Push: Push relations as `fetch`

## 2.5.0

* Fix BC-break when using short-syntax notation for `access_control`
* Fix BC-break when no item operations are declared
* GraphQL: Adding serialization group difference condition for `item_query` and `collection_query` types
* JSON Schema: Fix command

## 2.5.0 beta 3

* GraphQL: Use different types (`MyTypeItem` and `MyTypeCollection`) only if serialization groups are different for `item_query` and `collection_query` (#3083)

## 2.5.0 beta 2

* Allow to not declare GET item operation
* Add support for the Accept-Patch header
* Make the `maximum_items_per_page` attribute consistent with other attributes controlling pagination
* Allow to use a string instead of an array for serializer groups
* Test: Add a helper method to find the IRI of a resource
* Test: Add assertions for testing response against JSON Schema from API resource
* GraphQL: Add support for multipart request so user can create custom file upload mutations (#3041)
* GraphQL: Add support for name converter (#2765)

## 2.5.0 beta 1

* Add an HTTP client dedicated to functional API testing (#2608)
* Add PATCH support (#2895)
  Note: with JSON Merge Patch, responses will skip null values. As this may break on some endpoints, you need to manually [add the `merge-patch+json` format](https://api-platform.com/docs/core/content-negotiation/#configuring-patch-formats) to enable PATCH support. This will be the default behavior in API Platform 3.
* Add a command to generate json schemas `api:json-schema:generate` (#2996)
* Add infrastructure to generate a JSON Schema from a Resource `ApiPlatform\Core\JsonSchema\SchemaFactoryInterface` (#2983)
* Replaces `access_control` by `security` and adds a `security_post_denormalize` attribute (#2992)
* Add basic infrastructure for cursor-based pagination (#2532)
* Change ExistsFilter syntax to `exists[property]`, old syntax still supported see #2243, fixes its behavior on GraphQL (also related #2640).
* Pagination with subresources (#2698)
* Improve search filter id's management (#1844)
* Add support of name converter in filters (#2751, #2897), filter signature in abstract methods has changed see b42dfd198b1644904fd6a684ab2cedaf530254e3
* Ability to change the Vary header via `cacheHeaders` attributes of a resource (#2758)
* Ability to use the Query object in a paginator (#2493)
* Compatibility with Symfony 4.3 (#2784)
* Better handling of JsonSerializable classes (#2921)
* Elasticsearch: Add pagination (#2919)
* Add default, min, max specification in pagination parameter API docs (#3002)
* Add a swagger version configuration option `swagger.versions` and deprecates the `enable_swagger` configuration option (#2998)
* Order filter now documents `asc`/`desc` as enum (#2971)
* GraphQL: **BC Break** Separate `query` resource operation attribute into `item_query` and `collection_query` operations so user can use different security and serialization groups for them (#2944, #3015)
* GraphQL: Add support for custom queries and mutations (#2447)
* GraphQL: Add support for custom types (#2492)
* GraphQL: Better pagination support (backwards pagination) (#2142)
* GraphQL: Support the pagination per resource (#3035)
* GraphQL: Add the concept of *stages* in the workflow of the resolvers and add the possibility to disable them with operation attributes (#2959)
* GraphQL: Add GraphQL Playground besides GraphiQL and add the possibility to change the default IDE (or to disable it) for the GraphQL endpoint (#2956, #2961)
* GraphQL: Add a command to print the schema in SDL `api:graphql:export > schema.graphql` (#2600)
* GraphQL: Improve serialization performance by avoiding calls to the `serialize` PHP function (#2576)
* GraphQL: Allow to use a search and an exist filter on the same resource (#2243)
* GraphQL: Refactor the architecture of the whole system to allow the decoration of useful services (`TypeConverter` to manage custom types, `SerializerContextBuilder` to modify the (de)serialization context dynamically, etc.) (#2772)

Notes:

Please read #2825 if you have issues with the behavior of Readable/Writable Link

## 2.4.7

* Fix passing context to data persisters' `remove` method
* Ensure OpenAPI normalizers properly expose the date format
* Add source maps for Swagger UI
* Improve error message when filter class is not imported
* Add missing autowiring alias for `Pagination`
* Doctrine: ensure that `EntityManagerInterface` is used in data providers

## 2.4.6

* GraphQL: Use correct resource configuration for filter arguments of nested collection
* Swagger UI: compatibility with Internet Explorer 11
* Varnish: Prevent cache miss by generating IRI for child related resources
* Messenger: Unwrap exception thrown in handler for Symfony Messenger 4.3
* Fix remaining Symfony 4.3 deprecation notices
* Prevent cloning non cloneable objects in `previous_data`
* Return a 415 HTTP status code instead of a 406 one when a faulty `Content-Type` is sent
* Fix `WriteListener` trying to generate IRI for non-resources
* Allow extracting blank values from composite identifier

## 2.4.5

* Fix denormalization of a constructor argument which is a collection of non-resources
* Allow custom operations to return a different class than the expected resource class

## 2.4.4

* Store the original data in the `previous_data` request attribute, and allow to access it in security expressions using the `previous_object` variable (useful for PUT and PATCH requests)
* Fix resource inheritance handling
* Fix BC break in `AbstractItemNormalizer` introduced in 2.4
* Fix serialization when using interface as resource
* Basic compatibility with Symfony 4.3

## 2.4.3

* Doctrine: allow autowiring of filter classes
* Doctrine: don't use `fetchJoinCollection` on `Paginator` when not needed
* Doctrine: fix a BC break in `OrderFilter`
* GraphQL: input objects aren't nullable anymore (compliance with the Relay spec)
* Cache: Remove some useless purges
* Mercure: publish to Mercure using the default response format
* Mercure: use the Serializer context
* OpenAPI: fix documentation of the `PropertyFilter`
* OpenAPI: fix generation of the `servers` block (also fixes the compatibility with Postman)
* OpenAPI: skip not readable and not writable properties from the spec
* OpenAPI: add the `id` path parameter for POST item operation
* Serializer: add support for Symfony Serializer's `@SerializedName` metadata
* Metadata: `ApiResource`'s `attributes` property now defaults to `null`, as expected
* Metadata: Fix identifier support when using an interface as resource class
* Metadata: the HTTP method is now always uppercased
* Allow to disable listeners per operation (fix handling of empty request content)

    Previously, empty request content was allowed for any `POST` and `PUT` operations. This was an unsafe assumption which caused [other problems](https://github.com/api-platform/core/issues/2731).

    If you wish to allow empty request content, please add `"deserialize"=false` to the operation's attributes. For example:

    ```php
    <?php
    // api/src/Entity/Book.php

    use ApiPlatform\Core\Annotation\ApiResource;
    use App\Controller\PublishBookAction;

    /**
     * @ApiResource(
     *     itemOperations={
     *         "put_publish"={
     *             "method"="PUT",
     *             "path"="/books/{id}/publish",
     *             "controller"=PublishBookAction::class,
     *             "deserialize"=false,
     *         },
     *     },
     * )
     */
    class Book
    {
    ```

    You may also need to add `"validate"=false` if the controller result is `null` (possibly because you don't need to persist the resource).

* Return the `204` HTTP status code when the output class is set to `null`
* Be more resilient when normalizing non-resource objects
* Replace the `data` request attribute by the return of the data persister
* Fix error message in identifiers extractor
* Improve the bundle's default configuration when using `symfony/symfony` is required
* Fix the use of `MetadataAwareNameConverter` when available (configuring `name_converter: serializer.name_converter.metadata_aware` will now result in a circular reference error)

## 2.4.2

* Fix a dependency injection problem in `FilterEagerLoadingExtension`
* Improve performance by adding a `NoOpScalarNormalizer` handling scalar values

## 2.4.1

* Improve performance of the dev environment and deprecate the `api_platform.metadata_cache` parameter
* Fix a BC break in `SearchFilter`
* Don't send HTTP cache headers for unsuccessful responses
* GraphQL: parse input and messenger metadata on the GraphQl operation
* GraphQL: do not enable graphql when `webonyx/graphql-php` is not installed

## 2.4.0

* Listeners are now opt-in when not handling API Platform operations
* `DISTINCT` is not used when there are no joins
* Preserve manual join in FilterEagerLoadingExtension
* The `elasticsearch` attribute can be disabled resource-wise or per-operation
* The `messenger` attribute can now take the `input` string as a value (`messenger="input"`). This will use a default transformer so that the given `input` is directly sent to the messenger handler.
* The `messenger` attribute can be declared per-operation
* Mercure updates are now published after the Doctrine flush event instead of on `kernel.terminate`, so the Mercure and the Messenger integration can be used together
* Use Symfony's MetadataAwareNameConverter when available
* Change the extension's priorities (`<0`) for improved compatibility with Symfony's autoconfiguration feature. If you have custom extensions we recommend to use positive priorities.

| Service name                                               | Old priority | New priority | Class                                              |
|------------------------------------------------------------|------|------|---------------------------------------------------------|
| api_platform.doctrine.orm.query_extension.eager_loading (collection) |  | -8 | ApiPlatform\Core\Bridge\Doctrine\Orm\Extension\EagerLoadingExtension |
| api_platform.doctrine.orm.query_extension.eager_loading (item) | |  -8 | ApiPlatform\Core\Bridge\Doctrine\Orm\Extension\EagerLoadingExtension |
| api_platform.doctrine.orm.query_extension.filter | 32 | -16 | ApiPlatform\Core\Bridge\Doctrine\Orm\Extension\FilterExtension |
| api_platform.doctrine.orm.query_extension.filter_eager_loading | |  -17 | ApiPlatform\Core\Bridge\Doctrine\Orm\Extension\FilterEagerLoadingExtension |
| api_platform.doctrine.orm.query_extension.order | 16 | -32 | ApiPlatform\Core\Bridge\Doctrine\Orm\Extension\OrderExtension |
| api_platform.doctrine.orm.query_extension.pagination | 8 | -64 | ApiPlatform\Core\Bridge\Doctrine\Orm\Extension\PaginationExtension |

* Fix JSON-LD contexts when using output classes
* GraphQl: Fix pagination (the `endCursor` behavior was wrong)
* GraphQl: Improve output/input behavior
* GraphQl: Improve mutations (make the `clientMutationId` nullable and return mutation payload as an object)
* MongoDB: Fix search filter when searching by related collection id
* MongoDB: Fix numeric and range filters

## 2.4.0 beta 2

* Fix version constraints for Doctrine MongoDB ODM
* Respect `_api_respond` request attribute in the SerializeListener
* Change the normalizer's priorities (`< 0`). If you have custom normalizer we recommend to use positive priorities.

| Service name                                               | Old priority | New priority | Class                                              |
|------------------------------------------------------------|------|------|---------------------------------------------------------|
| api_platform.hydra.normalizer.constraint_violation_list   | 64 | -780 | ApiPlatform\Core\Hydra\Serializer\ConstraintViolationListNormalizer
| api_platform.jsonapi.normalizer.constraint_violation_list |  | -780 | ApiPlatform\Core\JsonApi\Serializer\ConstraintViolationListNormalizer
| api_platform.problem.normalizer.constraint_violation_list | |  -780 | ApiPlatform\Core\Problem\Serializer\ConstraintViolationListNormalizer
| api_platform.swagger.normalizer.api_gateway               | 17 | -780 | ApiPlatform\Core\Swagger\Serializer\ApiGatewayNormalizer
| api_platform.hal.normalizer.collection                    |  | -790 | ApiPlatform\Core\Hal\Serializer\CollectionNormalizer
| api_platform.hydra.normalizer.collection_filters          | 0 | -790 | ApiPlatform\Core\Hydra\Serializer\CollectionFiltersNormalizer
| api_platform.jsonapi.normalizer.collection                |  | -790 | ApiPlatform\Core\JsonApi\Serializer\CollectionNormalizer
| api_platform.jsonapi.normalizer.error                     |  | -790 | ApiPlatform\Core\JsonApi\Serializer\ErrorNormalizer
| api_platform.hal.normalizer.entrypoint                    |  | -800 | ApiPlatform\Core\Hal\Serializer\EntrypointNormalizer
| api_platform.hydra.normalizer.documentation               | 32 | -800 | ApiPlatform\Core\Hydra\Serializer\DocumentationNormalizer
| api_platform.hydra.normalizer.entrypoint                  | 32 | -800 | ApiPlatform\Core\Hydra\Serializer\EntrypointNormalizer
| api_platform.hydra.normalizer.error                       | 32 | -800 | ApiPlatform\Core\Hydra\Serializer\ErrorNormalizer
| api_platform.jsonapi.normalizer.entrypoint                |  | -800 | ApiPlatform\Core\JsonApi\Serializer\EntrypointNormalizer
| api_platform.problem.normalizer.error                     |  | -810 | ApiPlatform\Core\Problem\Serializer\ErrorNormalizer
| serializer.normalizer.json_serializable                   | -900 | -900 | Symfony\Component\Serializer\Normalizer\JsonSerializableNormalizer
| serializer.normalizer.datetime                            | -910 | -910 | Symfony\Component\Serializer\Normalizer\DateTimeNormalizer
| serializer.normalizer.constraint_violation_list           |  | -915 | Symfony\Component\Serializer\Normalizer\ConstraintViolationListNormalizer
| serializer.normalizer.dateinterval                        | -915 | -915 | Symfony\Component\Serializer\Normalizer\DateIntervalNormalizer
| serializer.normalizer.data_uri                            | -920 | -920 | Symfony\Component\Serializer\Normalizer\DataUriNormalizer
| api_platform.graphql.normalizer.item                      | 8 | -922 | ApiPlatform\Core\GraphQl\Serializer\ItemNormalizer
| api_platform.hal.normalizer.item                          |  | -922 | ApiPlatform\Core\Hal\Serializer\ItemNormalizer
| api_platform.jsonapi.normalizer.item                      |  | -922 | ApiPlatform\Core\JsonApi\Serializer\ItemNormalizer
| api_platform.jsonld.normalizer.item                       | 8 | -922 | ApiPlatform\Core\JsonLd\Serializer\ItemNormalizer
| api_platform.serializer.normalizer.item                   | 0 | -923 | ApiPlatform\Core\Serializer\ItemNormalizer
| serializer.normalizer.object                              | -1000 | -1000 | Symfony\Component\Serializer\Normalizer\ObjectNormalizer

* Allow custom stylesheets to be appended or replaced in the swagger UI
* Load messenger only if available
* Fix missing metadata cache pool for Elasticsearch
* Make use of the new AdvancedNameConverterInterface interface for name converters
* Refactor input/output attributes, where these attributes now take:
  - an array specifying a class and some specific attributes (`name` and `iri` if needed)
  - a string representing the class
  - a `falsy` boolean to disable the input/output
* Introduce the DataTransformer concept to transform an input/output from/to a resource
* Api Platform normalizer is not limited to Resources anymore (you can use DTO as relations and more...)
* MongoDB: allow a `0` limit in the pagination
* Fix support of a discriminator mapping in an entity

## 2.4.0 beta 1

* MongoDB: full support
* Elasticsearch: add reading support (including pagination, sort filter and term filter)
* Mercure: automatically push updates to clients using the [Mercure](https://mercure.rocks) protocol
* CQRS support and async message handling using the Symfony Messenger Component
* OpenAPI: add support for OpenAPI v3 in addition to OpenAPI v2
* OpenAPI: support generating documentation using [ReDoc](https://github.com/Rebilly/ReDoc)
* OpenAPI: basic hypermedia hints using OpenAPI v3 links
* OpenAPI: expose the pagination controls
* Allow using custom classes for input and output (DTO) with the `input_class` and `output_class` attributes
* Allow disabling the input or the output by setting `input_class` and `output_class` to false
* Guess and automatically set the appropriate Schema.org IRIs for common validation constraints
* Allow setting custom cache HTTP headers using the `cache_headers` attribute
* Allow setting the HTTP status code to send to the client through the `status` attribute
* Add support for the `Sunset` HTTP header using the `sunset` attribute
* Set the `Content-Location` and `Location` headers when appropriate for better RFC7231 conformance
* Display the matching data provider and data persister in the debug panel
* GraphQL: improve performance by lazy loading types
* Add the `api_persist` request attribute to enable or disable the `WriteListener`
* Allow setting a default context in all normalizers
* Permit using a string instead of an array when there is only one serialization group
* Add support for setting relations using the constructor of the resource classes
* Automatically set a [409 Conflict](https://developer.mozilla.org/en-US/docs/Web/HTTP/Status/409) HTTP status code when an `OptimisticLockException` is thrown
* Resolve Dependency Injection Container parameters in the XML and YAML files for the resource class configuration
* `RequestAttributesExtractor` is not internal anymore and can be used in userland code
* Always use the user-defined metadata when set
* OpenAPI: add a description explaining how to use the property filter
* GraphQL: the look'n'feel of GraphiQL now match the API Platform one
* PHPStan level 6 compliance
* Add a `show_webby` configuration option to hide the spider in API docs
* Add an easter egg (find it!)

## 2.3.6

* /!\ Security: a vulnerability impacting the GraphQL subsystem was allowing users authorized to run mutations for a specific resource type, to execute it on any resource, of any type (CVE-2019-1000011)
* Fix normalization of raw collections (not API resources)
* Fix content negotiation format matching

## 2.3.5

* GraphQL: compatibility with `webonyx/graphql-php` 0.13
* OpenAPI/Swagger: expose `properties[]` as a collection parameter
* OpenAPI/Swagger: add a description for the `properties[]` filter
* OpenAPI/Swagger: Leverage advanced name converters
* JSON-LD: Prevent an error in `ItemNormalizer` when `$context['resource_class']` is not defined
* Allow to pass the serialization group to use a string instead of as an array of one element
* Modernize the code base to use PHP 7.1 features when possible
* Bump minimal dependencies of the used Symfony components
* Improve the Packagist description

## 2.3.4

* Open API/Swagger: fix YAML export
* Open API/Swagger: Correctly expose overridden formats
* GraphQL: display the stack trace when in debug mode
* GraphQL: prevent a crash when the class name isn't provided
* Fix handling of one-to-one relations in subresources
* Fix max depth handling when eager fetching is disabled
* Compatibility with Symfony 4.2
* Prevent calling the remove method from all data persisters
* Persist Doctrine entities with the `DEFERRED_EXPLICIT` change tracking policy
* Throw an `InvalidArgumentException` when trying to get an item from a collection route
* Improve the debug bar panel visibility
* Take into account the `route_prefix` attribute in subresources
* Allow using multiple values with `NumericFilter`
* Improve exception handling in `ReadListener` by adding the previous exception

## 2.3.3

* Doctrine: revert "prevent data duplication in Eager loaded relations"

## 2.3.2

* Open API/Swagger: detect correctly collection parameters
* Open API/Swagger: fix serialization of nested objects when exporting as YAML
* GraphQL: fix support of properties also mapped as subresources
* GraphQL: fix retrieving the internal `_id` when `id` is not part of the requested fields
* GraphQL: only exposes the mutations if any
* Doctrine: prevent data duplication in Eager loaded relations
* Preserve the host in the internal router

## 2.3.1

* Data persisters: call only the 1st matching data persister, this fix may break existing code, see https://github.com/api-platform/docs/issues/540#issuecomment-405945358
* Subresources: fix inverse side population
* Subresources: add subresources collections to cache tags
* Subresources: fix Doctrine identifier parameter type detection
* Subresources: fix max depth handling
* GraphQL: send a 200 HTTP status code when a GraphQL response contain some errors
* GraphQL: fix filters to allow dealing with multiple values
* GraphQL: remove invalid and useless parameters from the GraphQL schema
* GraphQL: use the collection resolver in mutations
* JSON API: remove duplicate data from includes
* Filters: fix composite keys support
* Filters: fix the `OrderFilter` when applied on nested entities
* List Doctrine Inflector as a hard dependency
* Various quality and usability improvements

## 2.3.0

* Add support for deprecating resources, operations and fields in GraphQL, Hydra and Swagger
* Add API Platform panels in the Symfony profiler and in the web debug toolbar
* Make resource class's constructor parameters writable
* Add support for interfaces as resources
* Add a shortcut syntax to define attributes at the root of `@ApiResource` and `@ApiProperty` annotations
* Throw an exception if a required filter isn't set
* Allow to specify the message when access is denied using the `access_control_message` attribute
* Add a new option to include null results when using the date filter
* Allow data persisters to return a new instance instead of mutating the existing one
* Add a new attribute to configure specific formats per resources or operations
* Add an `--output` option to the `api:swagger:export` command
* Implement the `CacheableSupportsMethodInterface` introduced in Symfony 4.1 in all (de)normalizers (improves the performance dramatically)
* Drop support for PHP 7.0
* Upgrade Swagger UI and GraphiQL
* GraphQL: Add a `totalCount` field in GraphQL paginated collections
* JSONAPI: Allow inclusion of related resources

## 2.2.10

* /!\ Security: a vulnerability impacting the GraphQL subsystem was allowing users authorized to run mutations for a specific resource type, to execute it on any resource, of any type (CVE-2019-1000011)

## 2.2.9

* Fix `ExistsFilter` for inverse side of OneToOne association
* Fix to not populate subresource inverse side
* Improve the overall code quality (PHPStan analysis)

## 2.2.8

* Fix support for max depth when using subresources
* Fix a fatal error when a subresource type is not defined
* Add support for group sequences in the validator configuration
* Add a local class metadata cache in the HAL normalizer
* `FilterEagerLoadingExtension` now accepts joins with class name as join value

## 2.2.7

* Compatibility with Symfony 4.1
* Compatibility with webonyx/graphql-php 0.12
* Add missing `ApiPlatform\Core\EventListener\EventPriorities`'s `PRE_SERIALIZE` and `POST_SERIALIZE` constants
* Disable eager loading when no groups are specified to avoid recursive joins
* Fix embeddable entities eager loading with groups
* Don't join the same association twice when eager loading
* Fix max depth handling when using HAL
* Check the value of `enable_max_depth` if defined
* Minor performance and quality improvements

## 2.2.6

* Fix identifiers creation and update when using GraphQL
* Fix nested properties support when using filters with GraphQL
* Fix a bug preventing the `ExistFilter` to work properly with GraphQL
* Fix a bug preventing to use a custom denormalization context when using GraphQL
* Enforce the compliance with the JSONAPI spec by throwing a 400 error when using the "inclusion of related resources" feature
* Update `ChainSubresourceDataProvider` to take into account `RestrictedDataProviderInterface`
* Fix the cached identifiers extractor support for stringable identifiers
* Allow a `POST` request to have an empty body
* Fix a crash when the ExpressionLanguage component isn't installed
* Enable item route on collection's subresources
* Fix an issue with subresource filters, was incorrectly adding filters for the parent instead of the subresource
* Throw when a subresources identifier is not found
* Allow subresource items in the `IriConverter`
* Don't send the `Link` HTTP header pointing to the Hydra documentation if docs are disabled
* Fix relations denormalization with plain identifiers
* Prevent the `OrderFilter` to trigger faulty deprecation notices
* Respect the `fetchEager=false` directive on an association in the `EagerLoadingExtension`
* Use the configured name converter (if any) for relations in the HAL's `ItemNormalizer`
* Use the configured name converter (if any) in the `ConstraintViolationListNormalizer`
* Dramatically improve the overall performance by fixing the normalizer's cache key generation
* Improve the performance `CachedRouteNameResolver` and `CachedSubresourceOperationFactory` by adding a local memory cache layer
* Improve the performance of access control checking when using GraphQL
* Improve the performance by using `isResourceClass` when possible
* Remove a useless `try/catch` in the `CachedTrait`
* Forward the operation name to the `IriConverter`
* Fix some more code quality issues

## 2.2.5

* Fix various issues preventing the metadata cache to work properly (performance fix)
* Fix a cache corruption issue when using subresources
* Fix non-standard outputs when using the HAL format
* Persist data in Doctrine DataPersister only if needed
* Fix identifiers handling in GraphQL mutations
* Fix client-side ID creation or update when using GraphQL mutations
* Fix an error that was occurring when the Expression Language component wasn't installed
* Update the `ChainSubresourceDataProvider` class to take into account `RestrictedDataProviderInterface`

## 2.2.4

* Fix a BC break preventing to pass non-arrays to the builtin Symfony normalizers when using custom normalizers
* Fix a bug when using `FilterEagerLoadingExtension` with manual joins
* Fix some bugs in the AWS API Gateway compatibility mode for Open API/Swagger

## 2.2.3

* Fix object state inconsistency after persistence
* Allow using multiple `@ApiFilter` annotations on the same class
* Fix a BC break when the serialization context builder depends of the retrieved data
* Fix a bug regarding collections handling in the GraphQL endpoint

## 2.2.2

* Autoregister classes implementing `SubresourceDataProviderInterface`
* Fix the `DateTimeImmutable` support in the date filter
* Fix a BC break in `DocumentationAction` impacting NelmioApiDoc
* Fix the context passed to data providers (improve the eager loading)
* Fix fix a subresource's metadata cache bug
* Fix the configuration detection when using a custom directory structure

## 2.2.1

* Merge bug fixes from older branches

## 2.2.0

* Add GraphQL support (including mutations, pagination, filters, access control rules and automatic SQL joins)
* Fully implement the GraphQL Relay Server specification
* Add JSONAPI support
* Add a new `@ApiFilter` annotation to directly configure filters from resource classes
* Add a partial paginator that prevents `COUNT()` SQL queries
* Add a new simplified way to configure operations
* Add an option to serialize Validator's payloads (e.g. error levels)
* Add support for generators in data providers
* Add a new `allow_plain_identifiers` option to allow using plain IDs as identifier instead of IRIs
* Add support for resource names without namespace
* Automatically enable FOSUser support if the bundle is installed
* Add an `AbstractCollectionNormalizer` to help supporting custom formats
* Deprecate NelmioApiDocBundle 2 support (upgrade to v3, it has native API Platform support)
* Deprecate the `ApiPlatform\Core\Bridge\Doctrine\EventListener\WriteListener` class in favor of the new `ApiPlatform\Core\EventListener\WriteListener` class.
* Remove the `api_platform.doctrine.listener.view.write` event listener service.
* Add a data persistence layer with a new `ApiPlatform\Core\DataPersister\DataPersisterInterface` interface.
* Add a new configuration to disable the API entrypoint and the documentation
* Allow setting maximum items per page at operation/resource level
* Add the ability to customize the message when configuring an access control rule trough the `access_control_message` attribute
* Allow empty operations in XML configs

## 2.1.6

* Add a new config option to specify the directories containing resource classes
* Fix a bug regarding the ordering filter when dealing with embedded fields
* Allow to autowire the router
* Fix the base path handling the Swagger/Open API documentation normalizer

## 2.1.5

* Add support for filters autoconfiguration with Symfony 3.4+
* Add service aliases required to use the autowiring with Symfony 3.4+
* Allow updating nested resource when issuing a `POST` HTTP request
* Add support for the immutable date and time types introduced in Doctrine
* Fix the Doctrine query generated to retrieve nested subresources
* Fix several bugs in the automatic eager loading support
* Fix a bug occurring when passing neither an IRI, nor an array in an embedded relation
* Allow requesting `0` items per page in collections
* Copy the `Host` from the Symfony Router
* `Paginator::getLastPage()` now always returns a `float`
* Minor performance improvements
* Minor quality fixes

## 2.1.4

* Symfony 3.4 and 4.0 compatibility
* Autowiring strict mode compatibility
* Fix a bug preventing to create resource classes in the global namespace
* Fix Doctrine type conversion in filters WHERE clauses
* Fix filters when using eager loading and non-association composite identifier
* Fix Doctrine type resolution for identifiers (for custom DBALType)
* Add missing Symfony Routing options to operations configuration
* Add SubresourceOperations to metadata
* Fix disabling of cache pools with the dev environment

## 2.1.3

* Don't use dynamic values in Varnish-related service keys (improves Symfony 3.3 compatibility)
* Hydra: Fix the value of `owl:allValuesFrom` in the API documentation
* Swagger: Include the context even when the type is `null`
* Minor code and PHPDoc cleanups

## 2.1.2

* PHP 7.2 compatibility
* Symfony 4 compatibility
* Fix the Swagger UI documentation for specific routes (the API request wasn't executed automatically anymore)
* Add a missing cache tag on empty collections
* Fix a missing service when no Varnish URL is defined
* Fix the whitelist comparison in the property filer
* Fix some bugs regarding subresources in the Swagger and Hydra normalizers
* Make route requirements configurable
* Make possible to configure the Swagger context for properties
* Better exception messages when there is a content negotiation error
* Use the `PriorityTaggedServiceTrait` provided by Symfony instead of a custom implementation
* Test upstream libs deprecations
* Various quality fixes and tests cleanup

## 2.1.1

* Fix path generators
* Fix some method signatures related to subresources
* Improve performance of the deserialization mechanism

## 2.1.0

* Add a builtin HTTP cache invalidation system able to store all requests in Varnish (or any other proxy supporting cache tags) and purge it instantly when needed
* Add an authorization system configurable directly from the resource class
* Add support for subresources (like `/posts/1/comments` or `/posts/1/comments/2`
* Revamp the automatic documentation UI (upgraded to the React-based version of Swagger UI, added a custom stylesheet)
* Add a new filter to select explicitly which properties to serialize
* Add a new filter to choose which serialization group to apply
* Add a new filter to test if a property value exists or not
* Add support for OAuth 2 in the UI
* Add support for embedded fields
* Add support for customizable API resources folder's name
* Filters's ids now defaults to the Symfony's service name
* Add configuration option to define custom metadata loader paths
* Make Swagger UI compatible with a strict CSP environment
* Add nulls comparison to OrderFilter
* Add a flag to disable all request listeners
* Add a default order option in the configuration
* Allow to disable all operations using the XML configuration format and deprecate the previous format
* Allow upper-cased property names
* Improve the overall performance by optimizing `RequestAttributesExtractor`
* Improve the performance of the filter subsystem by using a PSR-11 service locator and deprecate the `FilterCollection` class
* Add compatibility with Symfony Flex and Symfony 4
* Allow the Symfony Dependency Injection component to autoconfigure data providers and query extensions
* Allow to use service for dynamic validation groups
* Allow using PHP constants in YAML resources files
* Upgrade to the latest version of the Hydra spec
* Add `pagination` and `itemPerPage` parameters in the Swagger/Open API documentation
* Add support for API key authentication in Swagger UI
* Allow to specify a whitelist of serialization groups
* Allow to use the new immutable date and time types of Doctrine in filters
* Update swagger definition keys to more verbose ones (ie `Resource-md5($groups)` => `Resource-groupa_groupb`) - see https://github.com/api-platform/core/pull/1207

## 2.0.11

* Ensure PHP 7.2 compatibility
* Fix some bug regarding Doctrine joins
* Let the `hydra_context` option take precedence over operation metadata
* Fix relations handling by the non-hypermedia `ItemNormalizer` (raw JSON, XML)
* Fix a bug in the JSON-LD context: should not be prefixed by `#`
* Fix a bug regarding serialization groups in Hydra docs

## 2.0.10

* Performance improvement
* Swagger: Allow non-numeric IDs (such as UUIDs) in URLs
* Fix a bug when a composite identifier is missing
* `ApiPlatform\Core\Bridge\Doctrine\Orm\Filter\OrderFilter::extractProperties` now always return an array
* Fix NelmioApiDocParser recursive relations

## 2.0.9

* Add support for Symfony 3.3
* Disable the partial eager loading by default
* Fix support for ignored attributes in normalizers
* Specify the `LEFT JOIN` clause for filter associations
* Move the metadata from validator factory to the validator.xml file
* Throw an exception when the number of items per page is 0
* Improve the Continuous Integration process

## 2.0.8

* Leverage serialization groups to eager load data
* Fix the Swagger Normalizer to correctly support nested serialization groups
* Use strict types
* Get rid of the dependency to the Templating component
* Explicitly add missing dependency to PropertyAccess component
* Allow the operation name to be null in ResourceMetadata
* Fix an undefined index error occurring in some cases when using sub types
* Make the bundle working even when soft dependencies aren't installed
* Fix serialization of multiple inheritance child types
* Fix the priority of the FOSUSer's event listener
* Fix the resource class resolver with using `\Traversable` values
* Fix inheritance of property metadata for the Doctrine ORM property metadata factory
* EagerLoadingExtension: Disable partial fetching if entity has subclasses
* Refactoring and cleanup of the eager loading mechanism
* Fix the handling of composite identifiers
* Fix HAL normalizer when the context isn't serializable
* Fix some quality problems found by PHPStan

## 2.0.7

* [security] Hide error's message in prod mode when a 500 error occurs (Api Problem format)
* Fix sorting when eager loading is used
* Allow eager loading when using composite identifiers
* Don't use automatic eager loading when disabled in the config
* Use `declare(strict_types=1)` and improve coding standards
* Automatically refresh routes in dev mode when a resource is created or deleted

## 2.0.6

* Correct the XML Schema type generated for floats in the Hydra documentation

## 2.0.5

* Fix a bug when multiple filters are applied

## 2.0.4

* [security] Hide error's message in prod mode when a 500 error occurs
* Prevent duplicate data validation
* Fix filter Eager Loading
* Fix the Hydra documentation for `ConstraintViolationList`
* Fix some edge cases with the automatic configuration of Symfony
* Remove calls to `each()` (deprecated since PHP 7.2)
* Add a missing property in `EagerLoadingExtension`

## 2.0.3

* Fix a bug when handling invalid IRIs
* Allow to have a property called id even in JSON-LD
* Exclude static methods from AnnotationPropertyNameCollectionFactory
* Improve compatibility with Symfony 2.8

## 2.0.2

* Fix the support of the Symfony's serializer @MaxDepth annotation
* Fix property range of relations in the Hydra doc when an IRI is used
* Fix an error "api:swagger:export" command when decorating the Swagger normalizer
* Fix an error in the Swagger documentation generator when a property has several serialization groups

## 2.0.1

* Various fixes related to automatic eager loading
* Symfony 3.2 compatibility

## 2.0.0

* Full refactoring
* Use PHP 7
* Add support for content negotiation
* Add Swagger/OpenAPI support
* Integrate Swagger UI
* Add HAL support
* Add API Problem support
* Update the Hydra support to be in sync with the last version of the spec
* Full rewrite of the metadata system (annotations, YAML and XML formats support)
* Remove the event system in favor of the builtin Symfony kernel's events
* Use the ADR pattern
* Fix a ton of issues
* `ItemDataproviderInterface`: `fetchData` is now in the context parameterer. `getItemFromIri` is now context aware [7f82fd7](https://github.com/api-platform/core/commit/7f82fd7f96bbb855599de275ffe940c63156fc5d)
* Constants for event's priorities [2e7b73e](https://github.com/api-platform/core/commit/2e7b73e19ccbeeb8387fa7c4f2282984d4326c1f)
* Properties mapping with XML/YAML is now possible [ef5d037](https://github.com/api-platform/core/commit/ef5d03741523e35bcecc48decbb92cd7b310a779)
* Ability to configure and match exceptions with an HTTP status code [e9c1863](https://github.com/api-platform/core/commit/e9c1863164394607f262d975e0f00d51a2ac5a72)
* Various fixes and improvements (SwaggerUI, filters, stricter property metadata)

## 1.1.1

* Fix a case typo in a namespace alias in the Hydra documentation

## 1.1.0 beta 2

* Allow to configure the default controller to use
* Ability to add route requirements
* Add a range filter
* Search filter: add a case sensitivity setting
* Search filter: fix the behavior of the search filter when 0 is provided as value
* Search filter: allow using identifiers different from id
* Exclude tests from classmap
* Fix some deprecations and tests

## 1.1.0 beta 1

* Support Symfony 3.0
* Support nested properties in Doctrine filters
* Add new `start` and `word_start` strategies to the Doctrine Search filter
* Add support for abstract resources
* Add a new option to totally disable Doctrine
* Remove the ID attribute from the Hydra documentation when it is read only
* Add method to avoid naming collision of DQL join alias and bound parameter name
* Make exception available in the Symfony Debug Toolbar
* Improve the Doctrine Paginator performance in some cases
* Enhance HTTPS support and fix some bugs in the router
* Fix some edge cases in the date and time normalizer
* Propagate denormalization groups through relations
* Run tests against all supported Symfony versions
* Add a contribution documentation
* Refactor tests
* Check CS with StyleCI

## 1.0.1

* Avoid an error if the attribute isn't an array

## 1.0.0

* Extract the documentation in a separate repository
* Add support for eager loading in collections

## 1.0.0 beta 3

* The Hydra documentation URL is now `/apidoc` (was `/vocab`)
* Exceptions implements `Dunglas\ApiBundle\Exception\ExceptionInterface`
* Prefix automatically generated route names by `api_`
* Automatic detection of the method of the entity class returning the identifier when using Doctrine (previously `getId()` was always used)
* New extension point in `Dunglas\ApiBundle\Doctrine\Orm\DataProvider` allowing to customize Doctrine paginator and performance optimization when using typical queries
* New `Dunglas\ApiBundle\JsonLd\Event\Events::CONTEXT_BUILDER` event allowing to modify the JSON-LD context
* Change HTTP status code from `202` to `200` for `PUT` requests
* Ability to embed the JSON-LD context instead of embedding it

## 1.0.0 beta 2

* Preserve indexes when normalizing and denormalizing associative arrays
* Allow setting default order for property when registering a `Doctrine\Orm\Filter\OrderFilter` instance<|MERGE_RESOLUTION|>--- conflicted
+++ resolved
@@ -1,6 +1,5 @@
 # Changelog
 
-<<<<<<< HEAD
 ## v3.0.11
 
 ### Bug fixes
@@ -156,7 +155,6 @@
 * Metadata: `Patch` is added to the automatic CRUD
 * Symfony: generated route names and operation names changed, route naming can be changed directly within metadata
     
-=======
 ## v2.7.9
 
 ### Bug fixes
@@ -164,7 +162,6 @@
 * [1983089d9](https://github.com/api-platform/core/commit/1983089d9c2de4bb9fc36c60929aff538af89b8e) fix(metadata): reader should be nullable (#5378)
 * [80aeb3158](https://github.com/api-platform/core/commit/80aeb3158311ff4ce9ad28b7f813dedee7744828) fix(symfony): autoconfigure elasticsearch extension (#5379)
 
->>>>>>> 1c9a025a
 ## v2.7.8
 
 ### Bug fixes
