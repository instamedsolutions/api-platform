--- conflicted
+++ resolved
@@ -1,6 +1,5 @@
 # Changelog
 
-<<<<<<< HEAD
 ## 2.6.0
 
 * Display the API Platform's version in the debug-bar
@@ -20,7 +19,7 @@
 * IriConverter: Fix IRI url double encoding - may cause breaking change as some characters no longer encoded in output (#3552)
 * OpenAPI: **BC** Replace all characters other than `[a-zA-Z0-9\.\-_]` to `.` in definition names to be compliant with OpenAPI 3.0 (#3669)
 * Add stateless ApiResource attribute
-=======
+
 ## 2.5.8
 
 For compatibility reasons with Symfony 5.2 and PHP 8, we do not test these legacy packages nor their integration anymore:
@@ -46,7 +45,6 @@
 * Remove legacy dependencies (#3794)
 * Serializer: Catch NotNormalizableValueException to UnexpectedValueEception with inputs (#3697)
 * Doctrine: ODM escape search terms in RegexFilter
->>>>>>> 4bac1285
 
 ## 2.5.7
 
@@ -66,7 +64,6 @@
 * Docs:Upgrade ReDoc to version 2.0.0-rc.40 (#3693)
 * Docs:Upgrade GraphiQL to version 1.0.3 (#3693)
 * Docs:Upgrade GraphQL Playground to version 1.7.23 (#3693)
->>>>>>> 2.5
 
 ## 2.5.6
 
