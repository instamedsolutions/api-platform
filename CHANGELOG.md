--- conflicted
+++ resolved
@@ -1,6 +1,5 @@
 # Changelog
 
-<<<<<<< HEAD
 ## v3.0.8
 
 ### Bug fixes
@@ -124,7 +123,7 @@
 * Serializer: `skip_null_values` now defaults to `true`
 * Metadata: `Patch` is added to the automatic CRUD
 * Symfony: generated route names and operation names changed, route naming can be changed directly within metadata
-=======
+    
 ## v2.7.6
 
 ### Bug fixes
@@ -135,7 +134,6 @@
 * [a6f0d9aac](https://github.com/api-platform/core/commit/a6f0d9aac5b13c13694ebfa67e2a13b4a216c329) fix(symfony): http cache wrong metadata argument
 * [ab6822f77](https://github.com/api-platform/core/commit/ab6822f775ab63070adaab68ae13adc01a6e3dd7) fix: Set twig.exception_listener as service parent (#5059)
 * [f22fa73f4](https://github.com/api-platform/core/commit/f22fa73f41663f2c6a2391d3c1b8623098a51a0d) fix(elasticsearch): elasticsearch BC
->>>>>>> e6cb6347
 
 ## v2.7.5
 
