--- conflicted
+++ resolved
@@ -1,6 +1,5 @@
 # Changelog
 
-<<<<<<< HEAD
 ## v3.0.11
 
 ### Bug fixes
@@ -156,7 +155,6 @@
 * Metadata: `Patch` is added to the automatic CRUD
 * Symfony: generated route names and operation names changed, route naming can be changed directly within metadata
     
-=======
 ## v2.7.8
 
 ### Bug fixes
@@ -164,7 +162,6 @@
 * [b15a97d7f](https://github.com/api-platform/core/commit/b15a97d7fa65ec78934e24a30289cb499d4365e7) fix(symfony): autoconfigure elasticsearch extension (#5376)
 * [cbe7355d1](https://github.com/api-platform/core/commit/cbe7355d184d75465a5e5acc51f9c4f24ab5b52c) fix(metadata): annotation reader should be nullable
 
->>>>>>> dc11c732
 ## v2.7.7
 
 ### Bug fixes
