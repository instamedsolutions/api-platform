--- conflicted
+++ resolved
@@ -1,6 +1,5 @@
 # Changelog
 
-<<<<<<< HEAD
 ## v3.1.0
 
 ### Bug fixes
@@ -32,26 +31,16 @@
 
 - only use named arguments on metadata attributes (`Get`, `Query`, `Operation`, `ApiProperty` etc.) as we don't guarantee the backward compatibility on positional arguments 
 
-=======
->>>>>>> b313cce3
 ## v3.0.11
 
 ### Bug fixes
 
 * [0154bf13c](https://github.com/api-platform/core/commit/0154bf13c3aa99b6bfe2c17c875a51e876aca43f) fix(metadata): homogenize operations constructor (#5344)
-<<<<<<< HEAD
-* [722802c13](https://github.com/api-platform/core/commit/722802c13200179cd9ce7b2812738471a9340f27) fix(graphql): usable YAML/XML configuration (#5333)
-
-**Backward compatibility**
-
-Removal of `paginationViaCursor` on GraphQl operations (it had no effect anyways).
-=======
     Note: we made clear that we are supporting only named arguments on our Attributes. We do not support backward compatibility on positional arguments.
 * [53cb25fab](https://github.com/api-platform/core/commit/53cb25fab0fcec2d336590c7e82e1c6a8728d00a) fix(symfony): annotation reader argument optional (#5358)
 * [722802c13](https://github.com/api-platform/core/commit/722802c13200179cd9ce7b2812738471a9340f27) fix(graphql): usable YAML/XML configuration (#5333) 
     Note: `paginationViaCursor` was removed from GraphQl operations as it had no behavior
 * [937786efe](https://github.com/api-platform/core/commit/937786efeab77f939d67973d7b4e7bc4fd8eec17) fix(metadata): extract identifier using `Link::toProperty` (#5352)
->>>>>>> b313cce3
 
 ## v3.0.10
 
