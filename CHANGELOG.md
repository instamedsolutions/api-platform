--- conflicted
+++ resolved
@@ -1,6 +1,5 @@
 # Changelog
 
-<<<<<<< HEAD
 ## 2.6.0
 
 * Cache: adds a `max_header_length` configuration (#2865)
@@ -58,14 +57,13 @@
 * Validator: Property validation through OpenAPI (#33329)
 * Validator:Query filters and parameters are validated (#1723)
 * `ExceptionInterface` now extends `\Throwable` (#3217)
-=======
+
 ## 2.5.9
 
 * Fix a warning when preloading the `AbstractPaginator` class (#3827)
 * OpenAPI: prevent `additionalProp1` from showing in example values (#3888)
 * Varnish: fix a bug when passing an empty list of tags to the purger (#3827)
 * JSON Schema: mark `hydra:mapping` properties as nullable (#3877)
->>>>>>> 4f05477b
 
 ## 2.5.8
 
