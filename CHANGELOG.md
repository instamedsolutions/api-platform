--- conflicted
+++ resolved
@@ -1,10 +1,9 @@
 # Changelog
 
-<<<<<<< HEAD
 ## 2.5.0 beta 1
 
 * GraphQL: Add support for custom types
-=======
+
 ## 2.4.0
 
 * Listeners are now opt-in when not handling API Platform operations
@@ -32,7 +31,6 @@
 * GraphQl: Improve mutations (make the `clientMutationId` nullable and return mutation payload as an object)
 * MongoDB: Fix search filter when searching by related collection id
 * MongoDB: Fix numeric and range filters
->>>>>>> 294afdcb
 
 ## 2.4.0 beta 2
 
