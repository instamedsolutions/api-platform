# Changelog

<<<<<<< HEAD
## 2.7.0

* Swagger UI: Add `usePkceWithAuthorizationCodeGrant` to Swagger UI initOAuth (#4649)
* **BC**: `mapping.paths` in configuration should override bundles configuration (#4465)
* GraphQL: Add ability to use different pagination types for the queries of a resource (#4453)
* Security: **BC** Fix `ApiProperty` `security` attribute expression being passed a class string for the `object` variable on updates/creates - null is now passed instead if the object is not available (#4184)
* Security: `ApiProperty` now supports a `security_post_denormalize` attribute, which provides access to the `object` variable for the object being updated/created and `previous_object` for the object before it was updated (#4184)
* Maker: Add `make:data-provider` and `make :data-persister` commands to generate a data provider / persister (#3850)
* JSON Schema: Add support for generating property schema with numeric constraint restrictions (#4225)
* JSON Schema: Add support for generating property schema with Collection restriction (#4182)
* JSON Schema: Add support for generating property schema format for Url and Hostname (#4185)
* JSON Schema: Add support for generating property schema with Count restriction (#4186)
* JSON Schema: Manage Compound constraint when generating property metadata (#4180)
* Validator: Add an option to disable query parameter validation (#4165)
* JSON Schema: Add support for generating property schema with Choice restriction (#4162)
* JSON Schema: Add support for generating property schema with Range restriction (#4158)
* JSON Schema: Add support for generating property schema with Unique restriction (#4159)
* **BC**: Change `api_platform.listener.request.add_format` priority from 7 to 28 to execute it before firewall (priority 8) (#3599)
* **BC**: Use `@final` annotation in ORM filters (#4109)
* Allow defining `exception_to_status` per operation (#3519)
* Doctrine: Better exception to find which resource is linked to an exception (#3965)
* Doctrine: Allow mixed type value for date filter (notice if invalid) (#3870)
* Doctrine: Add `nulls_always_first` and `nulls_always_last` to `nulls_comparison` in order filter (#4103)
* Doctrine: Add a global `order_nulls_comparison` configuration (#3117)
* MongoDB: `date_immutable` support (#3940)
* DataProvider: Add `TraversablePaginator` (#3783)
* JSON:API: Support inclusion of resources from path (#3288)
* Swagger UI: Add `swagger_ui_extra_configuration` to Swagger / OpenAPI configuration (#3731)
* Allow controller argument with a name different from `$data` thanks to an argument resolver (#3263)
* GraphQL: Support `ApiProperty` security (#4143)
* GraphQL: **BC** Fix security on association collection properties. The collection resource `item_query` security is no longer used. `ApiProperty` security can now be used to secure collection (or any other) properties. (#4143)
* Deprecate `allow_plain_identifiers` option (#4167)
* Exception: Add the ability to customize multiple status codes based on the validation exception (#4017)
* ApiLoader: Support `_format` resolving (#4292)
* Metadata: new namespace `ApiPlatform\Metadata` instead of `ApiPlatform\Core\Metadata`, for example `ApiPlatform\Metadata\ApiResource` (#4351)
* Metadata: deprecation of `ApiPlatform\Core\Annotation` (#4351)
* Metadata: `ApiPlatform\Core\Metadata\Resource\Factory\ResourceMetadataFactoryInterface` is deprecated in favor of `ApiPlatform\Metadata\Resource\Factory\ResourceMetadataCollectionFactoryInterface` (#4351)
* Metadata: item and collection prefixes for operations are deprecated, as well as the `ApiPlatform\Core\Api\OperationType` class (#4351)
* Graphql: `ApiPlatform\Metadata\GraphQl` follow the same metadata conventions (a Subscription operation is available and isn't hidden behind an update Mutation anymore), interfaces got simplified (beeing @experimental) (#4351)
* IriConverter: new interface for `ApiPlatform\Bridge\Symfony\Routing\IriConverter` that adds an operationName, same for `ApiPlatform\Api\IdentifiersExtractor` (#4351)
* DataProvider: new `ApiPlatform\State\ProviderInterface` that replaces DataProviders (#4351)
* DataPersister: new `ApiPlatform\State\ProcessorInterface` that replaces DataPersisters (#4351)
* A new configuration is available to keep old services (IriConverter, IdentifiersExtractor and OpenApiFactory) `metadata_backward_compatibility_layer` (defaults to false) (#4351)
* Add support for `security_post_validation` attribute
* Mark the GraphQL subsystem as stable (#4500)
* feat(test): add `Client::loginUser()`
=======
## 2.6.8

* fix: serializing embedded non resource objects
* chore(openapi): upgrade Swagger UI to version 4.1.3
* chore(openapi): upgrade ReDoc to version 2.0.0-rc.59
* chore(graphql): upgrade GraphiQL to version 1.5.16
>>>>>>> ffda414d

## 2.6.7

* feat: compatibility with Symfony 6 (#4503, #4582, #4604, #4564)
* feat: compatibility with PHP 8.1 (#4503, #4582, #4604)
* fix: pass the child context when normalizing nested non-resource objects (#4521)

## 2.6.6

* fix(json-schema): consider `SplFileInfo` class as a binary type (#4332)
* fix(json-schema): use `collectionKeyType` for building JSON Schema (#4385)
* fix(openapi): failing recursion on api resources with "paths" key (#4325)
* fix(graphql): make sure form content type is recognized as a multipart request (#4461)
* fix(doctrine): handle inverse side of OneToOne association in Doctrine search filter (#4366)
* fix(doctrine): usage of deprecated DBAL type constants (#4399)
* fix(test): fix `REMOTE_ADDR` support in `ApiTestCase` (#4446)
* fix(docs): use `asset_package` for all assets (#4470)
* fix(docs): upgrade Swagger UI to version 3.52.3 (#4477)
* fix(docs): upgrade ReDoc to version 2.0.0-rc.56 (#4477)
* fix(docs): upgrade Swagger UI to version 2.0.0-rc.56 (#4477)

## 2.6.5

* Fix various usage of various deprecated methods
* JsonSchema: Update Hydra `@context` property possible types (#4223)
* JsonSchema: Add hydra:previous` to the `hydra:view` schema properties (#4310)
* Filter validation: Fix issue in Required filter validator with dot notation (#4221)
* OpenAPI: Fix notice/warning for `response` without `content` in the `openapi_context` (#4210)
* OpenAPI: Do not use output for request body (#4213)
* OpenAPI: Do not use JSON-lD schema for all media types (#4247) (BC note: `SchemaFactory::buildSchema()` is now immutable as it no longer modifies the passed `$schema`)
* OpenAPI: Allow setting extensionProperties with YAML schema definition (#4228)
* OpenAPI: do not throw error with non-standard HTTP verb (#4304)
* Serializer: Convert internal error to HTTP 400 in Ramsey uuid denormalization from invalid body string (#4200)
* GraphQL: Fix `FieldsBuilder` not fully unwrapping nested types before deciding if a resolver is needed (#4251)
* GraphQL: Do not use a resolver for the nested payload of a mutation or subscription (#4289)
* GraphQL: Allow search filter to use an int for its value (#4295)
* Varnish: Improve `BAN` regex performance (#4231)
* MongoDB: Fix denormalization of properties with embeds many that omit target document directive (#4315)
* MongoDB: Fix resolving proxy class in class metadata factory (#4322)
* Test: Add `withOptions()` to our HttpClient implementation (#4282)
* Metadata: Fix allow using constants in XML configuration (resource attribute) (#4321)

## 2.6.4

* OpenAPI: Using an implicit flow is now valid, changes oauth configuration default values (#4115)
* OpenAPI: Fix `response` support via the `openapi_context` (#4116)
* OpenAPI: Fix `Link->requestBody` default value (#4116)
* OpenAPI: Make sure we do not override defined parameters (#4138)
* Swagger UI: Remove Google fonts (#4112)
* Serializer: Fix denormalization of basic property-types in XML and CSV (#4145)
* Serializer: Fix denormalization of collection with one element in XML (#4154)
* JSON Schema: Manage Sequentially and AtLeastOneOf constraints when generating property metadata (#4139 and #4147)
* JSON Schema: properties regex pattern is now correctly anchored (#4176 and #4198)
* JSON Schema: Fix PropertySchemaLengthRestriction string-only (#4177)
* Doctrine: Fix purging HTTP cache for unreadable relations (#3441)
* Doctrine: Revert #3774 support for binary UUID in search filter (#4134)
* Doctrine: Fix order filter when using embedded and nulls comparison (#4151)
* Doctrine: Fix duplicated eager loading joins (#3525)
* Doctrine: Fix joinRelations with multiple associations. (#2791)
* Doctrine: Revert using `defaults.order` as `collection.order` (#4178)
* GraphQL: Partial pagination support (#3223)
* GraphQL: Manage `pagination_use_output_walkers` and `pagination_fetch_join_collection` for operations (#3311)
* GraphQL: Make sure the order of order filters is preserved if nested resources are used (#4171)
* Metadata: Sort mapping resources (#3256)
* UUID: manage Ulid in format property schema restriction (#4148)
* Symfony: Do not override Vary headers already set in the Response (#4146)
* Symfony: Make Twig dependency lazy (#4187)
* Compatibility with `psr/cache` version 2 and 3 (#4117)
* Docs: Upgrade Swagger UI to version 3.46.0
* Docs: Upgrade ReDoc to version 2.0.0-rc.51
* Docs: Upgrade GraphiQL to version 1.4.1

## 2.6.3

* Identifiers: Re-allow `POST` operations even if no identifier is defined (#4052)
* Hydra: Fix partial pagination which no longer returns the `hydra:next` property (#4015)
* Security: Use a `NullToken` when using the new authenticator manager in the resource access checker (#4067)
* Mercure: Do not use data in options when deleting (#4056)
* Doctrine: Support for foreign identifiers (#4042)
* Doctrine: Support for binary UUID in search filter (#3774, reverted in 2.6.4)
* Doctrine: Do not add join or lookup for search filter with empty value (#3703)
* Doctrine: Reduce code duplication in search filter (#3541)
* JSON Schema: Allow generating documentation when property and method start from "is" (property `isActive` and method `isActive`) (#4064)
* OpenAPI: Fix missing 422 responses in the documentation (#4086)
* OpenAPI: Fix error when schema is empty (#4051)
* OpenAPI: Do not set scheme to oauth2 when generating securitySchemes (#4073)
* OpenAPI: Fix missing `$ref` when no `type` is used in context (#4076)
* GraphQL: Fix "Resource class cannot be determined." error when a null iterable field is returned (#4092)
* Metadata: Check the output class when calculating serializer groups (#3696)

## 2.6.2

* Validation: properties regex pattern is now compliant with ECMA 262 (#4027)
* OpenApi: normalizer is now backward compatible (#4016), fix the name converter issue changing OpenApi properties (#4019)
* Identifiers: Break after transforming the identifier (#3985), use the identifiers context to transform with multiple classes (#4029)
* JsonSchema: Revert `ALLOW_EXTRA_ATTRIBUTE=false` as it is a BC break and will be done in 3.0 instead see #3881 (#4007)
* Subresource: fix ApiSubresource maxDepth option (#3986), recursive issue in the profiler (#4023)
* OpenApi: Allow `requestBody` and `parameters` via the `openapi_context` (#4001), make `openapi_context` work on subresources (#4004), sort paths (#4013)
* Config: Allow disabling OpenAPI and Swagger UI without loosing the schema (#3968 and #4018), fix pagination defaults (#4011)
* DataPersister: context propagation fix (#3983)

## 2.6.1

* Fix defaults when using attributes (#3978)

## 2.6.0

* Cache: adds a `max_header_length` configuration (#2865)
* Cache: support `stale-while-revalidate` and `stale-if-error` cache control headers (#3439)
* Config: Add an option to set global default values (#3151)
* DTO: Add `ApiPlatform\Core\DataTransformer\DataTransformerInitializerInterface` to pre-hydrate inputs (#3701)
* DTO: Improve Input/Output support (#3231)
* Data Persisters: Add `previous_data` to the context passed to persisters when available (#3752)
* Data Persister: Add a `ResumableDataPersisterInterface` that allows to call multiple persisters (#3912)
* Debug: Display API Platform's version in the debug bar (#3235)
* Docs: Make `asset_package` configurable (#3764)
* Doctrine: Allow searching on multiple values on every strategies (#3786)
* Elasticsearch: The `Paginator` class constructor now receives the denormalization context to support denormalizing documents using serialization groups. This change may cause potential **BC** breaks for existing applications as denormalization was previously done without serialization groups.
* GraphQL: **BC** New syntax for the filters' arguments to preserve the order: `order: [{foo: 'asc'}, {bar: 'desc'}]` (#3468)
* GraphQL: **BC** `operation` is now `operationName` to follow the standard (#3568)
* GraphQL: **BC** `paginationType` is now `pagination_type` (#3614)
* GraphQL: Add page-based pagination (#3175, #3517)
* GraphQL: Allow formatting GraphQL errors based on exceptions (#3063)
* GraphQL: Errors thrown from the GraphQL library can now be handled (#3632, #3643)
* GraphQL: Possibility to add a custom description for queries, mutations and subscriptions (#3477, #3514)
* GraphQL: Subscription support with Mercure (#3321)
* GraphQL: Support for field name conversion (serialized name) (#3455, #3516)
* Hydra: Sort entries in the API entrypoint (#3091)
* Identifiers: Add Symfony Uid support (#3715)
* IriConverter: **BC** Fix double encoding in IRIs - may cause breaking change as some characters no longer encoded in output (#3552)
* JSON-LD: Add an `iri_only` attribute to simplify documents structure (useful when using Vulcain) (#3275)
* Exception: Response error codes can be specified via the `ApiPlatform\Core\Exception\ErrorCodeSerializableInterface` (#2922)
* Mercure: Add a `normalization_context` option in `mercure` attribute (#3772)
* Messenger: Add a context stamp containing contextual data (#3157)
* Metadata: Deprecate `InheritedPropertyMetadataFactory` (#3273)
* Metadata: Improve and simplify identifiers management (#3825)
* Metadata: Support the Symfony Serializer's `@Ignore` annotation (#3820)
* Metadata: Support using annotations as PHP 8 attributes (#3869, #3868, #3851)
* Metadata: Throw an error when no identifier is defined (#3871)
* Metadata: Use `id` as default identifier if none provided (#3874)
* MongoDB: Mercure support (#3290)
* MongoDB: Possibility to add execute options (aggregate command fields) for a resource, like `allowDiskUse` (#3144)
* OpenAPI: Add default values of PHP properties to the documentation (#2386)
* OpenAPI: **BC** Replace all characters other than `[a-zA-Z0-9\.\-_]` to `.` in definition names to be compliant with OpenAPI 3.0 (#3669)
* OpenAPI: Refactor OpenAPI v3 support, OpenAPI v2 (aka Swagger) is deprecated (#3407)
* Order: Support default order for a specific custom operation (#3784)
* PATCH: **BC** Support patching deep objects, previously new objects were created instead of updating current objects (#3847)
* Router: UrlGenerator strategy configuration via `url_generation_strategy` (#3198)
* Routing: Add stateless `ApiResource` attribute (#3436)
* Security: Add support for access control rule on attributes (#3503)
* Subresources: `resourceClass` can now be defined as a container parameter in XML and YAML definitions
* Symfony: improved 5.x support with fewer deprecations (#3589)
* Symfony: Allow using `ItemNormalizer` without Symfony SecurityBundle (#3801)
* Symfony: Lazy load all commands (#3798)
* Tests: adds a method to retrieve the CookieJar in the test Client `getCookieJar`
* Tests: Fix the registration of the `test.api_platform.client` service when the `FrameworkBundle` bundle is registered after the `ApiPlatformBundle` bundle (#3928)
* Validator: Add the violation code to the violation properties (#3857)
* Validator: Allow customizing the validation error status code. **BC** Status code for validation errors is now 422, use `exception_to_status` to fallback to 400 if needed (#3808)
* Validator: Autoconfiguration of validation groups generator via `ApiPlatform\Core\Validator\ValidationGroupsGeneratorInterface`
* Validator: Deprecate using a validation groups generator service not implementing `ApiPlatform\Core\Bridge\Symfony\Validator\ValidationGroupsGeneratorInterface` (#3346)
* Validator: Property validation through OpenAPI (#33329)
* Validator: Query filters and parameters are validated (#1723)
* `ExceptionInterface` now extends `\Throwable` (#3217)

## 2.5.10

* Hydra: only display `hydra:next` when the item total is strictly greater than the number of items per page (#3967)

## 2.5.9

* Fix a warning when preloading the `AbstractPaginator` class (#3827)
* OpenAPI: prevent `additionalProp1` from showing in example values (#3888)
* Varnish: fix a bug when passing an empty list of tags to the purger (#3827)
* JSON Schema: mark `hydra:mapping` properties as nullable (#3877)

## 2.5.8

* PHP 8 support (#3791, #3745, #3855)
* Metadata: Fix merging null values from annotations (#3711)
* JSON-LD: Add missing `@type` from collection using output DTOs (#3699)
* Cache: Improve `PurgeHttpCacheListener` performances (#3743)
* Cache: Fix `VarnishPurger` max header length (#3843)
* Identifiers: Do not denormalize the same identifier twice (#3762)
* OpenAPI: Lazy load `SwaggerCommand` (#3802)
* OpenAPI: Use Output class name instead of the Resource short name when available (#3741)
* OpenAPI: Allow unset PathItem method (#4107)
* Router: Replace baseurl only once (#3776)
* Mercure: Publisher bug fixes (#3790, #3739)
* Serializer: Catch NotNormalizableValueException to UnexpectedValueEception with inputs (#3697)
* Doctrine: Do not add JOINs for filters without a value (#3703)
* MongoDB: Escape search terms in `RegexFilter` (#3755)
* Tests: Improve JSON Schema assertions (#3807, #3803, #3804, #3806, #3817, #3829, #3830)
* Tests: Allow passing extra options in ApiTestClient (#3486)
* Docs: Upgrade Swagger UI to version 3.37.2 (#3867)
* Docs: Upgrade ReDoc to version 2.0.0-rc.45 (#3867)
* Docs: Upgrade GraphiQL to version 15.3.0 (#3867)
* Docs: Upgrade GraphQL Playground to version 1.7.26 (#3867)

For compatibility reasons with Symfony 5.2 and PHP 8, we do not test anymore the integration with these legacy packages:
- FOSUserBundle
- NelmioApiDoc 2

## 2.5.7

* Compatibility with Symfony 5.1 (#3589 and #3688)
* Resource `Cache-Control` HTTP header can be private (#3543)
* Doctrine: Fix missing `ManagerRegistry` class (#3684)
* Doctrine: Order filter doesn't throw anymore with numeric key (#3673 and #3687)
* Doctrine: Fix ODM check change tracking deferred (#3629)
* Doctrine: Allow 2inflector version 2.0 (#3607)
* OpenAPI: Allow subresources context to be added (#3685)
* OpenAPI: Fix pagination documentation on subresources (#3678)
* Subresource: Fix query when using a custom identifier (#3529 and #3671)
* GraphQL: Fix relation types without Doctrine (#3591)
* GraphQL: Fix DTO relations (#3594)
* GraphQL: Compatibility with graphql-php version 14 (#3621 and #3654)
* Docs: Upgrade Swagger UI to version 3.32.5 (#3693)
* Docs: Upgrade ReDoc to version 2.0.0-rc.40 (#3693)
* Docs: Upgrade GraphiQL to version 1.0.3 (#3693)
* Docs: Upgrade GraphQL Playground to version 1.7.23 (#3693)

## 2.5.6

* Add support for Mercure 0.10 (#3584)
* Allow objects without properties (#3544)
* Fix Ramsey uuid denormalization (#3473)
* Revert #3331 as it breaks backwards compatibility
* Handle deprecations from Doctrine Inflector (#3564)
* JSON Schema: Missing JSON-LD context from Data Transformers (#3479)
* GraphQL: Resource with no operations should be available through relations (#3532)

## 2.5.5

* Filter: Improve the RangeFilter query in case the values are equals using the between operator (#3488)
* Pagination: Fix bug with large values (#3451)
* Doctrine: use the correct type within `setParameter` of the SearchFilter (#3331)
* Allow `\Traversable` resources (#3463)
* Hydra: `hydra:writable` => `hydra:writeable` (#3481)
* Hydra: Show `hydra:next` only when it's available (#3457)
* Swagger UI: Missing default context argument (#3443)
* Swagger UI: Fix API docs path in swagger ui (#3475)
* OpenAPI: Export with unescaped slashes (#3368)
* OpenAPI: OAuth flows fix (#3333)
* JSON Schema: Fix metadata options (#3425)
* JSON Schema: Allow decoration (#3417)
* JSON Schema: Add DateInterval type (#3351)
* JSON Schema: Correct schema generation for many types (#3402)
* Validation: Use API Platform's `ValidationException` instead of Symfony's (#3414)
* Validation: Fix a bug preventing to serialize validator's payload (#3375)
* Subresources: Improve queries when there's only one level (#3396)
* HTTP: Location header is only set on POST with a 201 or between 300 and 400 (#3497)
* GraphQL: Do not allow empty cursor values on `before` or `after` (#3360)
* Bump versions of Swagger UI, GraphiQL and GraphQL Playground (#3510)

## 2.5.4

* Add a local cache in `ResourceClassResolver::getResourceClass()`
* JSON Schema: Fix generation for non-resource class
* Doctrine: Get class metadata only when it's needed in `SearchFilter`
* GraphQL: Better detection of collection type

## 2.5.3

* Compatibility with Symfony 5
* GraphQL: Fix `hasNextPage` when `offset > itemsPerPage`

## 2.5.2

* Compatibility with Symfony 5 RC
* Compatibility with NelmioCorsBundle 2
* Fix the type of `ApiResource::$paginationPartial`
* Ensure correct return type from `AbstractItemNormalizer::normalizeRelation`

## 2.5.1

* Compatibility with Symfony 5 beta
* Fix a notice in `SerializerContextBuilder`
* Fix dashed path segment generation
* Fix support for custom filters without constructors in the `@ApiFilter` annotation
* Fix a bug that was preventing to disable Swagger/OpenAPI
* Return a `404` HTTP status code instead of `500` whe the identifier is invalid (e.g.: invalid UUID)
* Add links to the documentation in `@ApiResource` annotation's attributes to improve DX
* JSON:API: fix pagination being ignored when using the `filter` query parameter
* Elasticsearch: Allow multiple queries to be set
* OpenAPI: Do not append `body` parameter if it already exists
* OpenAPI: Fix removal of illegal characters in schema name for Amazon API Gateway
* Swagger UI: Add missing `oauth2-redirect` configuration
* Swagger UI: Allow changing the location of Swagger UI
* GraphQL: Fix an error that was occurring when `SecurityBundle` was not installed
* HTTP/2 Server Push: Push relations as `fetch`

## 2.5.0

* Fix BC-break when using short-syntax notation for `access_control`
* Fix BC-break when no item operations are declared
* GraphQL: Adding serialization group difference condition for `item_query` and `collection_query` types
* JSON Schema: Fix command

## 2.5.0 beta 3

* GraphQL: Use different types (`MyTypeItem` and `MyTypeCollection`) only if serialization groups are different for `item_query` and `collection_query` (#3083)

## 2.5.0 beta 2

* Allow to not declare GET item operation
* Add support for the Accept-Patch header
* Make the `maximum_items_per_page` attribute consistent with other attributes controlling pagination
* Allow to use a string instead of an array for serializer groups
* Test: Add a helper method to find the IRI of a resource
* Test: Add assertions for testing response against JSON Schema from API resource
* GraphQL: Add support for multipart request so user can create custom file upload mutations (#3041)
* GraphQL: Add support for name converter (#2765)

## 2.5.0 beta 1

* Add an HTTP client dedicated to functional API testing (#2608)
* Add PATCH support (#2895)
  Note: with JSON Merge Patch, responses will skip null values. As this may break on some endpoints, you need to manually [add the `merge-patch+json` format](https://api-platform.com/docs/core/content-negotiation/#configuring-patch-formats) to enable PATCH support. This will be the default behavior in API Platform 3.
* Add a command to generate json schemas `api:json-schema:generate` (#2996)
* Add infrastructure to generate a JSON Schema from a Resource `ApiPlatform\Core\JsonSchema\SchemaFactoryInterface` (#2983)
* Replaces `access_control` by `security` and adds a `security_post_denormalize` attribute (#2992)
* Add basic infrastructure for cursor-based pagination (#2532)
* Change ExistsFilter syntax to `exists[property]`, old syntax still supported see #2243, fixes its behavior on GraphQL (also related #2640).
* Pagination with subresources (#2698)
* Improve search filter id's management (#1844)
* Add support of name converter in filters (#2751, #2897), filter signature in abstract methods has changed see b42dfd198b1644904fd6a684ab2cedaf530254e3
* Ability to change the Vary header via `cacheHeaders` attributes of a resource (#2758)
* Ability to use the Query object in a paginator (#2493)
* Compatibility with Symfony 4.3 (#2784)
* Better handling of JsonSerializable classes (#2921)
* Elasticsearch: Add pagination (#2919)
* Add default, min, max specification in pagination parameter API docs (#3002)
* Add a swagger version configuration option `swagger.versions` and deprecates the `enable_swagger` configuration option (#2998)
* Order filter now documents `asc`/`desc` as enum (#2971)
* GraphQL: **BC Break** Separate `query` resource operation attribute into `item_query` and `collection_query` operations so user can use different security and serialization groups for them (#2944, #3015)
* GraphQL: Add support for custom queries and mutations (#2447)
* GraphQL: Add support for custom types (#2492)
* GraphQL: Better pagination support (backwards pagination) (#2142)
* GraphQL: Support the pagination per resource (#3035)
* GraphQL: Add the concept of *stages* in the workflow of the resolvers and add the possibility to disable them with operation attributes (#2959)
* GraphQL: Add GraphQL Playground besides GraphiQL and add the possibility to change the default IDE (or to disable it) for the GraphQL endpoint (#2956, #2961)
* GraphQL: Add a command to print the schema in SDL `api:graphql:export > schema.graphql` (#2600)
* GraphQL: Improve serialization performance by avoiding calls to the `serialize` PHP function (#2576)
* GraphQL: Allow to use a search and an exist filter on the same resource (#2243)
* GraphQL: Refactor the architecture of the whole system to allow the decoration of useful services (`TypeConverter` to manage custom types, `SerializerContextBuilder` to modify the (de)serialization context dynamically, etc.) (#2772)

Notes:

Please read #2825 if you have issues with the behavior of Readable/Writable Link

## 2.4.7

* Fix passing context to data persisters' `remove` method
* Ensure OpenAPI normalizers properly expose the date format
* Add source maps for Swagger UI
* Improve error message when filter class is not imported
* Add missing autowiring alias for `Pagination`
* Doctrine: ensure that `EntityManagerInterface` is used in data providers

## 2.4.6

* GraphQL: Use correct resource configuration for filter arguments of nested collection
* Swagger UI: compatibility with Internet Explorer 11
* Varnish: Prevent cache miss by generating IRI for child related resources
* Messenger: Unwrap exception thrown in handler for Symfony Messenger 4.3
* Fix remaining Symfony 4.3 deprecation notices
* Prevent cloning non cloneable objects in `previous_data`
* Return a 415 HTTP status code instead of a 406 one when a faulty `Content-Type` is sent
* Fix `WriteListener` trying to generate IRI for non-resources
* Allow extracting blank values from composite identifier

## 2.4.5

* Fix denormalization of a constructor argument which is a collection of non-resources
* Allow custom operations to return a different class than the expected resource class

## 2.4.4

* Store the original data in the `previous_data` request attribute, and allow to access it in security expressions using the `previous_object` variable (useful for PUT and PATCH requests)
* Fix resource inheritance handling
* Fix BC break in `AbstractItemNormalizer` introduced in 2.4
* Fix serialization when using interface as resource
* Basic compatibility with Symfony 4.3

## 2.4.3

* Doctrine: allow autowiring of filter classes
* Doctrine: don't use `fetchJoinCollection` on `Paginator` when not needed
* Doctrine: fix a BC break in `OrderFilter`
* GraphQL: input objects aren't nullable anymore (compliance with the Relay spec)
* Cache: Remove some useless purges
* Mercure: publish to Mercure using the default response format
* Mercure: use the Serializer context
* OpenAPI: fix documentation of the `PropertyFilter`
* OpenAPI: fix generation of the `servers` block (also fixes the compatibility with Postman)
* OpenAPI: skip not readable and not writable properties from the spec
* OpenAPI: add the `id` path parameter for POST item operation
* Serializer: add support for Symfony Serializer's `@SerializedName` metadata
* Metadata: `ApiResource`'s `attributes` property now defaults to `null`, as expected
* Metadata: Fix identifier support when using an interface as resource class
* Metadata: the HTTP method is now always uppercased
* Allow to disable listeners per operation (fix handling of empty request content)

    Previously, empty request content was allowed for any `POST` and `PUT` operations. This was an unsafe assumption which caused [other problems](https://github.com/api-platform/core/issues/2731).

    If you wish to allow empty request content, please add `"deserialize"=false` to the operation's attributes. For example:

    ```php
    <?php
    // api/src/Entity/Book.php

    use ApiPlatform\Core\Annotation\ApiResource;
    use App\Controller\PublishBookAction;

    /**
     * @ApiResource(
     *     itemOperations={
     *         "put_publish"={
     *             "method"="PUT",
     *             "path"="/books/{id}/publish",
     *             "controller"=PublishBookAction::class,
     *             "deserialize"=false,
     *         },
     *     },
     * )
     */
    class Book
    {
    ```

    You may also need to add `"validate"=false` if the controller result is `null` (possibly because you don't need to persist the resource).

* Return the `204` HTTP status code when the output class is set to `null`
* Be more resilient when normalizing non-resource objects
* Replace the `data` request attribute by the return of the data persister
* Fix error message in identifiers extractor
* Improve the bundle's default configuration when using `symfony/symfony` is required
* Fix the use of `MetadataAwareNameConverter` when available (configuring `name_converter: serializer.name_converter.metadata_aware` will now result in a circular reference error)

## 2.4.2

* Fix a dependency injection problem in `FilterEagerLoadingExtension`
* Improve performance by adding a `NoOpScalarNormalizer` handling scalar values

## 2.4.1

* Improve performance of the dev environment and deprecate the `api_platform.metadata_cache` parameter
* Fix a BC break in `SearchFilter`
* Don't send HTTP cache headers for unsuccessful responses
* GraphQL: parse input and messenger metadata on the GraphQl operation
* GraphQL: do not enable graphql when `webonyx/graphql-php` is not installed

## 2.4.0

* Listeners are now opt-in when not handling API Platform operations
* `DISTINCT` is not used when there are no joins
* Preserve manual join in FilterEagerLoadingExtension
* The `elasticsearch` attribute can be disabled resource-wise or per-operation
* The `messenger` attribute can now take the `input` string as a value (`messenger="input"`). This will use a default transformer so that the given `input` is directly sent to the messenger handler.
* The `messenger` attribute can be declared per-operation
* Mercure updates are now published after the Doctrine flush event instead of on `kernel.terminate`, so the Mercure and the Messenger integration can be used together
* Use Symfony's MetadataAwareNameConverter when available
* Change the extension's priorities (`<0`) for improved compatibility with Symfony's autoconfiguration feature. If you have custom extensions we recommend to use positive priorities.

| Service name                                               | Old priority | New priority | Class                                              |
|------------------------------------------------------------|------|------|---------------------------------------------------------|
| api_platform.doctrine.orm.query_extension.eager_loading (collection) |  | -8 | ApiPlatform\Core\Bridge\Doctrine\Orm\Extension\EagerLoadingExtension |
| api_platform.doctrine.orm.query_extension.eager_loading (item) | |  -8 | ApiPlatform\Core\Bridge\Doctrine\Orm\Extension\EagerLoadingExtension |
| api_platform.doctrine.orm.query_extension.filter | 32 | -16 | ApiPlatform\Core\Bridge\Doctrine\Orm\Extension\FilterExtension |
| api_platform.doctrine.orm.query_extension.filter_eager_loading | |  -17 | ApiPlatform\Core\Bridge\Doctrine\Orm\Extension\FilterEagerLoadingExtension |
| api_platform.doctrine.orm.query_extension.order | 16 | -32 | ApiPlatform\Core\Bridge\Doctrine\Orm\Extension\OrderExtension |
| api_platform.doctrine.orm.query_extension.pagination | 8 | -64 | ApiPlatform\Core\Bridge\Doctrine\Orm\Extension\PaginationExtension |

* Fix JSON-LD contexts when using output classes
* GraphQl: Fix pagination (the `endCursor` behavior was wrong)
* GraphQl: Improve output/input behavior
* GraphQl: Improve mutations (make the `clientMutationId` nullable and return mutation payload as an object)
* MongoDB: Fix search filter when searching by related collection id
* MongoDB: Fix numeric and range filters

## 2.4.0 beta 2

* Fix version constraints for Doctrine MongoDB ODM
* Respect `_api_respond` request attribute in the SerializeListener
* Change the normalizer's priorities (`< 0`). If you have custom normalizer we recommend to use positive priorities.

| Service name                                               | Old priority | New priority | Class                                              |
|------------------------------------------------------------|------|------|---------------------------------------------------------|
| api_platform.hydra.normalizer.constraint_violation_list   | 64 | -780 | ApiPlatform\Core\Hydra\Serializer\ConstraintViolationListNormalizer
| api_platform.jsonapi.normalizer.constraint_violation_list |  | -780 | ApiPlatform\Core\JsonApi\Serializer\ConstraintViolationListNormalizer
| api_platform.problem.normalizer.constraint_violation_list | |  -780 | ApiPlatform\Core\Problem\Serializer\ConstraintViolationListNormalizer
| api_platform.swagger.normalizer.api_gateway               | 17 | -780 | ApiPlatform\Core\Swagger\Serializer\ApiGatewayNormalizer
| api_platform.hal.normalizer.collection                    |  | -790 | ApiPlatform\Core\Hal\Serializer\CollectionNormalizer
| api_platform.hydra.normalizer.collection_filters          | 0 | -790 | ApiPlatform\Core\Hydra\Serializer\CollectionFiltersNormalizer
| api_platform.jsonapi.normalizer.collection                |  | -790 | ApiPlatform\Core\JsonApi\Serializer\CollectionNormalizer
| api_platform.jsonapi.normalizer.error                     |  | -790 | ApiPlatform\Core\JsonApi\Serializer\ErrorNormalizer
| api_platform.hal.normalizer.entrypoint                    |  | -800 | ApiPlatform\Core\Hal\Serializer\EntrypointNormalizer
| api_platform.hydra.normalizer.documentation               | 32 | -800 | ApiPlatform\Core\Hydra\Serializer\DocumentationNormalizer
| api_platform.hydra.normalizer.entrypoint                  | 32 | -800 | ApiPlatform\Core\Hydra\Serializer\EntrypointNormalizer
| api_platform.hydra.normalizer.error                       | 32 | -800 | ApiPlatform\Core\Hydra\Serializer\ErrorNormalizer
| api_platform.jsonapi.normalizer.entrypoint                |  | -800 | ApiPlatform\Core\JsonApi\Serializer\EntrypointNormalizer
| api_platform.problem.normalizer.error                     |  | -810 | ApiPlatform\Core\Problem\Serializer\ErrorNormalizer
| serializer.normalizer.json_serializable                   | -900 | -900 | Symfony\Component\Serializer\Normalizer\JsonSerializableNormalizer
| serializer.normalizer.datetime                            | -910 | -910 | Symfony\Component\Serializer\Normalizer\DateTimeNormalizer
| serializer.normalizer.constraint_violation_list           |  | -915 | Symfony\Component\Serializer\Normalizer\ConstraintViolationListNormalizer
| serializer.normalizer.dateinterval                        | -915 | -915 | Symfony\Component\Serializer\Normalizer\DateIntervalNormalizer
| serializer.normalizer.data_uri                            | -920 | -920 | Symfony\Component\Serializer\Normalizer\DataUriNormalizer
| api_platform.graphql.normalizer.item                      | 8 | -922 | ApiPlatform\Core\GraphQl\Serializer\ItemNormalizer
| api_platform.hal.normalizer.item                          |  | -922 | ApiPlatform\Core\Hal\Serializer\ItemNormalizer
| api_platform.jsonapi.normalizer.item                      |  | -922 | ApiPlatform\Core\JsonApi\Serializer\ItemNormalizer
| api_platform.jsonld.normalizer.item                       | 8 | -922 | ApiPlatform\Core\JsonLd\Serializer\ItemNormalizer
| api_platform.serializer.normalizer.item                   | 0 | -923 | ApiPlatform\Core\Serializer\ItemNormalizer
| serializer.normalizer.object                              | -1000 | -1000 | Symfony\Component\Serializer\Normalizer\ObjectNormalizer

* Allow custom stylesheets to be appended or replaced in the swagger UI
* Load messenger only if available
* Fix missing metadata cache pool for Elasticsearch
* Make use of the new AdvancedNameConverterInterface interface for name converters
* Refactor input/output attributes, where these attributes now take:
  - an array specifying a class and some specific attributes (`name` and `iri` if needed)
  - a string representing the class
  - a `falsy` boolean to disable the input/output
* Introduce the DataTransformer concept to transform an input/output from/to a resource
* Api Platform normalizer is not limited to Resources anymore (you can use DTO as relations and more...)
* MongoDB: allow a `0` limit in the pagination
* Fix support of a discriminator mapping in an entity

## 2.4.0 beta 1

* MongoDB: full support
* Elasticsearch: add reading support (including pagination, sort filter and term filter)
* Mercure: automatically push updates to clients using the [Mercure](https://mercure.rocks) protocol
* CQRS support and async message handling using the Symfony Messenger Component
* OpenAPI: add support for OpenAPI v3 in addition to OpenAPI v2
* OpenAPI: support generating documentation using [ReDoc](https://github.com/Rebilly/ReDoc)
* OpenAPI: basic hypermedia hints using OpenAPI v3 links
* OpenAPI: expose the pagination controls
* Allow using custom classes for input and output (DTO) with the `input_class` and `output_class` attributes
* Allow disabling the input or the output by setting `input_class` and `output_class` to false
* Guess and automatically set the appropriate Schema.org IRIs for common validation constraints
* Allow setting custom cache HTTP headers using the `cache_headers` attribute
* Allow setting the HTTP status code to send to the client through the `status` attribute
* Add support for the `Sunset` HTTP header using the `sunset` attribute
* Set the `Content-Location` and `Location` headers when appropriate for better RFC7231 conformance
* Display the matching data provider and data persister in the debug panel
* GraphQL: improve performance by lazy loading types
* Add the `api_persist` request attribute to enable or disable the `WriteListener`
* Allow setting a default context in all normalizers
* Permit using a string instead of an array when there is only one serialization group
* Add support for setting relations using the constructor of the resource classes
* Automatically set a [409 Conflict](https://developer.mozilla.org/en-US/docs/Web/HTTP/Status/409) HTTP status code when an `OptimisticLockException` is thrown
* Resolve Dependency Injection Container parameters in the XML and YAML files for the resource class configuration
* `RequestAttributesExtractor` is not internal anymore and can be used in userland code
* Always use the user-defined metadata when set
* OpenAPI: add a description explaining how to use the property filter
* GraphQL: the look'n'feel of GraphiQL now match the API Platform one
* PHPStan level 6 compliance
* Add a `show_webby` configuration option to hide the spider in API docs
* Add an easter egg (find it!)

## 2.3.6

* /!\ Security: a vulnerability impacting the GraphQL subsystem was allowing users authorized to run mutations for a specific resource type, to execute it on any resource, of any type (CVE-2019-1000011)
* Fix normalization of raw collections (not API resources)
* Fix content negotiation format matching

## 2.3.5

* GraphQL: compatibility with `webonyx/graphql-php` 0.13
* OpenAPI/Swagger: expose `properties[]` as a collection parameter
* OpenAPI/Swagger: add a description for the `properties[]` filter
* OpenAPI/Swagger: Leverage advanced name converters
* JSON-LD: Prevent an error in `ItemNormalizer` when `$context['resource_class']` is not defined
* Allow to pass the serialization group to use a string instead of as an array of one element
* Modernize the code base to use PHP 7.1 features when possible
* Bump minimal dependencies of the used Symfony components
* Improve the Packagist description

## 2.3.4

* Open API/Swagger: fix YAML export
* Open API/Swagger: Correctly expose overridden formats
* GraphQL: display the stack trace when in debug mode
* GraphQL: prevent a crash when the class name isn't provided
* Fix handling of one-to-one relations in subresources
* Fix max depth handling when eager fetching is disabled
* Compatibility with Symfony 4.2
* Prevent calling the remove method from all data persisters
* Persist Doctrine entities with the `DEFERRED_EXPLICIT` change tracking policy
* Throw an `InvalidArgumentException` when trying to get an item from a collection route
* Improve the debug bar panel visibility
* Take into account the `route_prefix` attribute in subresources
* Allow using multiple values with `NumericFilter`
* Improve exception handling in `ReadListener` by adding the previous exception

## 2.3.3

* Doctrine: revert "prevent data duplication in Eager loaded relations"

## 2.3.2

* Open API/Swagger: detect correctly collection parameters
* Open API/Swagger: fix serialization of nested objects when exporting as YAML
* GraphQL: fix support of properties also mapped as subresources
* GraphQL: fix retrieving the internal `_id` when `id` is not part of the requested fields
* GraphQL: only exposes the mutations if any
* Doctrine: prevent data duplication in Eager loaded relations
* Preserve the host in the internal router

## 2.3.1

* Data persisters: call only the 1st matching data persister, this fix may break existing code, see https://github.com/api-platform/docs/issues/540#issuecomment-405945358
* Subresources: fix inverse side population
* Subresources: add subresources collections to cache tags
* Subresources: fix Doctrine identifier parameter type detection
* Subresources: fix max depth handling
* GraphQL: send a 200 HTTP status code when a GraphQL response contain some errors
* GraphQL: fix filters to allow dealing with multiple values
* GraphQL: remove invalid and useless parameters from the GraphQL schema
* GraphQL: use the collection resolver in mutations
* JSON API: remove duplicate data from includes
* Filters: fix composite keys support
* Filters: fix the `OrderFilter` when applied on nested entities
* List Doctrine Inflector as a hard dependency
* Various quality and usability improvements

## 2.3.0

* Add support for deprecating resources, operations and fields in GraphQL, Hydra and Swagger
* Add API Platform panels in the Symfony profiler and in the web debug toolbar
* Make resource class's constructor parameters writable
* Add support for interfaces as resources
* Add a shortcut syntax to define attributes at the root of `@ApiResource` and `@ApiProperty` annotations
* Throw an exception if a required filter isn't set
* Allow to specify the message when access is denied using the `access_control_message` attribute
* Add a new option to include null results when using the date filter
* Allow data persisters to return a new instance instead of mutating the existing one
* Add a new attribute to configure specific formats per resources or operations
* Add an `--output` option to the `api:swagger:export` command
* Implement the `CacheableSupportsMethodInterface` introduced in Symfony 4.1 in all (de)normalizers (improves the performance dramatically)
* Drop support for PHP 7.0
* Upgrade Swagger UI and GraphiQL
* GraphQL: Add a `totalCount` field in GraphQL paginated collections
* JSONAPI: Allow inclusion of related resources

## 2.2.10

* /!\ Security: a vulnerability impacting the GraphQL subsystem was allowing users authorized to run mutations for a specific resource type, to execute it on any resource, of any type (CVE-2019-1000011)

## 2.2.9

* Fix `ExistsFilter` for inverse side of OneToOne association
* Fix to not populate subresource inverse side
* Improve the overall code quality (PHPStan analysis)

## 2.2.8

* Fix support for max depth when using subresources
* Fix a fatal error when a subresource type is not defined
* Add support for group sequences in the validator configuration
* Add a local class metadata cache in the HAL normalizer
* `FilterEagerLoadingExtension` now accepts joins with class name as join value

## 2.2.7

* Compatibility with Symfony 4.1
* Compatibility with webonyx/graphql-php 0.12
* Add missing `ApiPlatform\Core\EventListener\EventPriorities`'s `PRE_SERIALIZE` and `POST_SERIALIZE` constants
* Disable eager loading when no groups are specified to avoid recursive joins
* Fix embeddable entities eager loading with groups
* Don't join the same association twice when eager loading
* Fix max depth handling when using HAL
* Check the value of `enable_max_depth` if defined
* Minor performance and quality improvements

## 2.2.6

* Fix identifiers creation and update when using GraphQL
* Fix nested properties support when using filters with GraphQL
* Fix a bug preventing the `ExistFilter` to work properly with GraphQL
* Fix a bug preventing to use a custom denormalization context when using GraphQL
* Enforce the compliance with the JSONAPI spec by throwing a 400 error when using the "inclusion of related resources" feature
* Update `ChainSubresourceDataProvider` to take into account `RestrictedDataProviderInterface`
* Fix the cached identifiers extractor support for stringable identifiers
* Allow a `POST` request to have an empty body
* Fix a crash when the ExpressionLanguage component isn't installed
* Enable item route on collection's subresources
* Fix an issue with subresource filters, was incorrectly adding filters for the parent instead of the subresource
* Throw when a subresources identifier is not found
* Allow subresource items in the `IriConverter`
* Don't send the `Link` HTTP header pointing to the Hydra documentation if docs are disabled
* Fix relations denormalization with plain identifiers
* Prevent the `OrderFilter` to trigger faulty deprecation notices
* Respect the `fetchEager=false` directive on an association in the `EagerLoadingExtension`
* Use the configured name converter (if any) for relations in the HAL's `ItemNormalizer`
* Use the configured name converter (if any) in the `ConstraintViolationListNormalizer`
* Dramatically improve the overall performance by fixing the normalizer's cache key generation
* Improve the performance `CachedRouteNameResolver` and `CachedSubresourceOperationFactory` by adding a local memory cache layer
* Improve the performance of access control checking when using GraphQL
* Improve the performance by using `isResourceClass` when possible
* Remove a useless `try/catch` in the `CachedTrait`
* Forward the operation name to the `IriConverter`
* Fix some more code quality issues

## 2.2.5

* Fix various issues preventing the metadata cache to work properly (performance fix)
* Fix a cache corruption issue when using subresources
* Fix non-standard outputs when using the HAL format
* Persist data in Doctrine DataPersister only if needed
* Fix identifiers handling in GraphQL mutations
* Fix client-side ID creation or update when using GraphQL mutations
* Fix an error that was occurring when the Expression Language component wasn't installed
* Update the `ChainSubresourceDataProvider` class to take into account `RestrictedDataProviderInterface`

## 2.2.4

* Fix a BC break preventing to pass non-arrays to the builtin Symfony normalizers when using custom normalizers
* Fix a bug when using `FilterEagerLoadingExtension` with manual joins
* Fix some bugs in the AWS API Gateway compatibility mode for Open API/Swagger

## 2.2.3

* Fix object state inconsistency after persistence
* Allow using multiple `@ApiFilter` annotations on the same class
* Fix a BC break when the serialization context builder depends of the retrieved data
* Fix a bug regarding collections handling in the GraphQL endpoint

## 2.2.2

* Autoregister classes implementing `SubresourceDataProviderInterface`
* Fix the `DateTimeImmutable` support in the date filter
* Fix a BC break in `DocumentationAction` impacting NelmioApiDoc
* Fix the context passed to data providers (improve the eager loading)
* Fix fix a subresource's metadata cache bug
* Fix the configuration detection when using a custom directory structure

## 2.2.1

* Merge bug fixes from older branches

## 2.2.0

* Add GraphQL support (including mutations, pagination, filters, access control rules and automatic SQL joins)
* Fully implement the GraphQL Relay Server specification
* Add JSONAPI support
* Add a new `@ApiFilter` annotation to directly configure filters from resource classes
* Add a partial paginator that prevents `COUNT()` SQL queries
* Add a new simplified way to configure operations
* Add an option to serialize Validator's payloads (e.g. error levels)
* Add support for generators in data providers
* Add a new `allow_plain_identifiers` option to allow using plain IDs as identifier instead of IRIs
* Add support for resource names without namespace
* Automatically enable FOSUser support if the bundle is installed
* Add an `AbstractCollectionNormalizer` to help supporting custom formats
* Deprecate NelmioApiDocBundle 2 support (upgrade to v3, it has native API Platform support)
* Deprecate the `ApiPlatform\Core\Bridge\Doctrine\EventListener\WriteListener` class in favor of the new `ApiPlatform\Core\EventListener\WriteListener` class.
* Remove the `api_platform.doctrine.listener.view.write` event listener service.
* Add a data persistence layer with a new `ApiPlatform\Core\DataPersister\DataPersisterInterface` interface.
* Add a new configuration to disable the API entrypoint and the documentation
* Allow setting maximum items per page at operation/resource level
* Add the ability to customize the message when configuring an access control rule trough the `access_control_message` attribute
* Allow empty operations in XML configs

## 2.1.6

* Add a new config option to specify the directories containing resource classes
* Fix a bug regarding the ordering filter when dealing with embedded fields
* Allow to autowire the router
* Fix the base path handling the Swagger/Open API documentation normalizer

## 2.1.5

* Add support for filters autoconfiguration with Symfony 3.4+
* Add service aliases required to use the autowiring with Symfony 3.4+
* Allow updating nested resource when issuing a `POST` HTTP request
* Add support for the immutable date and time types introduced in Doctrine
* Fix the Doctrine query generated to retrieve nested subresources
* Fix several bugs in the automatic eager loading support
* Fix a bug occurring when passing neither an IRI, nor an array in an embedded relation
* Allow requesting `0` items per page in collections
* Copy the `Host` from the Symfony Router
* `Paginator::getLastPage()` now always returns a `float`
* Minor performance improvements
* Minor quality fixes

## 2.1.4

* Symfony 3.4 and 4.0 compatibility
* Autowiring strict mode compatibility
* Fix a bug preventing to create resource classes in the global namespace
* Fix Doctrine type conversion in filters WHERE clauses
* Fix filters when using eager loading and non-association composite identifier
* Fix Doctrine type resolution for identifiers (for custom DBALType)
* Add missing Symfony Routing options to operations configuration
* Add SubresourceOperations to metadata
* Fix disabling of cache pools with the dev environment

## 2.1.3

* Don't use dynamic values in Varnish-related service keys (improves Symfony 3.3 compatibility)
* Hydra: Fix the value of `owl:allValuesFrom` in the API documentation
* Swagger: Include the context even when the type is `null`
* Minor code and PHPDoc cleanups

## 2.1.2

* PHP 7.2 compatibility
* Symfony 4 compatibility
* Fix the Swagger UI documentation for specific routes (the API request wasn't executed automatically anymore)
* Add a missing cache tag on empty collections
* Fix a missing service when no Varnish URL is defined
* Fix the whitelist comparison in the property filer
* Fix some bugs regarding subresources in the Swagger and Hydra normalizers
* Make route requirements configurable
* Make possible to configure the Swagger context for properties
* Better exception messages when there is a content negotiation error
* Use the `PriorityTaggedServiceTrait` provided by Symfony instead of a custom implementation
* Test upstream libs deprecations
* Various quality fixes and tests cleanup

## 2.1.1

* Fix path generators
* Fix some method signatures related to subresources
* Improve performance of the deserialization mechanism

## 2.1.0

* Add a builtin HTTP cache invalidation system able to store all requests in Varnish (or any other proxy supporting cache tags) and purge it instantly when needed
* Add an authorization system configurable directly from the resource class
* Add support for subresources (like `/posts/1/comments` or `/posts/1/comments/2`
* Revamp the automatic documentation UI (upgraded to the React-based version of Swagger UI, added a custom stylesheet)
* Add a new filter to select explicitly which properties to serialize
* Add a new filter to choose which serialization group to apply
* Add a new filter to test if a property value exists or not
* Add support for OAuth 2 in the UI
* Add support for embedded fields
* Add support for customizable API resources folder's name
* Filters's ids now defaults to the Symfony's service name
* Add configuration option to define custom metadata loader paths
* Make Swagger UI compatible with a strict CSP environment
* Add nulls comparison to OrderFilter
* Add a flag to disable all request listeners
* Add a default order option in the configuration
* Allow to disable all operations using the XML configuration format and deprecate the previous format
* Allow upper-cased property names
* Improve the overall performance by optimizing `RequestAttributesExtractor`
* Improve the performance of the filter subsystem by using a PSR-11 service locator and deprecate the `FilterCollection` class
* Add compatibility with Symfony Flex and Symfony 4
* Allow the Symfony Dependency Injection component to autoconfigure data providers and query extensions
* Allow to use service for dynamic validation groups
* Allow using PHP constants in YAML resources files
* Upgrade to the latest version of the Hydra spec
* Add `pagination` and `itemPerPage` parameters in the Swagger/Open API documentation
* Add support for API key authentication in Swagger UI
* Allow to specify a whitelist of serialization groups
* Allow to use the new immutable date and time types of Doctrine in filters
* Update swagger definition keys to more verbose ones (ie `Resource-md5($groups)` => `Resource-groupa_groupb`) - see https://github.com/api-platform/core/pull/1207

## 2.0.11

* Ensure PHP 7.2 compatibility
* Fix some bug regarding Doctrine joins
* Let the `hydra_context` option take precedence over operation metadata
* Fix relations handling by the non-hypermedia `ItemNormalizer` (raw JSON, XML)
* Fix a bug in the JSON-LD context: should not be prefixed by `#`
* Fix a bug regarding serialization groups in Hydra docs

## 2.0.10

* Performance improvement
* Swagger: Allow non-numeric IDs (such as UUIDs) in URLs
* Fix a bug when a composite identifier is missing
* `ApiPlatform\Core\Bridge\Doctrine\Orm\Filter\OrderFilter::extractProperties` now always return an array
* Fix NelmioApiDocParser recursive relations

## 2.0.9

* Add support for Symfony 3.3
* Disable the partial eager loading by default
* Fix support for ignored attributes in normalizers
* Specify the `LEFT JOIN` clause for filter associations
* Move the metadata from validator factory to the validator.xml file
* Throw an exception when the number of items per page is 0
* Improve the Continuous Integration process

## 2.0.8

* Leverage serialization groups to eager load data
* Fix the Swagger Normalizer to correctly support nested serialization groups
* Use strict types
* Get rid of the dependency to the Templating component
* Explicitly add missing dependency to PropertyAccess component
* Allow the operation name to be null in ResourceMetadata
* Fix an undefined index error occurring in some cases when using sub types
* Make the bundle working even when soft dependencies aren't installed
* Fix serialization of multiple inheritance child types
* Fix the priority of the FOSUSer's event listener
* Fix the resource class resolver with using `\Traversable` values
* Fix inheritance of property metadata for the Doctrine ORM property metadata factory
* EagerLoadingExtension: Disable partial fetching if entity has subclasses
* Refactoring and cleanup of the eager loading mechanism
* Fix the handling of composite identifiers
* Fix HAL normalizer when the context isn't serializable
* Fix some quality problems found by PHPStan

## 2.0.7

* [security] Hide error's message in prod mode when a 500 error occurs (Api Problem format)
* Fix sorting when eager loading is used
* Allow eager loading when using composite identifiers
* Don't use automatic eager loading when disabled in the config
* Use `declare(strict_types=1)` and improve coding standards
* Automatically refresh routes in dev mode when a resource is created or deleted

## 2.0.6

* Correct the XML Schema type generated for floats in the Hydra documentation

## 2.0.5

* Fix a bug when multiple filters are applied

## 2.0.4

* [security] Hide error's message in prod mode when a 500 error occurs
* Prevent duplicate data validation
* Fix filter Eager Loading
* Fix the Hydra documentation for `ConstraintViolationList`
* Fix some edge cases with the automatic configuration of Symfony
* Remove calls to `each()` (deprecated since PHP 7.2)
* Add a missing property in `EagerLoadingExtension`

## 2.0.3

* Fix a bug when handling invalid IRIs
* Allow to have a property called id even in JSON-LD
* Exclude static methods from AnnotationPropertyNameCollectionFactory
* Improve compatibility with Symfony 2.8

## 2.0.2

* Fix the support of the Symfony's serializer @MaxDepth annotation
* Fix property range of relations in the Hydra doc when an IRI is used
* Fix an error "api:swagger:export" command when decorating the Swagger normalizer
* Fix an error in the Swagger documentation generator when a property has several serialization groups

## 2.0.1

* Various fixes related to automatic eager loading
* Symfony 3.2 compatibility

## 2.0.0

* Full refactoring
* Use PHP 7
* Add support for content negotiation
* Add Swagger/OpenAPI support
* Integrate Swagger UI
* Add HAL support
* Add API Problem support
* Update the Hydra support to be in sync with the last version of the spec
* Full rewrite of the metadata system (annotations, YAML and XML formats support)
* Remove the event system in favor of the builtin Symfony kernel's events
* Use the ADR pattern
* Fix a ton of issues
* `ItemDataproviderInterface`: `fetchData` is now in the context parameterer. `getItemFromIri` is now context aware [7f82fd7](https://github.com/api-platform/core/commit/7f82fd7f96bbb855599de275ffe940c63156fc5d)
* Constants for event's priorities [2e7b73e](https://github.com/api-platform/core/commit/2e7b73e19ccbeeb8387fa7c4f2282984d4326c1f)
* Properties mapping with XML/YAML is now possible [ef5d037](https://github.com/api-platform/core/commit/ef5d03741523e35bcecc48decbb92cd7b310a779)
* Ability to configure and match exceptions with an HTTP status code [e9c1863](https://github.com/api-platform/core/commit/e9c1863164394607f262d975e0f00d51a2ac5a72)
* Various fixes and improvements (SwaggerUI, filters, stricter property metadata)

## 1.1.1

* Fix a case typo in a namespace alias in the Hydra documentation

## 1.1.0 beta 2

* Allow to configure the default controller to use
* Ability to add route requirements
* Add a range filter
* Search filter: add a case sensitivity setting
* Search filter: fix the behavior of the search filter when 0 is provided as value
* Search filter: allow using identifiers different from id
* Exclude tests from classmap
* Fix some deprecations and tests

## 1.1.0 beta 1

* Support Symfony 3.0
* Support nested properties in Doctrine filters
* Add new `start` and `word_start` strategies to the Doctrine Search filter
* Add support for abstract resources
* Add a new option to totally disable Doctrine
* Remove the ID attribute from the Hydra documentation when it is read only
* Add method to avoid naming collision of DQL join alias and bound parameter name
* Make exception available in the Symfony Debug Toolbar
* Improve the Doctrine Paginator performance in some cases
* Enhance HTTPS support and fix some bugs in the router
* Fix some edge cases in the date and time normalizer
* Propagate denormalization groups through relations
* Run tests against all supported Symfony versions
* Add a contribution documentation
* Refactor tests
* Check CS with StyleCI

## 1.0.1

* Avoid an error if the attribute isn't an array

## 1.0.0

* Extract the documentation in a separate repository
* Add support for eager loading in collections

## 1.0.0 beta 3

* The Hydra documentation URL is now `/apidoc` (was `/vocab`)
* Exceptions implements `Dunglas\ApiBundle\Exception\ExceptionInterface`
* Prefix automatically generated route names by `api_`
* Automatic detection of the method of the entity class returning the identifier when using Doctrine (previously `getId()` was always used)
* New extension point in `Dunglas\ApiBundle\Doctrine\Orm\DataProvider` allowing to customize Doctrine paginator and performance optimization when using typical queries
* New `Dunglas\ApiBundle\JsonLd\Event\Events::CONTEXT_BUILDER` event allowing to modify the JSON-LD context
* Change HTTP status code from `202` to `200` for `PUT` requests
* Ability to embed the JSON-LD context instead of embedding it

## 1.0.0 beta 2

* Preserve indexes when normalizing and denormalizing associative arrays
* Allow setting default order for property when registering a `Doctrine\Orm\Filter\OrderFilter` instance<|MERGE_RESOLUTION|>--- conflicted
+++ resolved
@@ -1,6 +1,5 @@
 # Changelog
 
-<<<<<<< HEAD
 ## 2.7.0
 
 * Swagger UI: Add `usePkceWithAuthorizationCodeGrant` to Swagger UI initOAuth (#4649)
@@ -47,14 +46,13 @@
 * Add support for `security_post_validation` attribute
 * Mark the GraphQL subsystem as stable (#4500)
 * feat(test): add `Client::loginUser()`
-=======
+
 ## 2.6.8
 
 * fix: serializing embedded non resource objects
 * chore(openapi): upgrade Swagger UI to version 4.1.3
 * chore(openapi): upgrade ReDoc to version 2.0.0-rc.59
 * chore(graphql): upgrade GraphiQL to version 1.5.16
->>>>>>> ffda414d
 
 ## 2.6.7
 
