--- conflicted
+++ resolved
@@ -1,6 +1,5 @@
 # Changelog
 
-<<<<<<< HEAD
 ## 3.0.0
 
 * Metadata: CRUD on subresource with experimental write support (#4932)
@@ -12,11 +11,34 @@
 * Cache: remove guzzle from the Varnish purger (#4872)
 
 Various cleanup in services and removal of backward compatibility layer.
-=======
+
+## 3.0.0-rc.2 
+
+* JsonLd: correct the `api_jsonld_context` route format (#4844)
+* Metadata: remove metadata_backward_compatibility_layer option (#4843)
+* OpenApi: fixed required fields (in and name) within `ApiPlatform\OpenApi\Model\Parameter` **BC**
+
+Various cleanup, removed `Core` namespace leftovers and todos.
+
+## 3.0.0-beta.2 / 3.0.0-rc.1
+
+* ExpressionLanguage: deprecated class `ApiPlatform\Symfony\Security\ExpressionLanguage` has been removed in favor of `Symfony\Component\Security\Core\Authorization\ExpressionLanguage`.
+
+## 3.0.0-beta.1
+
+Breaking changes:
+
+* Identifiers: Allow plain identifiers is removed, use a custom normalizer if needed (#4811)
+* Symfony: deprecated configuration was removed (#4811)
+* DataTransformers: concept got removed, input and output classes are handled as anonymous resources (#4805)
+* Doctrine: some interfaces have changed (extensions and filters), `string $operationName` got removed in favor of `ApiPlatform\Metadata\Operation $operation`. (#4779)
+* Doctrine: `ContextAware` interfaces were merged with their child interfaces you can safely remove them (#4779)
+* Metadata: the `Core` namespace got removed (#4805)
+* Mercure: deprecation removed (#4805)
+
 ## 2.7.1
 
 * Replace FQCN service names by snake ones (#5019)
->>>>>>> 10919381
 
 ## 2.7.0
 
@@ -30,30 +52,6 @@
 * Symfony: deprecated the `$exceptionOnNoToken` parameter in `ResourceAccessChecker::__construct()` (#4900)
 
 Various cs fixes and PHPDoc to help upgrading to 3.0.
-
-## 3.0.0-rc.2 
-
-* JsonLd: correct the `api_jsonld_context` route format (#4844)
-* Metadata: remove metadata_backward_compatibility_layer option (#4843)
-* OpenApi: fixed required fields (in and name) within `ApiPlatform\OpenApi\Model\Parameter` **BC**
-
-Various cleanup, removed `Core` namespace leftovers and todos.
-
-## 3.0.0-beta.2 / 3.0.0-rc.1
-
-* ExpressionLanguage: deprecated class `ApiPlatform\Symfony\Security\ExpressionLanguage` has been removed in favor of `Symfony\Component\Security\Core\Authorization\ExpressionLanguage`.
-
-## 3.0.0-beta.1
-
-Breaking changes:
-
-* Identifiers: Allow plain identifiers is removed, use a custom normalizer if needed (#4811)
-* Symfony: deprecated configuration was removed (#4811)
-* DataTransformers: concept got removed, input and output classes are handled as anonymous resources (#4805)
-* Doctrine: some interfaces have changed (extensions and filters), `string $operationName` got removed in favor of `ApiPlatform\Metadata\Operation $operation`. (#4779)
-* Doctrine: `ContextAware` interfaces were merged with their child interfaces you can safely remove them (#4779)
-* Metadata: the `Core` namespace got removed (#4805)
-* Mercure: deprecation removed (#4805)
 
 ## 2.7.0-rc.2 
 
