--- conflicted
+++ resolved
@@ -1,6 +1,5 @@
 # Changelog
 
-<<<<<<< HEAD
 ## 2.5.0 beta 1
 
 * GraphQL: Add support for custom queries and mutations
@@ -12,7 +11,7 @@
 * GraphQL: Improve serialization performance by avoiding calls to the `serialize` PHP function
 * GraphQL: Allow to use a search and an exist filter on the same resource
 * GraphQL: Refactor the architecture of the whole system to allow the decoration of useful services (`TypeConverter` to manage custom types, `SerializerContextBuilder` to modify the (de)serialization context dynamically, etc.)
-=======
+
 ## 2.4.6
 
 * GraphQL: Use correct resource configuration for filter arguments of nested collection
@@ -24,7 +23,6 @@
 * Return a 415 HTTP status code instead of a 406 one when a faulty `Content-Type` is sent
 * Fix `WriteListener` trying to generate IRI for non-resources
 * Allow to extract blank values from composite identifier
->>>>>>> 96bfc4da
 
 ## 2.4.5
 
