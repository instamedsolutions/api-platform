# Changelog

<<<<<<< HEAD
## v3.0.11

### Bug fixes

* [0154bf13c](https://github.com/api-platform/core/commit/0154bf13c3aa99b6bfe2c17c875a51e876aca43f) fix(metadata): homogenize operations constructor (#5344)
    Note: we made clear that we are supporting only named arguments on our Attributes. We do not support backward compatibility on positional arguments.
* [53cb25fab](https://github.com/api-platform/core/commit/53cb25fab0fcec2d336590c7e82e1c6a8728d00a) fix(symfony): annotation reader argument optional (#5358)
* [722802c13](https://github.com/api-platform/core/commit/722802c13200179cd9ce7b2812738471a9340f27) fix(graphql): usable YAML/XML configuration (#5333) 
    Note: `paginationViaCursor` was removed from GraphQl operations as it had no behavior
* [937786efe](https://github.com/api-platform/core/commit/937786efeab77f939d67973d7b4e7bc4fd8eec17) fix(metadata): extract identifier using `Link::toProperty` (#5352)

## v3.0.10

### Bug fixes

* [ec67b3f47](https://github.com/api-platform/core/commit/ec67b3f4745e5907f6b199d07c59af946f47a35d) fix: fix argument resolver error (#5342)

## v3.0.9

### Bug fixes

* [3d8371a56](https://github.com/api-platform/core/commit/3d8371a56f12468df7b0fa8974a9babe35578b26) fix(graphql): use depth for nested resource class operation (#5314)
* [6f9289eb8](https://github.com/api-platform/core/commit/6f9289eb8795e9ae121b97122336c754cd69acc4) fix(serializer): use symfony's default serializer context (#5305)
* [af98b645f](https://github.com/api-platform/core/commit/af98b645f6063b70c5e50e489ee933acfe0ad3a5) fix: compatibility with PHP 8.2 (#5292)
* [b5734a73e](https://github.com/api-platform/core/commit/b5734a73e1f9c01db80a57ec0d6c24c7d4122bb7) fix(graphql): pass graphql enabled flag (#5315)


### Features

* [9632b6416](https://github.com/api-platform/core/commit/9632b64160272620f68db771e35712b573ccd040) feat: serialize error title from ValidationException (#5313)

## v3.0.8

### Bug fixes

* [26040444e](https://github.com/api-platform/core/commit/26040444e6199674212418127fa045e34e7f9c4a) fix(graphql): dont add graphql operations when disabled (#5265)
* [3d3c2c744](https://github.com/api-platform/core/commit/3d3c2c74452dc891d0892c851f0f730bced7759a) fix(graphql): link relations requires the property (#5169)
* [ddeda9c93](https://github.com/api-platform/core/commit/ddeda9c93a1ad7ac1da432fd7e6551ab85953cc9) fix(normalizer): normalize items in related collection with concrete class (#5261)
* [e73878570](https://github.com/api-platform/core/commit/e73878570d5b18ec7366be6c93f573a73d13b31c) fix(jsonschema): remove @id @type @context from input schema  (#5267)

## v3.0.7

### Bug fixes

* [27af3216f](https://github.com/api-platform/core/commit/27af3216f2beac654acb7881b52b3e2e29bf9078) fix(symfony): wire Symfony JsonEncoder if it exists (#5240)
* [31215c623](https://github.com/api-platform/core/commit/31215c62365c6b9095486c307d29837e53c0357a) ci: fix mongod startup (#5248)
* [55be4ca41](https://github.com/api-platform/core/commit/55be4ca41b6a97004d4be623d55bd5e7a3004b16) fix: get back return phpdoc on ProviderInterface
* [6d38cd941](https://github.com/api-platform/core/commit/6d38cd94140edd573ef9b09997204ef345360880) fix(metadata): include routePrefix in default operation name (#5203) (#5252)
* [b52161f](https://github.com/api-platform/core/commit/b52161f75cbfb8fd42b79db8b62e38747c84f089) perf(symfony): use default cache pool config in development environment (#5242)

## v3.0.6

### Bug fixes

* [d4173e7db](https://github.com/api-platform/core/commit/d4173e7dbca8e72af484c38fa0dc46a81b238fc6) fix(metadata): do not override name fixes #5235 (#5237)

## v3.0.5

### Bug fixes

* [0f891616f](https://github.com/api-platform/core/commit/0f891616f65ad7a27338dbb91ab7c773f4e7d36e) fix(metadata): route prefix in the operation name (#5208)
* [84a7e564d](https://github.com/api-platform/core/commit/84a7e564d0c3baded424ae754be00144e8179091) fix(metadata): getOperation cache matches arguments (#5215)
* [bd0b05abc](https://github.com/api-platform/core/commit/bd0b05abc0f7e563290369eb7f45d6689d9ff10b) fix(serializer): dynamic groups should not be cached (#5207)
* [ebaad51b2](https://github.com/api-platform/core/commit/ebaad51b2ce173b6c59582dcc6fb311f1f4b7fa9) fix(serializer): read groups off the root operation (#5196)

## v3.0.4

### Bug fixes

* [148442c49](https://github.com/api-platform/core/commit/148442c49b1312b3665be353def371faedb9750c) fix(metadata): item uri template with another resource (#5176)
* [2a582764a](https://github.com/api-platform/core/commit/2a582764af9a7bd2dd1d87c49c74974ef8d3a68b) fix(graphql): add filters from the nested resource metadata (#5171)
* [45b552673](https://github.com/api-platform/core/commit/45b55267371b73a98ef5282b2e08f7ad224ca666) fix(metadata): _format broken bc promise on #5080  (#5187)
* [5bc84ce36](https://github.com/api-platform/core/commit/5bc84ce36a0dafa8c63209978471a48bf1a5d0f5) fix(graphql): use default nested query operations (#5174)
* [6e2f920ec](https://github.com/api-platform/core/commit/6e2f920ecacd0460efeef11381947800c86d4d7c) fix(serializer): empty object as array with supports cache  (#5100)
* [706f66f6b](https://github.com/api-platform/core/commit/706f66f6b39d60f031dd610a8586c6e576827ce9) fix(metadata): allow input/output configuration values to be bool in yaml config (#5186)
* [b3bc4d6ac](https://github.com/api-platform/core/commit/b3bc4d6ac33f1a9756cc91c86d8cc30049ed044f) fix: use legacy iri converter for legacy resources (#5172)
* [d18813597](https://github.com/api-platform/core/commit/d18813597bae255318aafb43a5bd65bbabab14ca) fix: securityPostDenormalize not working because clone is made after denormalization (#5182)
* [dbf44470a](https://github.com/api-platform/core/commit/dbf44470aed45f8ccea0cc2cb261a28394b7685d) fix(metadata): check if elasticsearch is set to false by user through ApiResource (#5115) (#5177)
* [a52750496](https://github.com/api-platform/core/commit/a5275049663c336cd7fb4e83b62ea1d93c2cf06a) fix(metadata): allow custom Attribute to extend ApiResource (#5076) (#5175)
* [62af87485](https://github.com/api-platform/core/commit/62af8748561feb340353b581b681b82b5fdadc5f) fix(openapi): use "openapi" key to validate filter parameters (#5114)

## v3.0.3

### Bug fixes

* [176fff2cb](https://github.com/api-platform/core/commit/176fff2cb15efa01b6c898d0442a4f540d4ddeaa) fix(metadata): upgrade script keep operation name (#5109)
* [1b64ebf6a](https://github.com/api-platform/core/commit/1b64ebf6a438222ae091ec3690063d0fb1b61977) fix: upgrade command remove ApiSubresource attribute  (#5049)
* [27fcdc6b2](https://github.com/api-platform/core/commit/27fcdc6b270d1699e76c37ccda690b8a5ed8b4c9) fix(metadata): deprecate when user decorates in legacy mode (#5091)
* [310363d56](https://github.com/api-platform/core/commit/310363d56129c94cf4d51977f85486729e582fbc) fix: remove @internal annotation for Operations (#5089)
* [41bbad94e](https://github.com/api-platform/core/commit/41bbad94e93df49eb4ade0fe1307b20d9cd07102) fix: update yaml extractor test file coding standard (#5068)
* [44337ddb3](https://github.com/api-platform/core/commit/44337ddb3908d7b05ed75b75325b7941581f575b) fix(graphql): use right nested operation (#5102)
* [541b738e9](https://github.com/api-platform/core/commit/541b738e942156b711665952b50fbd4f060fcdea) fix(graphql): add clearer error message when TwigBundle is disabled but graphQL clients are enabled (#5064)
* [59826bbe9](https://github.com/api-platform/core/commit/59826bbe9e246cf839bdc0c4d0d470f54e27b453) fix: only alias if exists for opcache preload
* [7044c5a1b](https://github.com/api-platform/core/commit/7044c5a1b2895e72f0579d1e788740606f94dece) fix(doctrine): use abitrary index instead of value (#5079)
* [8250d41a3](https://github.com/api-platform/core/commit/8250d41a38913a17364d617875bb5a90f434ec48) fix(metadata): define a name on a single operation (#5090)
* [9c19fa171](https://github.com/api-platform/core/commit/9c19fa17110aac7dd39bff827091c00b42a80d4f) fix(metadata): add class key in payload argument resolver (#5067)
* [a4cd12b2a](https://github.com/api-platform/core/commit/a4cd12b2a73bc0f726c5724de790f885884e6113) fix: uri template should respect rfc 6570 (#5080)
* [bbeaf7082](https://github.com/api-platform/core/commit/bbeaf7082bba4a019206c3862425cf849d55addd) fix(graphql): always allow to query nested resources (#5112)
* [c1cb3cd2f](https://github.com/api-platform/core/commit/c1cb3cd2ff32c8b1ee694b0989efeb133fbd8438) Revert "fix(graphql): use right nested operation (#5102)" (#5111)

## 3.0.2

* Metadata: generate skolem IRI by default, use `genId: false` to disable **BC**

## 3.0.1

* Symfony: don't use ArrayAdapter cache in production #5027
* Symfony: remove `_api_exception_to_status` leftovers (#4992)
* Serializer: support empty array as object (#4999)
* Chore: compatibility with PHP 8.2 (#5024)
* Symfony: resource class directories bc break (#4982)
* Symfony: exception_status bad merge (#4981)
* Graphql: remove unused service for ItemResolverFactory (#4976)
* Chore: document missing breaking changes on the 3.0.0-beta.1

## 3.0.0

* Metadata: CRUD on subresource with experimental write support (#4932)
* Symfony: 6.1 compatibility and remove 4.4 and 5.4 support (#4851)
* Symfony: removed the $exceptionOnNoToken parameter in `ResourceAccessChecker::__construct()` (#4905)
* Symfony: use conventional service names for Doctrine state providers and processors (#4859)
* Symfony: adjust mapping paths to the SF best practices for Bundles **BC** `Resources/config/api_resources` to `config/api_resources`  (#4853)
* Symfony: `src/ApiResource/` is the recommended place for API models (#4874)
* Cache: remove guzzle from the Varnish purger (#4872)

Various cleanup in services and removal of backward compatibility layer.

## 3.0.0-rc.2 

* JsonLd: correct the `api_jsonld_context` route format (#4844)
* Metadata: remove metadata_backward_compatibility_layer option (#4843)
* OpenApi: fixed required fields (in and name) within `ApiPlatform\OpenApi\Model\Parameter` **BC**

Various cleanup, removed `Core` namespace leftovers and todos.

## 3.0.0-beta.2 / 3.0.0-rc.1

* ExpressionLanguage: deprecated class `ApiPlatform\Symfony\Security\ExpressionLanguage` has been removed in favor of `Symfony\Component\Security\Core\Authorization\ExpressionLanguage`.

## 3.0.0-beta.1

Breaking changes:

* Identifiers: Allow plain identifiers is removed, use a custom normalizer if needed (#4811)
* Symfony: deprecated configuration was removed (#4811)
* DataTransformers: concept got removed, input and output classes are handled as anonymous resources (#4805)
* Doctrine: some interfaces have changed (extensions and filters), `string $operationName` got removed in favor of `ApiPlatform\Metadata\Operation $operation`. (#4779)
* Doctrine: `ContextAware` interfaces were merged with their child interfaces you can safely remove them (#4779)
* Metadata: the `Core` namespace got removed (#4805)
* Mercure: deprecation removed (#4805)
* Identifiers: using an object as identifier is supported only when this object is `Stringable`
* Serializer: `skip_null_values` now defaults to `true`
* Metadata: `Patch` is added to the automatic CRUD
* Symfony: generated route names and operation names changed, route naming can be changed directly within metadata
    
=======
## v2.7.7

### Bug fixes

* [53cb25fab](https://github.com/api-platform/core/commit/53cb25fab0fcec2d336590c7e82e1c6a8728d00a) fix(symfony): annotation reader argument optional (#5358)

>>>>>>> 67dcf625
## v2.7.6

### Bug fixes

* [31215c623](https://github.com/api-platform/core/commit/31215c62365c6b9095486c307d29837e53c0357a) ci: fix mongod startup (#5248)
* [444f339ae](https://github.com/api-platform/core/commit/444f339ae8c73d2b1a23a703f44adbc6f8d52305) fix: avoid unneeded use of covariance to keep compatibility with PHP < 7.4 (#5327)
* [5baea781c](https://github.com/api-platform/core/commit/5baea781cf20249032fac337728da2f5617789db) fix(metadata): fix extra properties method (#5294)
* [a6f0d9aac](https://github.com/api-platform/core/commit/a6f0d9aac5b13c13694ebfa67e2a13b4a216c329) fix(symfony): http cache wrong metadata argument
* [ab6822f77](https://github.com/api-platform/core/commit/ab6822f775ab63070adaab68ae13adc01a6e3dd7) fix: Set twig.exception_listener as service parent (#5059)
* [f22fa73f4](https://github.com/api-platform/core/commit/f22fa73f41663f2c6a2391d3c1b8623098a51a0d) fix(elasticsearch): elasticsearch BC

## v2.7.5

### Bug fixes

* [096ac119a](https://github.com/api-platform/core/commit/096ac119a5126bdc5e7877172a033d7cdaa28983) fix(metadata): keep configured uri variables (#5217)
* [2b2d468f0](https://github.com/api-platform/core/commit/2b2d468f06a63ecfa4928d5d631953acb624c181) fix(metadata): operations must inherit from resource and defaults
* [2cb3b4272](https://github.com/api-platform/core/commit/2cb3b42725105aaf34dc9d71d2c03e156acd5833) fix(serializer): use iri from $context if defined (#5201)
* [39398579e](https://github.com/api-platform/core/commit/39398579e32976b5b4b0219da98fdb35629a35ad) fix(symfony): definition when mercure is not installed (#5206)
* [e9c7e4abb](https://github.com/api-platform/core/commit/e9c7e4abb683bb830a61712a8b63b8063e015b13) fix(serializer): avoid call to legacy iri converter with non-resource class (#5219)
* [ebaad51b2](https://github.com/api-platform/core/commit/ebaad51b2ce173b6c59582dcc6fb311f1f4b7fa9) fix(serializer): read groups off the root operation (#5196)

## v2.7.4

### Bug fixes

* [706f66f6b](https://github.com/api-platform/core/commit/706f66f6b39d60f031dd610a8586c6e576827ce9) fix(metadata): allow input/output configuration values to be bool in yaml config (#5186)
* [b3bc4d6ac](https://github.com/api-platform/core/commit/b3bc4d6ac33f1a9756cc91c86d8cc30049ed044f) fix: use legacy iri converter for legacy resources (#5172)

## v2.7.3

### Bug fixes

* [176fff2cb](https://github.com/api-platform/core/commit/176fff2cb15efa01b6c898d0442a4f540d4ddeaa) fix(metadata): upgrade script keep operation name (#5109)
* [1b64ebf6a](https://github.com/api-platform/core/commit/1b64ebf6a438222ae091ec3690063d0fb1b61977) fix: upgrade command remove ApiSubresource attribute  (#5049)
* [27fcdc6b2](https://github.com/api-platform/core/commit/27fcdc6b270d1699e76c37ccda690b8a5ed8b4c9) fix(metadata): deprecate when user decorates in legacy mode (#5091)
* [310363d56](https://github.com/api-platform/core/commit/310363d56129c94cf4d51977f85486729e582fbc) fix: remove @internal annotation for Operations (#5089)
* [41bbad94e](https://github.com/api-platform/core/commit/41bbad94e93df49eb4ade0fe1307b20d9cd07102) fix: update yaml extractor test file coding standard (#5068)
* [59826bbe9](https://github.com/api-platform/core/commit/59826bbe9e246cf839bdc0c4d0d470f54e27b453) fix: only alias if exists for opcache preload
* [8250d41a3](https://github.com/api-platform/core/commit/8250d41a38913a17364d617875bb5a90f434ec48) fix(metadata): define a name on a single operation (#5090)
* [9c19fa171](https://github.com/api-platform/core/commit/9c19fa17110aac7dd39bff827091c00b42a80d4f) fix(metadata): add class key in payload argument resolver (#5067)

## 2.7.2

* Metadata: no skolem IRI by default
* Symfony: use service id as tag for lower symfony versions (processor/provider service locator)
* Symfony: fix command constants not available on lower symfony versions

## 2.7.1

* Chore: update swagger ui and javascript libraries (#5028)
* Symfony: don't use ArrayAdapter cache in production #4975 (#5025)
* Doctrine: check fetch joined queries based on all aliases (#4974)
* Metadata: fix missing `array` cast for RDF types in `ApiResource` & `ApiProperty` constructors (#5000)
* Symfony: replace FQCN service names by snake ones (#5019)
* Symfony: add missing dependency on symfony/deprecation-contracts (#5015)
* Chore: add conflict on elasticsearch >= 8.0 (#5018)
* Symfony: bc layer broken for symfony/console lower than 5.3 (#4990)
* Symfony: missing deprecations related to Ulid and Uuid normalize… (#4963)
* Metadata: do not auto-generate NotExposed operation when using custom operation classes
* Symfony: upgrade command requires phpunit (#4968)
* Symfony: upgrade command removes filters (#4970)
* Symfony: missing Elasticsearch DocumentMetadataFactoryInterface alias definition (#4962)
* Chore: drop dependency on fig/link-util (#4945)
* Metadata: resource name collection missing deprecation (#4953)
* Doctrine: ability to use ORM and ODM (#5032)

## 2.7.0

* chore: remove @experimental phpdoc (#4933)
* Metadata: do not set id when identifier is `false` (#4880)
* Metadata: automatic GET operation when none is declared (#4881)
* Metadata: exception to status on operations (#4861)
* Serializer: adds the JSON_INVALID_UTF8_IGNORE flag to JsonEncode (#4741)
* Symfony: autoconfigure legacy Doctrine extensions (#4909)
* Elasticsearch: skip metadata without ES nodes (#4913)
* Symfony: deprecated the `$exceptionOnNoToken` parameter in `ResourceAccessChecker::__construct()` (#4900)

Various cs fixes and PHPDoc to help upgrading to 3.0.

## 2.7.0-rc.2 

* Symfony: the upgrade command now updates ApiFilter as well (#4845)
* Symfony: maker command to create a state Processor (#4423)

## 2.7.0-beta.5

* Serializer: ignore no-operation on SerializeListener (#4828)
* Schema: schema generation with default operation (#4818)

## 2.7.0-beta.4

* Metadata: reduce coalescing operator call (#4810)
* Api: remove dump (#4809)

## 2.7.0-beta.3

* Metadata: use the HTTP method instead of an interface for writability (#4785)
* Cache: IriConverter gets called only for resources (#4796)
* JsonApi: Use skolem IRIs (#4796)
* Metadata: Merge defaults instead of overriding (#4796)
* ApiTestCase: Fix JSON Schema assertions (#4796)
* Metadata: Cast YAML/XML values properly (#4800)
* Symfony: fix deprecations (#4795 #4801 #4802)
* Input/Output: backport serializer changes to make input/output work as resource classes without data transformers (#4804)
* GraphQl: the SerializerContextBuilder interface changes to reflect operation instead of the operation name **BC** (#4804)

## 2.7.0-beta.2

* Processor: adds `previous_data` to the context (#4776)
* Doctrine: fix filter binding (#4789)
* Cache: fix headers not being read from metadata (#4777)

## 2.7.0-beta

* Json-Ld: property metadata types and iris (#4769)
* Symfony: write listener uri variables converter (#4774)
* Metadata: extra properties operation inheritance (#4773)

**BC**

Doctrine: new interfaces for Filters and Extensions ready, switch to the `ApiPlatform\Doctrine` namespace after fixing your deprecations: (#4779)
  - `ApiPlatform\Core\Bridge\Doctrine\Orm\Extension` interfaces have an `Operation` instead of the `$operationName`, the new namespace is `ApiPlatform\Doctrine\Orm\Extension`
  - `ApiPlatform\Core\Bridge\Doctrine\MongoDbOdm\Extension` interfaces have an `Operation` instead of the `$operationName`, the new namespace is `ApiPlatform\Doctrine\Odm\Extension`

## 2.7.0-alpha.7

* Metadata: defaults deprecation (#4772)

## 2.7.0-alpha.6

* GraphQl: output creates its own type in TypeBuilder (#4766)
* Metadata: clear missing metadata cache pools (#4770)
* Metadata: property override when value is set (#4767)
* Metadata: add read and write to extractor (#4760) 
* JsonSchema: factory backward compatibility layer (#4758)
* Metadata: defaults properly overrides metadata (#4759) 
* Metadata: Add missing processor and provider to extractor (#4754)

## 2.7.0-alpha.5

* Backward compatibility: fix upgrade script for subresources (#4747)
* Backward compatibility: fix dependency injection (#4748)

## 2.7.0-alpha.4

* Backward compatibility: fix dependency injection (#4744)
* Metadata: allow extra keys within defaults (#4743)

## 2.7.0-alpha.3

* Implements Skolem IRIs instead of blank nodes, can be disabled using `iri: false` (#4731)
* IRI Converter: new interface declaring `getIriFromResource` and `getResourceFromIri` (#4734)

## 2.7.0-alpha.2

* Review interfaces (ProcessorInterface, ProviderInterface, TypeConverterInterface, ResolverFactoryInterface etc.) to use `ApiPlatform\Metadata\Operation` instead of `operationName` (#4712)
* Introduce `CollectionOperationInterface` instead of the `collection` flag (#4712)
* Introduce `DeleteOperationInterface` instead of the `delete` flag (#4712)
* The `compositeIdentifier` flag only lives under the `uriVariables` property (#4712)
* The `provider` or `processor` property is specified within the `Operation` and we removed the chain pattern (#4712)
* JSON Schema: fix nullable types validation using assertMatchesResourceItemJsonSchema (#4725)
* Elasticsearch: verify whether mapping type is supported (#4726)
* Deprecate Data Transformers (#4722)
* Fix missing service declaration and BC breaks (#4721 #4716 #4717 #4718)
* Hydra: add hydra view example values (#4681)

## 2.7.0-alpha.1

* Swagger UI: Add `usePkceWithAuthorizationCodeGrant` to Swagger UI initOAuth (#4649)
* **BC**: `mapping.paths` in configuration should override bundles configuration (#4465)
* GraphQL: Add the ability to use different pagination types for the queries of a resource (#4453)
* Security: **BC** Fix `ApiProperty` `security` attribute expression being passed a class string for the `object` variable on updates/creates - null is now passed instead if the object is not available (#4184)
* Security: `ApiProperty` now supports a `security_post_denormalize` attribute, which provides access to the `object` variable for the object being updated/created and `previous_object` for the object before it was updated (#4184)
* Maker: Add `make:data-provider` and `make :data-persister` commands to generate a data provider / persister (#3850)
* JSON Schema: Add support for generating property schema with numeric constraint restrictions (#4225)
* JSON Schema: Add support for generating property schema with Collection restriction (#4182)
* JSON Schema: Add support for generating property schema format for Url and Hostname (#4185)
* JSON Schema: Add support for generating property schema with Count restriction (#4186)
* JSON Schema: Manage Compound constraint when generating property metadata (#4180)
* Validator: Add an option to disable query parameter validation (#4165)
* JSON Schema: Add support for generating property schema with Choice restriction (#4162)
* JSON Schema: Add support for generating property schema with Range restriction (#4158)
* JSON Schema: Add support for generating property schema with Unique restriction (#4159)
* **BC**: Change `api_platform.listener.request.add_format` priority from 7 to 28 to execute it before firewall (priority 8) (#3599)
* **BC**: Use `@final` annotation in ORM filters (#4109)
* Allow defining `exception_to_status` per operation (#3519)
* Doctrine: Better exception to find which resource is linked to an exception (#3965)
* Doctrine: Allow mixed type value for date filter (notice if invalid) (#3870)
* Doctrine: Add `nulls_always_first` and `nulls_always_last` to `nulls_comparison` in order filter (#4103)
* Doctrine: Add a global `order_nulls_comparison` configuration (#3117)
* MongoDB: `date_immutable` support (#3940)
* DataProvider: Add `TraversablePaginator` (#3783)
* JSON:API: Support inclusion of resources from path (#3288)
* Swagger UI: Add `swagger_ui_extra_configuration` to Swagger / OpenAPI configuration (#3731)
* Allow controller argument with a name different from `$data` thanks to an argument resolver (#3263)
* GraphQL: Support `ApiProperty` security (#4143)
* GraphQL: **BC** Fix security on association collection properties. The collection resource `item_query` security is no longer used. `ApiProperty` security can now be used to secure collection (or any other) properties. (#4143)
* Deprecate `allow_plain_identifiers` option (#4167)
* Exception: Add the ability to customize multiple status codes based on the validation exception (#4017)
* ApiLoader: Support `_format` resolving (#4292)
* Metadata: new namespace `ApiPlatform\Metadata` instead of `ApiPlatform\Core\Metadata`, for example `ApiPlatform\Metadata\ApiResource` (#4351)
* Metadata: deprecation of `ApiPlatform\Core\Annotation` (#4351)
* Metadata: `ApiPlatform\Core\Metadata\Resource\Factory\ResourceMetadataFactoryInterface` is deprecated in favor of `ApiPlatform\Metadata\Resource\Factory\ResourceMetadataCollectionFactoryInterface` (#4351)
* Metadata: item and collection prefixes for operations are deprecated, as well as the `ApiPlatform\Core\Api\OperationType` class (#4351)
* Graphql: `ApiPlatform\Metadata\GraphQl` follow the same metadata conventions (a Subscription operation is available and isn't hidden behind an update Mutation anymore), interfaces got simplified (being @experimental) (#4351)
* IriConverter: new interface for `ApiPlatform\Bridge\Symfony\Routing\IriConverter` that adds an operationName, same for `ApiPlatform\Api\IdentifiersExtractor` (#4351)
* DataProvider: new `ApiPlatform\State\ProviderInterface` that replaces DataProviders (#4351)
* DataPersister: new `ApiPlatform\State\ProcessorInterface` that replaces DataPersisters (#4351)
* A new configuration is available to keep old services (IriConverter, IdentifiersExtractor and OpenApiFactory) `metadata_backward_compatibility_layer` (defaults to false) (#4351)
* Add support for `security_post_validation` attribute
* Mark the GraphQL subsystem as stable (#4500)
* feat(test): add `Client::loginUser()` (#4588)
* feat(http_cache): use symfony/http-client instead of guzzlehttp/guzzle, `ApiPlatform\Core\HttpCache\PurgerInterface` is deprecated in favor of `ApiPlatform\HttpCache\PurgerInterface`, new purger that uses PURGE (#4695)

## 2.6.9

* fix(serializer): remove 'iri' from context cache (#4925)

## 2.6.8

* fix: serializing embedded non resource objects
* chore(openapi): upgrade Swagger UI to version 4.1.3
* chore(openapi): upgrade ReDoc to version 2.0.0-rc.59
* chore(graphql): upgrade GraphiQL to version 1.5.16

## 2.6.7

* feat: compatibility with Symfony 6 (#4503, #4582, #4604, #4564)
* feat: compatibility with PHP 8.1 (#4503, #4582, #4604)
* fix: pass the child context when normalizing nested non-resource objects (#4521)

## 2.6.6

* fix(json-schema): consider `SplFileInfo` class as a binary type (#4332)
* fix(json-schema): use `collectionKeyType` for building JSON Schema (#4385)
* fix(openapi): failing recursion on api resources with "paths" key (#4325)
* fix(graphql): make sure form content type is recognized as a multipart request (#4461)
* fix(doctrine): handle inverse side of OneToOne association in Doctrine search filter (#4366)
* fix(doctrine): usage of deprecated DBAL type constants (#4399)
* fix(test): fix `REMOTE_ADDR` support in `ApiTestCase` (#4446)
* fix(docs): use `asset_package` for all assets (#4470)
* fix(docs): upgrade Swagger UI to version 3.52.3 (#4477)
* fix(docs): upgrade ReDoc to version 2.0.0-rc.56 (#4477)
* fix(docs): upgrade Swagger UI to version 2.0.0-rc.56 (#4477)

## 2.6.5

* Fix various usage of various deprecated methods
* JsonSchema: Update Hydra `@context` property possible types (#4223)
* JsonSchema: Add hydra:previous` to the `hydra:view` schema properties (#4310)
* Filter validation: Fix issue in Required filter validator with dot notation (#4221)
* OpenAPI: Fix notice/warning for `response` without `content` in the `openapi_context` (#4210)
* OpenAPI: Do not use output for request body (#4213)
* OpenAPI: Do not use JSON-lD schema for all media types (#4247) (BC note: `SchemaFactory::buildSchema()` is now immutable as it no longer modifies the passed `$schema`)
* OpenAPI: Allow setting extensionProperties with YAML schema definition (#4228)
* OpenAPI: do not throw error with non-standard HTTP verb (#4304)
* Serializer: Convert internal error to HTTP 400 in Ramsey uuid denormalization from invalid body string (#4200)
* GraphQL: Fix `FieldsBuilder` not fully unwrapping nested types before deciding if a resolver is needed (#4251)
* GraphQL: Do not use a resolver for the nested payload of a mutation or subscription (#4289)
* GraphQL: Allow search filter to use an int for its value (#4295)
* Varnish: Improve `BAN` regex performance (#4231)
* MongoDB: Fix denormalization of properties with embeds many that omit target document directive (#4315)
* MongoDB: Fix resolving proxy class in class metadata factory (#4322)
* Test: Add `withOptions()` to our HttpClient implementation (#4282)
* Metadata: Fix allow using constants in XML configuration (resource attribute) (#4321)

## 2.6.4

* OpenAPI: Using an implicit flow is now valid, changes oauth configuration default values (#4115)
* OpenAPI: Fix `response` support via the `openapi_context` (#4116)
* OpenAPI: Fix `Link->requestBody` default value (#4116)
* OpenAPI: Make sure we do not override defined parameters (#4138)
* Swagger UI: Remove Google fonts (#4112)
* Serializer: Fix denormalization of basic property-types in XML and CSV (#4145)
* Serializer: Fix denormalization of collection with one element in XML (#4154)
* JSON Schema: Manage Sequentially and AtLeastOneOf constraints when generating property metadata (#4139 and #4147)
* JSON Schema: properties regex pattern is now correctly anchored (#4176 and #4198)
* JSON Schema: Fix PropertySchemaLengthRestriction string-only (#4177)
* Doctrine: Fix purging HTTP cache for unreadable relations (#3441)
* Doctrine: Revert #3774 support for binary UUID in search filter (#4134)
* Doctrine: Fix order filter when using embedded and nulls comparison (#4151)
* Doctrine: Fix duplicated eager loading joins (#3525)
* Doctrine: Fix joinRelations with multiple associations. (#2791)
* Doctrine: Revert using `defaults.order` as `collection.order` (#4178)
* GraphQL: Partial pagination support (#3223)
* GraphQL: Manage `pagination_use_output_walkers` and `pagination_fetch_join_collection` for operations (#3311)
* GraphQL: Make sure the order of order filters is preserved if nested resources are used (#4171)
* Metadata: Sort mapping resources (#3256)
* UUID: manage Ulid in format property schema restriction (#4148)
* Symfony: Do not override Vary headers already set in the Response (#4146)
* Symfony: Make Twig dependency lazy (#4187)
* Compatibility with `psr/cache` version 2 and 3 (#4117)
* Docs: Upgrade Swagger UI to version 3.46.0
* Docs: Upgrade ReDoc to version 2.0.0-rc.51
* Docs: Upgrade GraphiQL to version 1.4.1

## 2.6.3

* Identifiers: Re-allow `POST` operations even if no identifier is defined (#4052)
* Hydra: Fix partial pagination which no longer returns the `hydra:next` property (#4015)
* Security: Use a `NullToken` when using the new authenticator manager in the resource access checker (#4067)
* Mercure: Do not use data in options when deleting (#4056)
* Doctrine: Support for foreign identifiers (#4042)
* Doctrine: Support for binary UUID in search filter (#3774, reverted in 2.6.4)
* Doctrine: Do not add join or lookup for search filter with empty value (#3703)
* Doctrine: Reduce code duplication in search filter (#3541)
* JSON Schema: Allow generating documentation when property and method start from "is" (property `isActive` and method `isActive`) (#4064)
* OpenAPI: Fix missing 422 responses in the documentation (#4086)
* OpenAPI: Fix error when schema is empty (#4051)
* OpenAPI: Do not set scheme to oauth2 when generating securitySchemes (#4073)
* OpenAPI: Fix missing `$ref` when no `type` is used in context (#4076)
* GraphQL: Fix "Resource class cannot be determined." error when a null iterable field is returned (#4092)
* Metadata: Check the output class when calculating serializer groups (#3696)

## 2.6.2

* Validation: properties regex pattern is now compliant with ECMA 262 (#4027)
* OpenApi: normalizer is now backward compatible (#4016), fix the name converter issue changing OpenApi properties (#4019)
* Identifiers: Break after transforming the identifier (#3985), use the identifiers context to transform with multiple classes (#4029)
* JsonSchema: Revert `ALLOW_EXTRA_ATTRIBUTE=false` as it is a BC break and will be done in 3.0 instead see #3881 (#4007)
* Subresource: fix ApiSubresource maxDepth option (#3986), recursive issue in the profiler (#4023)
* OpenApi: Allow `requestBody` and `parameters` via the `openapi_context` (#4001), make `openapi_context` work on subresources (#4004), sort paths (#4013)
* Config: Allow disabling OpenAPI and Swagger UI without loosing the schema (#3968 and #4018), fix pagination defaults (#4011)
* DataPersister: context propagation fix (#3983)

## 2.6.1

* Fix defaults when using attributes (#3978)

## 2.6.0

* Cache: adds a `max_header_length` configuration (#2865)
* Cache: support `stale-while-revalidate` and `stale-if-error` cache control headers (#3439)
* Config: Add an option to set global default values (#3151)
* DTO: Add `ApiPlatform\Core\DataTransformer\DataTransformerInitializerInterface` to pre-hydrate inputs (#3701)
* DTO: Improve Input/Output support (#3231)
* Data Persisters: Add `previous_data` to the context passed to persisters when available (#3752)
* Data Persister: Add a `ResumableDataPersisterInterface` that allows to call multiple persisters (#3912)
* Debug: Display API Platform's version in the debug bar (#3235)
* Docs: Make `asset_package` configurable (#3764)
* Doctrine: Allow searching on multiple values on every strategies (#3786)
* Elasticsearch: The `Paginator` class constructor now receives the denormalization context to support denormalizing documents using serialization groups. This change may cause potential **BC** breaks for existing applications as denormalization was previously done without serialization groups.
* GraphQL: **BC** New syntax for the filters' arguments to preserve the order: `order: [{foo: 'asc'}, {bar: 'desc'}]` (#3468)
* GraphQL: **BC** `operation` is now `operationName` to follow the standard (#3568)
* GraphQL: **BC** `paginationType` is now `pagination_type` (#3614)
* GraphQL: Add page-based pagination (#3175, #3517)
* GraphQL: Allow formatting GraphQL errors based on exceptions (#3063)
* GraphQL: Errors thrown from the GraphQL library can now be handled (#3632, #3643)
* GraphQL: Possibility to add a custom description for queries, mutations and subscriptions (#3477, #3514)
* GraphQL: Subscription support with Mercure (#3321)
* GraphQL: Support for field name conversion (serialized name) (#3455, #3516)
* Hydra: Sort entries in the API entrypoint (#3091)
* Identifiers: Add Symfony Uid support (#3715)
* IriConverter: **BC** Fix double encoding in IRIs - may cause breaking change as some characters no longer encoded in output (#3552)
* JSON-LD: Add an `iri_only` attribute to simplify documents structure (useful when using Vulcain) (#3275)
* Exception: Response error codes can be specified via the `ApiPlatform\Core\Exception\ErrorCodeSerializableInterface` (#2922)
* Mercure: Add a `normalization_context` option in `mercure` attribute (#3772)
* Messenger: Add a context stamp containing contextual data (#3157)
* Metadata: Deprecate `InheritedPropertyMetadataFactory` (#3273)
* Metadata: Improve and simplify identifiers management (#3825)
* Metadata: Support the Symfony Serializer's `@Ignore` annotation (#3820)
* Metadata: Support using annotations as PHP 8 attributes (#3869, #3868, #3851)
* Metadata: Throw an error when no identifier is defined (#3871)
* Metadata: Use `id` as default identifier if none provided (#3874)
* MongoDB: Mercure support (#3290)
* MongoDB: Possibility to add execute options (aggregate command fields) for a resource, like `allowDiskUse` (#3144)
* OpenAPI: Add default values of PHP properties to the documentation (#2386)
* OpenAPI: **BC** Replace all characters other than `[a-zA-Z0-9\.\-_]` to `.` in definition names to be compliant with OpenAPI 3.0 (#3669)
* OpenAPI: Refactor OpenAPI v3 support, OpenAPI v2 (aka Swagger) is deprecated (#3407)
* Order: Support default order for a specific custom operation (#3784)
* PATCH: **BC** Support patching deep objects, previously new objects were created instead of updating current objects (#3847)
* Router: UrlGenerator strategy configuration via `url_generation_strategy` (#3198)
* Routing: Add stateless `ApiResource` attribute (#3436)
* Security: Add support for access control rule on attributes (#3503)
* Subresources: `resourceClass` can now be defined as a container parameter in XML and YAML definitions
* Symfony: improved 5.x support with fewer deprecations (#3589)
* Symfony: Allow using `ItemNormalizer` without Symfony SecurityBundle (#3801)
* Symfony: Lazy load all commands (#3798)
* Tests: adds a method to retrieve the CookieJar in the test Client `getCookieJar`
* Tests: Fix the registration of the `test.api_platform.client` service when the `FrameworkBundle` bundle is registered after the `ApiPlatformBundle` bundle (#3928)
* Validator: Add the violation code to the violation properties (#3857)
* Validator: Allow customizing the validation error status code. **BC** Status code for validation errors is now 422, use `exception_to_status` to fallback to 400 if needed (#3808)
* Validator: Autoconfiguration of validation groups generator via `ApiPlatform\Core\Validator\ValidationGroupsGeneratorInterface`
* Validator: Deprecate using a validation groups generator service not implementing `ApiPlatform\Core\Bridge\Symfony\Validator\ValidationGroupsGeneratorInterface` (#3346)
* Validator: Property validation through OpenAPI (#33329)
* Validator: Query filters and parameters are validated (#1723)
* `ExceptionInterface` now extends `\Throwable` (#3217)

## 2.5.10

* Hydra: only display `hydra:next` when the item total is strictly greater than the number of items per page (#3967)

## 2.5.9

* Fix a warning when preloading the `AbstractPaginator` class (#3827)
* OpenAPI: prevent `additionalProp1` from showing in example values (#3888)
* Varnish: fix a bug when passing an empty list of tags to the purger (#3827)
* JSON Schema: mark `hydra:mapping` properties as nullable (#3877)

## 2.5.8

* PHP 8 support (#3791, #3745, #3855)
* Metadata: Fix merging null values from annotations (#3711)
* JSON-LD: Add missing `@type` from collection using output DTOs (#3699)
* Cache: Improve `PurgeHttpCacheListener` performances (#3743)
* Cache: Fix `VarnishPurger` max header length (#3843)
* Identifiers: Do not denormalize the same identifier twice (#3762)
* OpenAPI: Lazy load `SwaggerCommand` (#3802)
* OpenAPI: Use Output class name instead of the Resource short name when available (#3741)
* OpenAPI: Allow unset PathItem method (#4107)
* Router: Replace baseurl only once (#3776)
* Mercure: Publisher bug fixes (#3790, #3739)
* Serializer: Catch NotNormalizableValueException to UnexpectedValueEception with inputs (#3697)
* Doctrine: Do not add JOINs for filters without a value (#3703)
* MongoDB: Escape search terms in `RegexFilter` (#3755)
* Tests: Improve JSON Schema assertions (#3807, #3803, #3804, #3806, #3817, #3829, #3830)
* Tests: Allow passing extra options in ApiTestClient (#3486)
* Docs: Upgrade Swagger UI to version 3.37.2 (#3867)
* Docs: Upgrade ReDoc to version 2.0.0-rc.45 (#3867)
* Docs: Upgrade GraphiQL to version 15.3.0 (#3867)
* Docs: Upgrade GraphQL Playground to version 1.7.26 (#3867)

For compatibility reasons with Symfony 5.2 and PHP 8, we do not test anymore the integration with these legacy packages:
- FOSUserBundle
- NelmioApiDoc 2

## 2.5.7

* Compatibility with Symfony 5.1 (#3589 and #3688)
* Resource `Cache-Control` HTTP header can be private (#3543)
* Doctrine: Fix missing `ManagerRegistry` class (#3684)
* Doctrine: Order filter doesn't throw anymore with numeric key (#3673 and #3687)
* Doctrine: Fix ODM check change tracking deferred (#3629)
* Doctrine: Allow 2inflector version 2.0 (#3607)
* OpenAPI: Allow subresources context to be added (#3685)
* OpenAPI: Fix pagination documentation on subresources (#3678)
* Subresource: Fix query when using a custom identifier (#3529 and #3671)
* GraphQL: Fix relation types without Doctrine (#3591)
* GraphQL: Fix DTO relations (#3594)
* GraphQL: Compatibility with graphql-php version 14 (#3621 and #3654)
* Docs: Upgrade Swagger UI to version 3.32.5 (#3693)
* Docs: Upgrade ReDoc to version 2.0.0-rc.40 (#3693)
* Docs: Upgrade GraphiQL to version 1.0.3 (#3693)
* Docs: Upgrade GraphQL Playground to version 1.7.23 (#3693)

## 2.5.6

* Add support for Mercure 0.10 (#3584)
* Allow objects without properties (#3544)
* Fix Ramsey uuid denormalization (#3473)
* Revert #3331 as it breaks backwards compatibility
* Handle deprecations from Doctrine Inflector (#3564)
* JSON Schema: Missing JSON-LD context from Data Transformers (#3479)
* GraphQL: Resource with no operations should be available through relations (#3532)

## 2.5.5

* Filter: Improve the RangeFilter query in case the values are equals using the between operator (#3488)
* Pagination: Fix bug with large values (#3451)
* Doctrine: use the correct type within `setParameter` of the SearchFilter (#3331)
* Allow `\Traversable` resources (#3463)
* Hydra: `hydra:writable` => `hydra:writeable` (#3481)
* Hydra: Show `hydra:next` only when it's available (#3457)
* Swagger UI: Missing default context argument (#3443)
* Swagger UI: Fix API docs path in swagger ui (#3475)
* OpenAPI: Export with unescaped slashes (#3368)
* OpenAPI: OAuth flows fix (#3333)
* JSON Schema: Fix metadata options (#3425)
* JSON Schema: Allow decoration (#3417)
* JSON Schema: Add DateInterval type (#3351)
* JSON Schema: Correct schema generation for many types (#3402)
* Validation: Use API Platform's `ValidationException` instead of Symfony's (#3414)
* Validation: Fix a bug preventing to serialize validator's payload (#3375)
* Subresources: Improve queries when there's only one level (#3396)
* HTTP: Location header is only set on POST with a 201 or between 300 and 400 (#3497)
* GraphQL: Do not allow empty cursor values on `before` or `after` (#3360)
* Bump versions of Swagger UI, GraphiQL and GraphQL Playground (#3510)

## 2.5.4

* Add a local cache in `ResourceClassResolver::getResourceClass()`
* JSON Schema: Fix generation for non-resource class
* Doctrine: Get class metadata only when it's needed in `SearchFilter`
* GraphQL: Better detection of collection type

## 2.5.3

* Compatibility with Symfony 5
* GraphQL: Fix `hasNextPage` when `offset > itemsPerPage`

## 2.5.2

* Compatibility with Symfony 5 RC
* Compatibility with NelmioCorsBundle 2
* Fix the type of `ApiResource::$paginationPartial`
* Ensure correct return type from `AbstractItemNormalizer::normalizeRelation`

## 2.5.1

* Compatibility with Symfony 5 beta
* Fix a notice in `SerializerContextBuilder`
* Fix dashed path segment generation
* Fix support for custom filters without constructors in the `@ApiFilter` annotation
* Fix a bug that was preventing to disable Swagger/OpenAPI
* Return a `404` HTTP status code instead of `500` whe the identifier is invalid (e.g.: invalid UUID)
* Add links to the documentation in `@ApiResource` annotation's attributes to improve DX
* JSON:API: fix pagination being ignored when using the `filter` query parameter
* Elasticsearch: Allow multiple queries to be set
* OpenAPI: Do not append `body` parameter if it already exists
* OpenAPI: Fix removal of illegal characters in schema name for Amazon API Gateway
* Swagger UI: Add missing `oauth2-redirect` configuration
* Swagger UI: Allow changing the location of Swagger UI
* GraphQL: Fix an error that was occurring when `SecurityBundle` was not installed
* HTTP/2 Server Push: Push relations as `fetch`

## 2.5.0

* Fix BC-break when using short-syntax notation for `access_control`
* Fix BC-break when no item operations are declared
* GraphQL: Adding serialization group difference condition for `item_query` and `collection_query` types
* JSON Schema: Fix command

## 2.5.0 beta 3

* GraphQL: Use different types (`MyTypeItem` and `MyTypeCollection`) only if serialization groups are different for `item_query` and `collection_query` (#3083)

## 2.5.0 beta 2

* Allow to not declare GET item operation
* Add support for the Accept-Patch header
* Make the `maximum_items_per_page` attribute consistent with other attributes controlling pagination
* Allow to use a string instead of an array for serializer groups
* Test: Add a helper method to find the IRI of a resource
* Test: Add assertions for testing response against JSON Schema from API resource
* GraphQL: Add support for multipart request so user can create custom file upload mutations (#3041)
* GraphQL: Add support for name converter (#2765)

## 2.5.0 beta 1

* Add an HTTP client dedicated to functional API testing (#2608)
* Add PATCH support (#2895)
  Note: with JSON Merge Patch, responses will skip null values. As this may break on some endpoints, you need to manually [add the `merge-patch+json` format](https://api-platform.com/docs/core/content-negotiation/#configuring-patch-formats) to enable PATCH support. This will be the default behavior in API Platform 3.
* Add a command to generate json schemas `api:json-schema:generate` (#2996)
* Add infrastructure to generate a JSON Schema from a Resource `ApiPlatform\Core\JsonSchema\SchemaFactoryInterface` (#2983)
* Replaces `access_control` by `security` and adds a `security_post_denormalize` attribute (#2992)
* Add basic infrastructure for cursor-based pagination (#2532)
* Change ExistsFilter syntax to `exists[property]`, old syntax still supported see #2243, fixes its behavior on GraphQL (also related #2640).
* Pagination with subresources (#2698)
* Improve search filter id's management (#1844)
* Add support of name converter in filters (#2751, #2897), filter signature in abstract methods has changed see b42dfd198b1644904fd6a684ab2cedaf530254e3
* Ability to change the Vary header via `cacheHeaders` attributes of a resource (#2758)
* Ability to use the Query object in a paginator (#2493)
* Compatibility with Symfony 4.3 (#2784)
* Better handling of JsonSerializable classes (#2921)
* Elasticsearch: Add pagination (#2919)
* Add default, min, max specification in pagination parameter API docs (#3002)
* Add a swagger version configuration option `swagger.versions` and deprecates the `enable_swagger` configuration option (#2998)
* Order filter now documents `asc`/`desc` as enum (#2971)
* GraphQL: **BC Break** Separate `query` resource operation attribute into `item_query` and `collection_query` operations so user can use different security and serialization groups for them (#2944, #3015)
* GraphQL: Add support for custom queries and mutations (#2447)
* GraphQL: Add support for custom types (#2492)
* GraphQL: Better pagination support (backwards pagination) (#2142)
* GraphQL: Support the pagination per resource (#3035)
* GraphQL: Add the concept of *stages* in the workflow of the resolvers and add the possibility to disable them with operation attributes (#2959)
* GraphQL: Add GraphQL Playground besides GraphiQL and add the possibility to change the default IDE (or to disable it) for the GraphQL endpoint (#2956, #2961)
* GraphQL: Add a command to print the schema in SDL `api:graphql:export > schema.graphql` (#2600)
* GraphQL: Improve serialization performance by avoiding calls to the `serialize` PHP function (#2576)
* GraphQL: Allow to use a search and an exist filter on the same resource (#2243)
* GraphQL: Refactor the architecture of the whole system to allow the decoration of useful services (`TypeConverter` to manage custom types, `SerializerContextBuilder` to modify the (de)serialization context dynamically, etc.) (#2772)

Notes:

Please read #2825 if you have issues with the behavior of Readable/Writable Link

## 2.4.7

* Fix passing context to data persisters' `remove` method
* Ensure OpenAPI normalizers properly expose the date format
* Add source maps for Swagger UI
* Improve error message when filter class is not imported
* Add missing autowiring alias for `Pagination`
* Doctrine: ensure that `EntityManagerInterface` is used in data providers

## 2.4.6

* GraphQL: Use correct resource configuration for filter arguments of nested collection
* Swagger UI: compatibility with Internet Explorer 11
* Varnish: Prevent cache miss by generating IRI for child related resources
* Messenger: Unwrap exception thrown in handler for Symfony Messenger 4.3
* Fix remaining Symfony 4.3 deprecation notices
* Prevent cloning non cloneable objects in `previous_data`
* Return a 415 HTTP status code instead of a 406 one when a faulty `Content-Type` is sent
* Fix `WriteListener` trying to generate IRI for non-resources
* Allow extracting blank values from composite identifier

## 2.4.5

* Fix denormalization of a constructor argument which is a collection of non-resources
* Allow custom operations to return a different class than the expected resource class

## 2.4.4

* Store the original data in the `previous_data` request attribute, and allow to access it in security expressions using the `previous_object` variable (useful for PUT and PATCH requests)
* Fix resource inheritance handling
* Fix BC break in `AbstractItemNormalizer` introduced in 2.4
* Fix serialization when using interface as resource
* Basic compatibility with Symfony 4.3

## 2.4.3

* Doctrine: allow autowiring of filter classes
* Doctrine: don't use `fetchJoinCollection` on `Paginator` when not needed
* Doctrine: fix a BC break in `OrderFilter`
* GraphQL: input objects aren't nullable anymore (compliance with the Relay spec)
* Cache: Remove some useless purges
* Mercure: publish to Mercure using the default response format
* Mercure: use the Serializer context
* OpenAPI: fix documentation of the `PropertyFilter`
* OpenAPI: fix generation of the `servers` block (also fixes the compatibility with Postman)
* OpenAPI: skip not readable and not writable properties from the spec
* OpenAPI: add the `id` path parameter for POST item operation
* Serializer: add support for Symfony Serializer's `@SerializedName` metadata
* Metadata: `ApiResource`'s `attributes` property now defaults to `null`, as expected
* Metadata: Fix identifier support when using an interface as resource class
* Metadata: the HTTP method is now always uppercased
* Allow to disable listeners per operation (fix handling of empty request content)

    Previously, empty request content was allowed for any `POST` and `PUT` operations. This was an unsafe assumption which caused [other problems](https://github.com/api-platform/core/issues/2731).

    If you wish to allow empty request content, please add `"deserialize"=false` to the operation's attributes. For example:

    ```php
    <?php
    // api/src/Entity/Book.php

    use ApiPlatform\Core\Annotation\ApiResource;
    use App\Controller\PublishBookAction;

    /**
     * @ApiResource(
     *     itemOperations={
     *         "put_publish"={
     *             "method"="PUT",
     *             "path"="/books/{id}/publish",
     *             "controller"=PublishBookAction::class,
     *             "deserialize"=false,
     *         },
     *     },
     * )
     */
    class Book
    {
    ```

    You may also need to add `"validate"=false` if the controller result is `null` (possibly because you don't need to persist the resource).

* Return the `204` HTTP status code when the output class is set to `null`
* Be more resilient when normalizing non-resource objects
* Replace the `data` request attribute by the return of the data persister
* Fix error message in identifiers extractor
* Improve the bundle's default configuration when using `symfony/symfony` is required
* Fix the use of `MetadataAwareNameConverter` when available (configuring `name_converter: serializer.name_converter.metadata_aware` will now result in a circular reference error)

## 2.4.2

* Fix a dependency injection problem in `FilterEagerLoadingExtension`
* Improve performance by adding a `NoOpScalarNormalizer` handling scalar values

## 2.4.1

* Improve performance of the dev environment and deprecate the `api_platform.metadata_cache` parameter
* Fix a BC break in `SearchFilter`
* Don't send HTTP cache headers for unsuccessful responses
* GraphQL: parse input and messenger metadata on the GraphQl operation
* GraphQL: do not enable graphql when `webonyx/graphql-php` is not installed

## 2.4.0

* Listeners are now opt-in when not handling API Platform operations
* `DISTINCT` is not used when there are no joins
* Preserve manual join in FilterEagerLoadingExtension
* The `elasticsearch` attribute can be disabled resource-wise or per-operation
* The `messenger` attribute can now take the `input` string as a value (`messenger="input"`). This will use a default transformer so that the given `input` is directly sent to the messenger handler.
* The `messenger` attribute can be declared per-operation
* Mercure updates are now published after the Doctrine flush event instead of on `kernel.terminate`, so the Mercure and the Messenger integration can be used together
* Use Symfony's MetadataAwareNameConverter when available
* Change the extension's priorities (`<0`) for improved compatibility with Symfony's autoconfiguration feature. If you have custom extensions we recommend to use positive priorities.

| Service name                                               | Old priority | New priority | Class                                              |
|------------------------------------------------------------|------|------|---------------------------------------------------------|
| api_platform.doctrine.orm.query_extension.eager_loading (collection) |  | -8 | ApiPlatform\Core\Bridge\Doctrine\Orm\Extension\EagerLoadingExtension |
| api_platform.doctrine.orm.query_extension.eager_loading (item) | |  -8 | ApiPlatform\Core\Bridge\Doctrine\Orm\Extension\EagerLoadingExtension |
| api_platform.doctrine.orm.query_extension.filter | 32 | -16 | ApiPlatform\Core\Bridge\Doctrine\Orm\Extension\FilterExtension |
| api_platform.doctrine.orm.query_extension.filter_eager_loading | |  -17 | ApiPlatform\Core\Bridge\Doctrine\Orm\Extension\FilterEagerLoadingExtension |
| api_platform.doctrine.orm.query_extension.order | 16 | -32 | ApiPlatform\Core\Bridge\Doctrine\Orm\Extension\OrderExtension |
| api_platform.doctrine.orm.query_extension.pagination | 8 | -64 | ApiPlatform\Core\Bridge\Doctrine\Orm\Extension\PaginationExtension |

* Fix JSON-LD contexts when using output classes
* GraphQl: Fix pagination (the `endCursor` behavior was wrong)
* GraphQl: Improve output/input behavior
* GraphQl: Improve mutations (make the `clientMutationId` nullable and return mutation payload as an object)
* MongoDB: Fix search filter when searching by related collection id
* MongoDB: Fix numeric and range filters

## 2.4.0 beta 2

* Fix version constraints for Doctrine MongoDB ODM
* Respect `_api_respond` request attribute in the SerializeListener
* Change the normalizer's priorities (`< 0`). If you have custom normalizer we recommend to use positive priorities.

| Service name                                               | Old priority | New priority | Class                                              |
|------------------------------------------------------------|------|------|---------------------------------------------------------|
| api_platform.hydra.normalizer.constraint_violation_list   | 64 | -780 | ApiPlatform\Core\Hydra\Serializer\ConstraintViolationListNormalizer
| api_platform.jsonapi.normalizer.constraint_violation_list |  | -780 | ApiPlatform\Core\JsonApi\Serializer\ConstraintViolationListNormalizer
| api_platform.problem.normalizer.constraint_violation_list | |  -780 | ApiPlatform\Core\Problem\Serializer\ConstraintViolationListNormalizer
| api_platform.swagger.normalizer.api_gateway               | 17 | -780 | ApiPlatform\Core\Swagger\Serializer\ApiGatewayNormalizer
| api_platform.hal.normalizer.collection                    |  | -790 | ApiPlatform\Core\Hal\Serializer\CollectionNormalizer
| api_platform.hydra.normalizer.collection_filters          | 0 | -790 | ApiPlatform\Core\Hydra\Serializer\CollectionFiltersNormalizer
| api_platform.jsonapi.normalizer.collection                |  | -790 | ApiPlatform\Core\JsonApi\Serializer\CollectionNormalizer
| api_platform.jsonapi.normalizer.error                     |  | -790 | ApiPlatform\Core\JsonApi\Serializer\ErrorNormalizer
| api_platform.hal.normalizer.entrypoint                    |  | -800 | ApiPlatform\Core\Hal\Serializer\EntrypointNormalizer
| api_platform.hydra.normalizer.documentation               | 32 | -800 | ApiPlatform\Core\Hydra\Serializer\DocumentationNormalizer
| api_platform.hydra.normalizer.entrypoint                  | 32 | -800 | ApiPlatform\Core\Hydra\Serializer\EntrypointNormalizer
| api_platform.hydra.normalizer.error                       | 32 | -800 | ApiPlatform\Core\Hydra\Serializer\ErrorNormalizer
| api_platform.jsonapi.normalizer.entrypoint                |  | -800 | ApiPlatform\Core\JsonApi\Serializer\EntrypointNormalizer
| api_platform.problem.normalizer.error                     |  | -810 | ApiPlatform\Core\Problem\Serializer\ErrorNormalizer
| serializer.normalizer.json_serializable                   | -900 | -900 | Symfony\Component\Serializer\Normalizer\JsonSerializableNormalizer
| serializer.normalizer.datetime                            | -910 | -910 | Symfony\Component\Serializer\Normalizer\DateTimeNormalizer
| serializer.normalizer.constraint_violation_list           |  | -915 | Symfony\Component\Serializer\Normalizer\ConstraintViolationListNormalizer
| serializer.normalizer.dateinterval                        | -915 | -915 | Symfony\Component\Serializer\Normalizer\DateIntervalNormalizer
| serializer.normalizer.data_uri                            | -920 | -920 | Symfony\Component\Serializer\Normalizer\DataUriNormalizer
| api_platform.graphql.normalizer.item                      | 8 | -922 | ApiPlatform\Core\GraphQl\Serializer\ItemNormalizer
| api_platform.hal.normalizer.item                          |  | -922 | ApiPlatform\Core\Hal\Serializer\ItemNormalizer
| api_platform.jsonapi.normalizer.item                      |  | -922 | ApiPlatform\Core\JsonApi\Serializer\ItemNormalizer
| api_platform.jsonld.normalizer.item                       | 8 | -922 | ApiPlatform\Core\JsonLd\Serializer\ItemNormalizer
| api_platform.serializer.normalizer.item                   | 0 | -923 | ApiPlatform\Core\Serializer\ItemNormalizer
| serializer.normalizer.object                              | -1000 | -1000 | Symfony\Component\Serializer\Normalizer\ObjectNormalizer

* Allow custom stylesheets to be appended or replaced in the swagger UI
* Load messenger only if available
* Fix missing metadata cache pool for Elasticsearch
* Make use of the new AdvancedNameConverterInterface interface for name converters
* Refactor input/output attributes, where these attributes now take:
  - an array specifying a class and some specific attributes (`name` and `iri` if needed)
  - a string representing the class
  - a `falsy` boolean to disable the input/output
* Introduce the DataTransformer concept to transform an input/output from/to a resource
* Api Platform normalizer is not limited to Resources anymore (you can use DTO as relations and more...)
* MongoDB: allow a `0` limit in the pagination
* Fix support of a discriminator mapping in an entity

## 2.4.0 beta 1

* MongoDB: full support
* Elasticsearch: add reading support (including pagination, sort filter and term filter)
* Mercure: automatically push updates to clients using the [Mercure](https://mercure.rocks) protocol
* CQRS support and async message handling using the Symfony Messenger Component
* OpenAPI: add support for OpenAPI v3 in addition to OpenAPI v2
* OpenAPI: support generating documentation using [ReDoc](https://github.com/Rebilly/ReDoc)
* OpenAPI: basic hypermedia hints using OpenAPI v3 links
* OpenAPI: expose the pagination controls
* Allow using custom classes for input and output (DTO) with the `input_class` and `output_class` attributes
* Allow disabling the input or the output by setting `input_class` and `output_class` to false
* Guess and automatically set the appropriate Schema.org IRIs for common validation constraints
* Allow setting custom cache HTTP headers using the `cache_headers` attribute
* Allow setting the HTTP status code to send to the client through the `status` attribute
* Add support for the `Sunset` HTTP header using the `sunset` attribute
* Set the `Content-Location` and `Location` headers when appropriate for better RFC7231 conformance
* Display the matching data provider and data persister in the debug panel
* GraphQL: improve performance by lazy loading types
* Add the `api_persist` request attribute to enable or disable the `WriteListener`
* Allow setting a default context in all normalizers
* Permit using a string instead of an array when there is only one serialization group
* Add support for setting relations using the constructor of the resource classes
* Automatically set a [409 Conflict](https://developer.mozilla.org/en-US/docs/Web/HTTP/Status/409) HTTP status code when an `OptimisticLockException` is thrown
* Resolve Dependency Injection Container parameters in the XML and YAML files for the resource class configuration
* `RequestAttributesExtractor` is not internal anymore and can be used in userland code
* Always use the user-defined metadata when set
* OpenAPI: add a description explaining how to use the property filter
* GraphQL: the look'n'feel of GraphiQL now match the API Platform one
* PHPStan level 6 compliance
* Add a `show_webby` configuration option to hide the spider in API docs
* Add an easter egg (find it!)

## 2.3.6

* /!\ Security: a vulnerability impacting the GraphQL subsystem was allowing users authorized to run mutations for a specific resource type, to execute it on any resource, of any type (CVE-2019-1000011)
* Fix normalization of raw collections (not API resources)
* Fix content negotiation format matching

## 2.3.5

* GraphQL: compatibility with `webonyx/graphql-php` 0.13
* OpenAPI/Swagger: expose `properties[]` as a collection parameter
* OpenAPI/Swagger: add a description for the `properties[]` filter
* OpenAPI/Swagger: Leverage advanced name converters
* JSON-LD: Prevent an error in `ItemNormalizer` when `$context['resource_class']` is not defined
* Allow to pass the serialization group to use a string instead of as an array of one element
* Modernize the code base to use PHP 7.1 features when possible
* Bump minimal dependencies of the used Symfony components
* Improve the Packagist description

## 2.3.4

* Open API/Swagger: fix YAML export
* Open API/Swagger: Correctly expose overridden formats
* GraphQL: display the stack trace when in debug mode
* GraphQL: prevent a crash when the class name isn't provided
* Fix handling of one-to-one relations in subresources
* Fix max depth handling when eager fetching is disabled
* Compatibility with Symfony 4.2
* Prevent calling the remove method from all data persisters
* Persist Doctrine entities with the `DEFERRED_EXPLICIT` change tracking policy
* Throw an `InvalidArgumentException` when trying to get an item from a collection route
* Improve the debug bar panel visibility
* Take into account the `route_prefix` attribute in subresources
* Allow using multiple values with `NumericFilter`
* Improve exception handling in `ReadListener` by adding the previous exception

## 2.3.3

* Doctrine: revert "prevent data duplication in Eager loaded relations"

## 2.3.2

* Open API/Swagger: detect correctly collection parameters
* Open API/Swagger: fix serialization of nested objects when exporting as YAML
* GraphQL: fix support of properties also mapped as subresources
* GraphQL: fix retrieving the internal `_id` when `id` is not part of the requested fields
* GraphQL: only exposes the mutations if any
* Doctrine: prevent data duplication in Eager loaded relations
* Preserve the host in the internal router

## 2.3.1

* Data persisters: call only the 1st matching data persister, this fix may break existing code, see https://github.com/api-platform/docs/issues/540#issuecomment-405945358
* Subresources: fix inverse side population
* Subresources: add subresources collections to cache tags
* Subresources: fix Doctrine identifier parameter type detection
* Subresources: fix max depth handling
* GraphQL: send a 200 HTTP status code when a GraphQL response contain some errors
* GraphQL: fix filters to allow dealing with multiple values
* GraphQL: remove invalid and useless parameters from the GraphQL schema
* GraphQL: use the collection resolver in mutations
* JSON API: remove duplicate data from includes
* Filters: fix composite keys support
* Filters: fix the `OrderFilter` when applied on nested entities
* List Doctrine Inflector as a hard dependency
* Various quality and usability improvements

## 2.3.0

* Add support for deprecating resources, operations and fields in GraphQL, Hydra and Swagger
* Add API Platform panels in the Symfony profiler and in the web debug toolbar
* Make resource class's constructor parameters writable
* Add support for interfaces as resources
* Add a shortcut syntax to define attributes at the root of `@ApiResource` and `@ApiProperty` annotations
* Throw an exception if a required filter isn't set
* Allow to specify the message when access is denied using the `access_control_message` attribute
* Add a new option to include null results when using the date filter
* Allow data persisters to return a new instance instead of mutating the existing one
* Add a new attribute to configure specific formats per resources or operations
* Add an `--output` option to the `api:swagger:export` command
* Implement the `CacheableSupportsMethodInterface` introduced in Symfony 4.1 in all (de)normalizers (improves the performance dramatically)
* Drop support for PHP 7.0
* Upgrade Swagger UI and GraphiQL
* GraphQL: Add a `totalCount` field in GraphQL paginated collections
* JSONAPI: Allow inclusion of related resources

## 2.2.10

* /!\ Security: a vulnerability impacting the GraphQL subsystem was allowing users authorized to run mutations for a specific resource type, to execute it on any resource, of any type (CVE-2019-1000011)

## 2.2.9

* Fix `ExistsFilter` for inverse side of OneToOne association
* Fix to not populate subresource inverse side
* Improve the overall code quality (PHPStan analysis)

## 2.2.8

* Fix support for max depth when using subresources
* Fix a fatal error when a subresource type is not defined
* Add support for group sequences in the validator configuration
* Add a local class metadata cache in the HAL normalizer
* `FilterEagerLoadingExtension` now accepts joins with class name as join value

## 2.2.7

* Compatibility with Symfony 4.1
* Compatibility with webonyx/graphql-php 0.12
* Add missing `ApiPlatform\Core\EventListener\EventPriorities`'s `PRE_SERIALIZE` and `POST_SERIALIZE` constants
* Disable eager loading when no groups are specified to avoid recursive joins
* Fix embeddable entities eager loading with groups
* Don't join the same association twice when eager loading
* Fix max depth handling when using HAL
* Check the value of `enable_max_depth` if defined
* Minor performance and quality improvements

## 2.2.6

* Fix identifiers creation and update when using GraphQL
* Fix nested properties support when using filters with GraphQL
* Fix a bug preventing the `ExistFilter` to work properly with GraphQL
* Fix a bug preventing to use a custom denormalization context when using GraphQL
* Enforce the compliance with the JSONAPI spec by throwing a 400 error when using the "inclusion of related resources" feature
* Update `ChainSubresourceDataProvider` to take into account `RestrictedDataProviderInterface`
* Fix the cached identifiers extractor support for stringable identifiers
* Allow a `POST` request to have an empty body
* Fix a crash when the ExpressionLanguage component isn't installed
* Enable item route on collection's subresources
* Fix an issue with subresource filters, was incorrectly adding filters for the parent instead of the subresource
* Throw when a subresources identifier is not found
* Allow subresource items in the `IriConverter`
* Don't send the `Link` HTTP header pointing to the Hydra documentation if docs are disabled
* Fix relations denormalization with plain identifiers
* Prevent the `OrderFilter` to trigger faulty deprecation notices
* Respect the `fetchEager=false` directive on an association in the `EagerLoadingExtension`
* Use the configured name converter (if any) for relations in the HAL's `ItemNormalizer`
* Use the configured name converter (if any) in the `ConstraintViolationListNormalizer`
* Dramatically improve the overall performance by fixing the normalizer's cache key generation
* Improve the performance `CachedRouteNameResolver` and `CachedSubresourceOperationFactory` by adding a local memory cache layer
* Improve the performance of access control checking when using GraphQL
* Improve the performance by using `isResourceClass` when possible
* Remove a useless `try/catch` in the `CachedTrait`
* Forward the operation name to the `IriConverter`
* Fix some more code quality issues

## 2.2.5

* Fix various issues preventing the metadata cache to work properly (performance fix)
* Fix a cache corruption issue when using subresources
* Fix non-standard outputs when using the HAL format
* Persist data in Doctrine DataPersister only if needed
* Fix identifiers handling in GraphQL mutations
* Fix client-side ID creation or update when using GraphQL mutations
* Fix an error that was occurring when the Expression Language component wasn't installed
* Update the `ChainSubresourceDataProvider` class to take into account `RestrictedDataProviderInterface`

## 2.2.4

* Fix a BC break preventing to pass non-arrays to the builtin Symfony normalizers when using custom normalizers
* Fix a bug when using `FilterEagerLoadingExtension` with manual joins
* Fix some bugs in the AWS API Gateway compatibility mode for Open API/Swagger

## 2.2.3

* Fix object state inconsistency after persistence
* Allow using multiple `@ApiFilter` annotations on the same class
* Fix a BC break when the serialization context builder depends of the retrieved data
* Fix a bug regarding collections handling in the GraphQL endpoint

## 2.2.2

* Autoregister classes implementing `SubresourceDataProviderInterface`
* Fix the `DateTimeImmutable` support in the date filter
* Fix a BC break in `DocumentationAction` impacting NelmioApiDoc
* Fix the context passed to data providers (improve the eager loading)
* Fix fix a subresource's metadata cache bug
* Fix the configuration detection when using a custom directory structure

## 2.2.1

* Merge bug fixes from older branches

## 2.2.0

* Add GraphQL support (including mutations, pagination, filters, access control rules and automatic SQL joins)
* Fully implement the GraphQL Relay Server specification
* Add JSONAPI support
* Add a new `@ApiFilter` annotation to directly configure filters from resource classes
* Add a partial paginator that prevents `COUNT()` SQL queries
* Add a new simplified way to configure operations
* Add an option to serialize Validator's payloads (e.g. error levels)
* Add support for generators in data providers
* Add a new `allow_plain_identifiers` option to allow using plain IDs as identifier instead of IRIs
* Add support for resource names without namespace
* Automatically enable FOSUser support if the bundle is installed
* Add an `AbstractCollectionNormalizer` to help supporting custom formats
* Deprecate NelmioApiDocBundle 2 support (upgrade to v3, it has native API Platform support)
* Deprecate the `ApiPlatform\Core\Bridge\Doctrine\EventListener\WriteListener` class in favor of the new `ApiPlatform\Core\EventListener\WriteListener` class.
* Remove the `api_platform.doctrine.listener.view.write` event listener service.
* Add a data persistence layer with a new `ApiPlatform\Core\DataPersister\DataPersisterInterface` interface.
* Add a new configuration to disable the API entrypoint and the documentation
* Allow setting maximum items per page at operation/resource level
* Add the ability to customize the message when configuring an access control rule trough the `access_control_message` attribute
* Allow empty operations in XML configs

## 2.1.6

* Add a new config option to specify the directories containing resource classes
* Fix a bug regarding the ordering filter when dealing with embedded fields
* Allow to autowire the router
* Fix the base path handling the Swagger/Open API documentation normalizer

## 2.1.5

* Add support for filters autoconfiguration with Symfony 3.4+
* Add service aliases required to use the autowiring with Symfony 3.4+
* Allow updating nested resource when issuing a `POST` HTTP request
* Add support for the immutable date and time types introduced in Doctrine
* Fix the Doctrine query generated to retrieve nested subresources
* Fix several bugs in the automatic eager loading support
* Fix a bug occurring when passing neither an IRI, nor an array in an embedded relation
* Allow requesting `0` items per page in collections
* Copy the `Host` from the Symfony Router
* `Paginator::getLastPage()` now always returns a `float`
* Minor performance improvements
* Minor quality fixes

## 2.1.4

* Symfony 3.4 and 4.0 compatibility
* Autowiring strict mode compatibility
* Fix a bug preventing to create resource classes in the global namespace
* Fix Doctrine type conversion in filters WHERE clauses
* Fix filters when using eager loading and non-association composite identifier
* Fix Doctrine type resolution for identifiers (for custom DBALType)
* Add missing Symfony Routing options to operations configuration
* Add SubresourceOperations to metadata
* Fix disabling of cache pools with the dev environment

## 2.1.3

* Don't use dynamic values in Varnish-related service keys (improves Symfony 3.3 compatibility)
* Hydra: Fix the value of `owl:allValuesFrom` in the API documentation
* Swagger: Include the context even when the type is `null`
* Minor code and PHPDoc cleanups

## 2.1.2

* PHP 7.2 compatibility
* Symfony 4 compatibility
* Fix the Swagger UI documentation for specific routes (the API request wasn't executed automatically anymore)
* Add a missing cache tag on empty collections
* Fix a missing service when no Varnish URL is defined
* Fix the whitelist comparison in the property filer
* Fix some bugs regarding subresources in the Swagger and Hydra normalizers
* Make route requirements configurable
* Make possible to configure the Swagger context for properties
* Better exception messages when there is a content negotiation error
* Use the `PriorityTaggedServiceTrait` provided by Symfony instead of a custom implementation
* Test upstream libs deprecations
* Various quality fixes and tests cleanup

## 2.1.1

* Fix path generators
* Fix some method signatures related to subresources
* Improve performance of the deserialization mechanism

## 2.1.0

* Add a builtin HTTP cache invalidation system able to store all requests in Varnish (or any other proxy supporting cache tags) and purge it instantly when needed
* Add an authorization system configurable directly from the resource class
* Add support for subresources (like `/posts/1/comments` or `/posts/1/comments/2`
* Revamp the automatic documentation UI (upgraded to the React-based version of Swagger UI, added a custom stylesheet)
* Add a new filter to select explicitly which properties to serialize
* Add a new filter to choose which serialization group to apply
* Add a new filter to test if a property value exists or not
* Add support for OAuth 2 in the UI
* Add support for embedded fields
* Add support for customizable API resources folder's name
* Filters's ids now defaults to the Symfony's service name
* Add configuration option to define custom metadata loader paths
* Make Swagger UI compatible with a strict CSP environment
* Add nulls comparison to OrderFilter
* Add a flag to disable all request listeners
* Add a default order option in the configuration
* Allow to disable all operations using the XML configuration format and deprecate the previous format
* Allow upper-cased property names
* Improve the overall performance by optimizing `RequestAttributesExtractor`
* Improve the performance of the filter subsystem by using a PSR-11 service locator and deprecate the `FilterCollection` class
* Add compatibility with Symfony Flex and Symfony 4
* Allow the Symfony Dependency Injection component to autoconfigure data providers and query extensions
* Allow to use service for dynamic validation groups
* Allow using PHP constants in YAML resources files
* Upgrade to the latest version of the Hydra spec
* Add `pagination` and `itemPerPage` parameters in the Swagger/Open API documentation
* Add support for API key authentication in Swagger UI
* Allow to specify a whitelist of serialization groups
* Allow to use the new immutable date and time types of Doctrine in filters
* Update swagger definition keys to more verbose ones (ie `Resource-md5($groups)` => `Resource-groupa_groupb`) - see https://github.com/api-platform/core/pull/1207

## 2.0.11

* Ensure PHP 7.2 compatibility
* Fix some bug regarding Doctrine joins
* Let the `hydra_context` option take precedence over operation metadata
* Fix relations handling by the non-hypermedia `ItemNormalizer` (raw JSON, XML)
* Fix a bug in the JSON-LD context: should not be prefixed by `#`
* Fix a bug regarding serialization groups in Hydra docs

## 2.0.10

* Performance improvement
* Swagger: Allow non-numeric IDs (such as UUIDs) in URLs
* Fix a bug when a composite identifier is missing
* `ApiPlatform\Core\Bridge\Doctrine\Orm\Filter\OrderFilter::extractProperties` now always return an array
* Fix NelmioApiDocParser recursive relations

## 2.0.9

* Add support for Symfony 3.3
* Disable the partial eager loading by default
* Fix support for ignored attributes in normalizers
* Specify the `LEFT JOIN` clause for filter associations
* Move the metadata from validator factory to the validator.xml file
* Throw an exception when the number of items per page is 0
* Improve the Continuous Integration process

## 2.0.8

* Leverage serialization groups to eager load data
* Fix the Swagger Normalizer to correctly support nested serialization groups
* Use strict types
* Get rid of the dependency to the Templating component
* Explicitly add missing dependency to PropertyAccess component
* Allow the operation name to be null in ResourceMetadata
* Fix an undefined index error occurring in some cases when using sub types
* Make the bundle working even when soft dependencies aren't installed
* Fix serialization of multiple inheritance child types
* Fix the priority of the FOSUSer's event listener
* Fix the resource class resolver with using `\Traversable` values
* Fix inheritance of property metadata for the Doctrine ORM property metadata factory
* EagerLoadingExtension: Disable partial fetching if entity has subclasses
* Refactoring and cleanup of the eager loading mechanism
* Fix the handling of composite identifiers
* Fix HAL normalizer when the context isn't serializable
* Fix some quality problems found by PHPStan

## 2.0.7

* [security] Hide error's message in prod mode when a 500 error occurs (Api Problem format)
* Fix sorting when eager loading is used
* Allow eager loading when using composite identifiers
* Don't use automatic eager loading when disabled in the config
* Use `declare(strict_types=1)` and improve coding standards
* Automatically refresh routes in dev mode when a resource is created or deleted

## 2.0.6

* Correct the XML Schema type generated for floats in the Hydra documentation

## 2.0.5

* Fix a bug when multiple filters are applied

## 2.0.4

* [security] Hide error's message in prod mode when a 500 error occurs
* Prevent duplicate data validation
* Fix filter Eager Loading
* Fix the Hydra documentation for `ConstraintViolationList`
* Fix some edge cases with the automatic configuration of Symfony
* Remove calls to `each()` (deprecated since PHP 7.2)
* Add a missing property in `EagerLoadingExtension`

## 2.0.3

* Fix a bug when handling invalid IRIs
* Allow to have a property called id even in JSON-LD
* Exclude static methods from AnnotationPropertyNameCollectionFactory
* Improve compatibility with Symfony 2.8

## 2.0.2

* Fix the support of the Symfony's serializer @MaxDepth annotation
* Fix property range of relations in the Hydra doc when an IRI is used
* Fix an error "api:swagger:export" command when decorating the Swagger normalizer
* Fix an error in the Swagger documentation generator when a property has several serialization groups

## 2.0.1

* Various fixes related to automatic eager loading
* Symfony 3.2 compatibility

## 2.0.0

* Full refactoring
* Use PHP 7
* Add support for content negotiation
* Add Swagger/OpenAPI support
* Integrate Swagger UI
* Add HAL support
* Add API Problem support
* Update the Hydra support to be in sync with the last version of the spec
* Full rewrite of the metadata system (annotations, YAML and XML formats support)
* Remove the event system in favor of the builtin Symfony kernel's events
* Use the ADR pattern
* Fix a ton of issues
* `ItemDataproviderInterface`: `fetchData` is now in the context parameterer. `getItemFromIri` is now context aware [7f82fd7](https://github.com/api-platform/core/commit/7f82fd7f96bbb855599de275ffe940c63156fc5d)
* Constants for event's priorities [2e7b73e](https://github.com/api-platform/core/commit/2e7b73e19ccbeeb8387fa7c4f2282984d4326c1f)
* Properties mapping with XML/YAML is now possible [ef5d037](https://github.com/api-platform/core/commit/ef5d03741523e35bcecc48decbb92cd7b310a779)
* Ability to configure and match exceptions with an HTTP status code [e9c1863](https://github.com/api-platform/core/commit/e9c1863164394607f262d975e0f00d51a2ac5a72)
* Various fixes and improvements (SwaggerUI, filters, stricter property metadata)

## 1.1.1

* Fix a case typo in a namespace alias in the Hydra documentation

## 1.1.0 beta 2

* Allow to configure the default controller to use
* Ability to add route requirements
* Add a range filter
* Search filter: add a case sensitivity setting
* Search filter: fix the behavior of the search filter when 0 is provided as value
* Search filter: allow using identifiers different from id
* Exclude tests from classmap
* Fix some deprecations and tests

## 1.1.0 beta 1

* Support Symfony 3.0
* Support nested properties in Doctrine filters
* Add new `start` and `word_start` strategies to the Doctrine Search filter
* Add support for abstract resources
* Add a new option to totally disable Doctrine
* Remove the ID attribute from the Hydra documentation when it is read only
* Add method to avoid naming collision of DQL join alias and bound parameter name
* Make exception available in the Symfony Debug Toolbar
* Improve the Doctrine Paginator performance in some cases
* Enhance HTTPS support and fix some bugs in the router
* Fix some edge cases in the date and time normalizer
* Propagate denormalization groups through relations
* Run tests against all supported Symfony versions
* Add a contribution documentation
* Refactor tests
* Check CS with StyleCI

## 1.0.1

* Avoid an error if the attribute isn't an array

## 1.0.0

* Extract the documentation in a separate repository
* Add support for eager loading in collections

## 1.0.0 beta 3

* The Hydra documentation URL is now `/apidoc` (was `/vocab`)
* Exceptions implements `Dunglas\ApiBundle\Exception\ExceptionInterface`
* Prefix automatically generated route names by `api_`
* Automatic detection of the method of the entity class returning the identifier when using Doctrine (previously `getId()` was always used)
* New extension point in `Dunglas\ApiBundle\Doctrine\Orm\DataProvider` allowing to customize Doctrine paginator and performance optimization when using typical queries
* New `Dunglas\ApiBundle\JsonLd\Event\Events::CONTEXT_BUILDER` event allowing to modify the JSON-LD context
* Change HTTP status code from `202` to `200` for `PUT` requests
* Ability to embed the JSON-LD context instead of embedding it

## 1.0.0 beta 2

* Preserve indexes when normalizing and denormalizing associative arrays
* Allow setting default order for property when registering a `Doctrine\Orm\Filter\OrderFilter` instance<|MERGE_RESOLUTION|>--- conflicted
+++ resolved
@@ -1,6 +1,5 @@
 # Changelog
 
-<<<<<<< HEAD
 ## v3.0.11
 
 ### Bug fixes
@@ -156,14 +155,12 @@
 * Metadata: `Patch` is added to the automatic CRUD
 * Symfony: generated route names and operation names changed, route naming can be changed directly within metadata
     
-=======
 ## v2.7.7
 
 ### Bug fixes
 
 * [53cb25fab](https://github.com/api-platform/core/commit/53cb25fab0fcec2d336590c7e82e1c6a8728d00a) fix(symfony): annotation reader argument optional (#5358)
 
->>>>>>> 67dcf625
 ## v2.7.6
 
 ### Bug fixes
