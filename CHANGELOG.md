--- conflicted
+++ resolved
@@ -1,6 +1,5 @@
 # Changelog
 
-<<<<<<< HEAD
 ## 3.0.1
 
 * Symfony: don't use ArrayAdapter cache in production #5027
@@ -50,13 +49,12 @@
 * Identifiers: using an object as identifier is supported only when this object is `Stringable`
 * Serializer: `skip_null_values` now defaults to `true`
 * Metadata: `Patch` is added to the automatic CRUD
-=======
+
 ## 2.7.2
 
 * Metadata: no skolem IRI by default
 * Symfony: use service id as tag for lower symfony versions (processor/provider service locator)
 * Symfony: fix command constants not available on lower symfony versions
->>>>>>> 7297fd72
 
 ## 2.7.1
 
