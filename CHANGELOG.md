--- conflicted
+++ resolved
@@ -1,10 +1,9 @@
 # Changelog
 
-<<<<<<< HEAD
-## 2.6.0
+## 2.6.x-dev
 
 * MongoDB: Possibility to add execute options (aggregate command fields) for a resource, like `allowDiskUse` (#3144)
-=======
+
 ## 2.5.1
 
 * Compatibility with Symfony 5
@@ -22,7 +21,6 @@
 * Swagger UI: Allow changing the location of Swagger UI
 * GraphQL: Fix an error that was occurring when `SecurityBundle` was not installed
 * HTTP/2 Server Push: Push relations as `fetch`
->>>>>>> 56e0a290
 
 ## 2.5.0
 
