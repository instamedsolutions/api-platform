--- conflicted
+++ resolved
@@ -17,11 +17,7 @@
     strategy:
       matrix:
         php:
-<<<<<<< HEAD
-          - '8'
-=======
           - '8.0'
->>>>>>> 1eaacf2b
       fail-fast: false
     steps:
       - name: Checkout
@@ -44,11 +40,7 @@
     strategy:
       matrix:
         php:
-<<<<<<< HEAD
-          - '8'
-=======
           - '8.0'
->>>>>>> 1eaacf2b
       fail-fast: false
     env:
       APP_DEBUG: '1' # https://github.com/phpstan/phpstan-symfony/issues/37
