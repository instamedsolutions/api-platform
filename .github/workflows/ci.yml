name: CI

on:
  push:
  pull_request:

env:
  COMPOSER_TOKEN: ${{ secrets.GITHUB_TOKEN }}
  COVERAGE: '0'

jobs:
  php-cs-fixer:
    runs-on: ubuntu-latest
    timeout-minutes: 20
    strategy:
      matrix:
        php:
          - '7.4'
      fail-fast: false
    env:
      PHP_CS_FIXER_FUTURE_MODE: '1'
    steps:
      - name: Checkout
        uses: actions/checkout@v2
      - name: Setup PHP
        uses: shivammathur/setup-php@v2
        with:
          php-version: ${{ matrix.php }}
          extensions: intl, bcmath, curl, openssl, mbstring 
          ini-values: memory_limit=-1
          tools: pecl, composer, php-cs-fixer
          coverage: none
      - name: Run PHP-CS-Fixer fix
        run: php-cs-fixer fix --dry-run --diff --ansi

  phpstan:
    name: PHPStan
    runs-on: ubuntu-latest
    timeout-minutes: 20
    strategy:
      matrix:
        php:
          - '7.4'
      fail-fast: false
    env:
      APP_DEBUG: '1' # https://github.com/phpstan/phpstan-symfony/issues/37
    steps:
      - name: Checkout
        uses: actions/checkout@v2
      - name: Setup PHP
        uses: shivammathur/setup-php@v2
        with:
          php-version: ${{ matrix.php }}
          tools: pecl, composer
          extensions: intl, bcmath, curl, openssl, mbstring
          coverage: none
          ini-values: memory_limit=-1
      - name: Get composer cache directory
        id: composercache
        run: echo "::set-output name=dir::$(composer config cache-files-dir)"
      - name: Cache dependencies
        uses: actions/cache@v2
        with:
          path: ${{ steps.composercache.outputs.dir }}
          key: ${{ runner.os }}-composer-${{ hashFiles('**/composer.json') }}
          restore-keys: ${{ runner.os }}-composer-
      - name: Update project dependencies
        run: composer update --no-interaction --no-progress --ansi
      - name: Require Symfony components
        run: composer require symfony/intl symfony/uid --dev --no-interaction --no-progress --ansi
      - name: Install PHPUnit
        env:
          SYMFONY_PHPUNIT_VERSION: '9.5'
        run: vendor/bin/simple-phpunit --version
      - name: Cache PHPStan results
        uses: actions/cache@v2
        with:
          path: /tmp/phpstan
          key: phpstan-php${{ matrix.php }}-${{ github.sha }}
          restore-keys: |
            phpstan-php${{ matrix.php }}-
            phpstan-
        continue-on-error: true
      - name: Clear test app cache
        run: |
          tests/Fixtures/app/console cache:clear --ansi
      - name: Run PHPStan analysis
        env:
          SYMFONY_PHPUNIT_VERSION: '9.5'
        run: ./vendor/bin/phpstan analyse --no-interaction --no-progress --ansi

  phpunit:
    name: PHPUnit (PHP ${{ matrix.php }})
    runs-on: ubuntu-latest
    timeout-minutes: 20
    strategy:
      matrix:
        php:
          - '7.1'
          - '7.2'
          - '7.3'
          - '7.4'
          - '8.0'
        include:
          - php: '8.0'
            coverage: true
      fail-fast: false
    steps:
      - name: Checkout
        uses: actions/checkout@v2
      - name: Setup PHP
        uses: shivammathur/setup-php@v2
        with:
          php-version: ${{ matrix.php }}
          tools: pecl, composer
          extensions: intl, bcmath, curl, openssl, mbstring, pdo_sqlite
          coverage: pcov
          ini-values: memory_limit=-1
      - name: Get composer cache directory
        id: composercache
        run: echo "::set-output name=dir::$(composer config cache-files-dir)"
      - name: Cache dependencies
        uses: actions/cache@v2
        with:
          path: ${{ steps.composercache.outputs.dir }}
          key: ${{ runner.os }}-composer-${{ hashFiles('**/composer.json') }}
          restore-keys: ${{ runner.os }}-composer-
      - name: Enable code coverage
        if: matrix.coverage
        run: echo "COVERAGE=1" >> $GITHUB_ENV
      - name: Remove Doctrine MongoDB ODM
        if: (startsWith(matrix.php, '7.1'))
        run: |
          composer remove --dev --no-interaction --no-progress --no-update --ansi \
            doctrine/mongodb-odm \
            doctrine/mongodb-odm-bundle \
      - name: Set Composer platform config
        if: (startsWith(matrix.php, '8.0'))
        run: |
            composer config platform.php 7.4.99
      - name: Update project dependencies
        run: composer update --no-interaction --no-progress --ansi
      - name: Require Symfony components
        if: (!startsWith(matrix.php, '7.1'))
        run: composer require symfony/intl symfony/uid --dev --no-interaction --no-progress --ansi
      - name: Install PHPUnit
        run: vendor/bin/simple-phpunit --version
      - name: Clear test app cache
        if: (!startsWith(matrix.php, '8.0'))
        run: tests/Fixtures/app/console cache:clear --ansi
      - name: Clear test app cache (php 8.0)
        if: (startsWith(matrix.php, '8.0'))
        run: rm -Rf tests/Fixtures/app/var/cache/*
      - name: Run PHPUnit tests
        run: |
          mkdir -p build/logs/phpunit
          if [ "$COVERAGE" = '1' ]; then
            vendor/bin/simple-phpunit --coverage-clover build/logs/phpunit/clover.xml --log-junit build/logs/phpunit/junit.xml
          else
            vendor/bin/simple-phpunit --log-junit build/logs/phpunit/junit.xml
          fi
      - name: Upload test artifacts
        if: always()
        uses: actions/upload-artifact@v1
        with:
          name: phpunit-logs-php${{ matrix.php }}
          path: build/logs/phpunit
        continue-on-error: true
      - name: Upload coverage results to Codecov
        if: matrix.coverage
        uses: codecov/codecov-action@v1
        with:
          name: phpunit-php${{ matrix.php }}
          flags: phpunit
          fail_ci_if_error: true
        continue-on-error: true
      - name: Upload coverage results to Coveralls
        if: matrix.coverage
        env:
          COVERALLS_REPO_TOKEN: ${{ secrets.GITHUB_TOKEN }}
        run: |
          composer global require --prefer-dist --no-interaction --no-progress --ansi cedx/coveralls
          export PATH="$PATH:$HOME/.composer/vendor/bin"
          coveralls build/logs/phpunit/clover.xml
        continue-on-error: true

  behat:
    name: Behat (PHP ${{ matrix.php }})
    runs-on: ubuntu-latest
    timeout-minutes: 20
    strategy:
      matrix:
        php:
          - '7.1'
          - '7.2'
          - '7.3'
          - '7.4'
          - '8.0'
        include:
          - php: '8.0'
            coverage: true
      fail-fast: false
    steps:
      - name: Checkout
        uses: actions/checkout@v2
      - name: Setup PHP
        uses: shivammathur/setup-php@v2
        with:
          php-version: ${{ matrix.php }}
          tools: pecl, composer
          extensions: intl, bcmath, curl, openssl, mbstring, pdo_sqlite
          coverage: pcov
          ini-values: memory_limit=-1
      - name: Set Composer platform config
        if: (startsWith(matrix.php, '8.0'))
        run: |
          composer config platform.php 7.4.99
      - name: Get composer cache directory
        id: composercache
        run: echo "::set-output name=dir::$(composer config cache-files-dir)"
      - name: Cache dependencies
        uses: actions/cache@v2
        with:
          path: ${{ steps.composercache.outputs.dir }}
          key: ${{ runner.os }}-composer-${{ hashFiles('**/composer.json') }}
          restore-keys: ${{ runner.os }}-composer-
      - name: Enable code coverage
        if: matrix.coverage
        run: echo "COVERAGE=1" >> $GITHUB_ENV
      - name: Remove Doctrine MongoDB ODM
        if: startsWith(matrix.php, '7.1')
        run: |
          composer remove --dev --no-interaction --no-progress --no-update --ansi \
            doctrine/mongodb-odm \
            doctrine/mongodb-odm-bundle \
      - name: Update project dependencies
        run: composer update --no-interaction --no-progress --ansi
      - name: Require Symfony components
        if: (!startsWith(matrix.php, '7.1'))
        run: composer require symfony/intl symfony/uid --dev --no-interaction --no-progress --ansi
      - name: Install PHPUnit
        run: vendor/bin/simple-phpunit --version
      - name: Clear test app cache
        if: (!startsWith(matrix.php, '8.0'))
        run: tests/Fixtures/app/console cache:clear --ansi
      - name: Clear test app cache (php 8.0)
        if: (startsWith(matrix.php, '8.0'))
        run: rm -Rf tests/Fixtures/app/var/cache/*
      - name: Run Behat tests
        run: |
          mkdir -p build/logs/behat
          if [ "$COVERAGE" = '1' ]; then
            vendor/bin/behat --out=std --format=progress --format=junit --out=build/logs/behat/junit --profile=default-coverage --no-interaction
          else
            if [ "${{ matrix.php }}" = '7.1' ]; then
              vendor/bin/behat --out=std --format=progress --format=junit --out=build/logs/behat/junit --profile=default --no-interaction --tags='~@symfony/uid'
            else
              vendor/bin/behat --out=std --format=progress --format=junit --out=build/logs/behat/junit --profile=default --no-interaction
            fi
          fi
      - name: Merge code coverage reports
        if: matrix.coverage
        run: |
          wget -qO /usr/local/bin/phpcov https://phar.phpunit.de/phpcov.phar
          chmod +x /usr/local/bin/phpcov
          phpcov merge --clover build/logs/behat/clover.xml build/coverage
        continue-on-error: true
      - name: Upload test artifacts
        if: always()
        uses: actions/upload-artifact@v1
        with:
          name: behat-logs-php${{ matrix.php }}
          path: build/logs/behat
        continue-on-error: true
      - name: Upload coverage results to Codecov
        if: matrix.coverage
        uses: codecov/codecov-action@v1
        with:
          name: behat-php${{ matrix.php }}
          flags: behat
          fail_ci_if_error: true
        continue-on-error: true
      - name: Upload coverage results to Coveralls
        if: matrix.coverage
        env:
          COVERALLS_REPO_TOKEN: ${{ secrets.GITHUB_TOKEN }}
        run: |
          composer global require --prefer-dist --no-interaction --no-progress --ansi cedx/coveralls
          export PATH="$PATH:$HOME/.composer/vendor/bin"
          coveralls build/logs/behat/clover.xml
        continue-on-error: true
      - name: Export OpenAPI documents
        run: |
          mkdir -p build/out/openapi
          tests/Fixtures/app/console api:openapi:export --spec-version=2 -o build/out/openapi/swagger_v2.json
          tests/Fixtures/app/console api:openapi:export --spec-version=2 --yaml -o build/out/openapi/swagger_v2.yaml
          tests/Fixtures/app/console api:openapi:export --spec-version=3 -o build/out/openapi/openapi_v3.json
          tests/Fixtures/app/console api:openapi:export --spec-version=3 --yaml -o build/out/openapi/openapi_v3.yaml
      - name: Validate OpenAPI documents
        run: |
            npx swagger-cli validate build/out/openapi/swagger_v2.json
            npx swagger-cli validate build/out/openapi/swagger_v2.yaml
            npx swagger-cli validate build/out/openapi/openapi_v3.json
            npx swagger-cli validate build/out/openapi/openapi_v3.yaml
      - name: Upload OpenAPI artifacts
        if: always()
        uses: actions/upload-artifact@v1
        with:
          name: openapi-docs-php${{ matrix.php }}
          path: build/out/openapi
        continue-on-error: true

  phpunit-lowest:
    name: PHPUnit (PHP ${{ matrix.php }} lowest)
    runs-on: ubuntu-latest
    timeout-minutes: 20
    strategy:
      matrix:
        php:
          - '7.4'
      fail-fast: false
    steps:
      - name: Checkout
        uses: actions/checkout@v2
      - name: Setup PHP
        uses: shivammathur/setup-php@v2
        with:
          php-version: ${{ matrix.php }}
          tools: pecl, composer
          extensions: intl, bcmath, curl, openssl, mbstring 
          coverage: none
          ini-values: memory_limit=-1
      - name: Get composer cache directory
        id: composercache
        run: echo "::set-output name=dir::$(composer config cache-files-dir)"
      - name: Cache dependencies
        uses: actions/cache@v2
        with:
          path: ${{ steps.composercache.outputs.dir }}
          key: ${{ runner.os }}-composer-${{ hashFiles('**/composer.json') }}
          restore-keys: ${{ runner.os }}-composer-
      - name: Update project dependencies
        run: composer update --no-interaction --no-progress --ansi --prefer-lowest
      - name: Require Symfony components
        run: composer require symfony/intl symfony/uid --dev --no-interaction --no-progress --ansi
      - name: Clear test app cache
        run: tests/Fixtures/app/console cache:clear --ansi
      - name: Install PHPUnit
        run: vendor/bin/simple-phpunit --version
      - name: Run PHPUnit tests
        run: vendor/bin/simple-phpunit

  behat-lowest:
    name: Behat (PHP ${{ matrix.php }} lowest)
    runs-on: ubuntu-latest
    timeout-minutes: 20
    strategy:
      matrix:
        php:
          - '7.4'
      fail-fast: false
    steps:
      - name: Checkout
        uses: actions/checkout@v2
      - name: Setup PHP
        uses: shivammathur/setup-php@v2
        with:
          php-version: ${{ matrix.php }}
          tools: pecl, composer
          extensions: intl, bcmath, curl, openssl, mbstring, pdo_sqlite
          coverage: none
          ini-values: memory_limit=-1
      - name: Get composer cache directory
        id: composercache
        run: echo "::set-output name=dir::$(composer config cache-files-dir)"
      - name: Cache dependencies
        uses: actions/cache@v2
        with:
          path: ${{ steps.composercache.outputs.dir }}
          key: ${{ runner.os }}-composer-${{ hashFiles('**/composer.json') }}
          restore-keys: ${{ runner.os }}-composer-
      - name: Update project dependencies
        run: composer update --no-interaction --no-progress --ansi --prefer-lowest
      - name: Require Symfony components
        run: composer require symfony/intl symfony/uid --dev --no-interaction --no-progress --ansi
      - name: Install PHPUnit
        run: vendor/bin/simple-phpunit --version
      - name: Clear test app cache
        run: tests/Fixtures/app/console cache:clear --ansi
      - name: Run Behat tests
        # @TODO remove the tag "@symfony/uid" in 3.0
        run: vendor/bin/behat --out=std --format=progress --profile=default --no-interaction --tags='~@symfony/uid'

  postgresql:
    name: Behat (PHP ${{ matrix.php }}) (PostgreSQL)
    runs-on: ubuntu-latest
    timeout-minutes: 20
    strategy:
      matrix:
        php:
          - '7.4'
      fail-fast: false
    env:
      APP_ENV: postgres
      DATABASE_URL: postgres://api_platform:apiplatformrocks@localhost/api_platform_test
      PGPASSWORD: apiplatformrocks
    steps:
      - name: Checkout
        uses: actions/checkout@v2
      - name: Setup postgres
        run: |
          sudo systemctl start postgresql
          sudo -u postgres psql -d template1 -c "CREATE USER api_platform WITH PASSWORD 'apiplatformrocks' CREATEDB"
          createdb -h localhost -p 5432 -U api_platform api_platform_test
          pg_isready -d api_platform_test -h localhost -p 5432 -U api_platform
      - name: Setup PHP
        uses: shivammathur/setup-php@v2
        with:
          php-version: ${{ matrix.php }}
          tools: pecl, composer
          extensions: intl, bcmath, curl, openssl, mbstring, pdo_pgsql
          coverage: none
          ini-values: memory_limit=-1
      - name: Get composer cache directory
        id: composercache
        run: echo "::set-output name=dir::$(composer config cache-files-dir)"
      - name: Cache dependencies
        uses: actions/cache@v2
        with:
          path: ${{ steps.composercache.outputs.dir }}
          key: ${{ runner.os }}-composer-${{ hashFiles('**/composer.json') }}
          restore-keys: ${{ runner.os }}-composer-
      - name: Update project dependencies
        run: composer update --no-interaction --no-progress --ansi
      - name: Require Symfony components
        run: composer require symfony/intl symfony/uid --dev --no-interaction --no-progress --ansi
      - name: Install PHPUnit
        run: vendor/bin/simple-phpunit --version
      - name: Clear test app cache
        run: tests/Fixtures/app/console cache:clear --ansi
      - name: Run Behat tests
        run: | 
          vendor/bin/behat --out=std --format=progress --profile=postgres --no-interaction -vv

  mysql:
    name: Behat (PHP ${{ matrix.php }}) (MySQL)
    runs-on: ubuntu-latest
    timeout-minutes: 20
    strategy:
      matrix:
        php:
          - '7.4'
      fail-fast: false
    services:
      mysql:
        image: mariadb:10.5.9
        env:
          MYSQL_ROOT_PASSWORD: root
          MYSQL_DATABASE: api_platform_test
        ports:
          - 3306:3306
    env:
      APP_ENV: mysql
      DATABASE_URL: mysql://root:root@127.0.0.1/api_platform_test
    steps:
      - name: Checkout
        uses: actions/checkout@v2
      - name: Setup PHP
        uses: shivammathur/setup-php@v2
        with:
          php-version: ${{ matrix.php }}
          tools: pecl, composer
          extensions: intl, bcmath, curl, openssl, mbstring, pdo_mysql
          coverage: none
          ini-values: memory_limit=-1
      - name: Get composer cache directory
        id: composercache
        run: echo "::set-output name=dir::$(composer config cache-files-dir)"
      - name: Cache dependencies
        uses: actions/cache@v2
        with:
          path: ${{ steps.composercache.outputs.dir }}
          key: ${{ runner.os }}-composer-${{ hashFiles('**/composer.json') }}
          restore-keys: ${{ runner.os }}-composer-
      - name: Update project dependencies
        run: composer update --no-interaction --no-progress --ansi
      - name: Require Symfony components
        run: composer require symfony/intl symfony/uid --dev --no-interaction --no-progress --ansi
      - name: Install PHPUnit
        run: vendor/bin/simple-phpunit --version
      - name: Clear test app cache
        run: tests/Fixtures/app/console cache:clear --ansi
      - name: Run Behat tests
        run: vendor/bin/behat --out=std --format=progress --profile=default --no-interaction --tags '~@!mysql'

  mongodb:
    name: PHPUnit + Behat (PHP ${{ matrix.php }}) (MongoDB)
    runs-on: ubuntu-latest
    timeout-minutes: 20
    strategy:
      matrix:
        php:
          - '7.4'
      fail-fast: false
    env:
      APP_ENV: mongodb
      MONGODB_URL: mongodb://localhost:27017
    steps:
      - name: Checkout
        uses: actions/checkout@v2
      - name: Check
        run: |
          sudo systemctl start mongod.service
      - name: Setup PHP
        uses: shivammathur/setup-php@v2
        with:
          php-version: ${{ matrix.php }}
          tools: pecl, composer
          extensions: intl, bcmath, curl, openssl, mbstring, mongodb
          coverage: none
          ini-values: memory_limit=-1
      - name: Get composer cache directory
        id: composercache
        run: echo "::set-output name=dir::$(composer config cache-files-dir)"
      - name: Cache dependencies
        uses: actions/cache@v2
        with:
          path: ${{ steps.composercache.outputs.dir }}
          key: ${{ runner.os }}-composer-${{ hashFiles('**/composer.json') }}
          restore-keys: ${{ runner.os }}-composer-
      - name: Update project dependencies
        run: |
          composer update --no-interaction --no-progress --ansi
<<<<<<< HEAD
      - name: Require Symfony Uid
        run: composer require symfony/uid --dev --no-interaction --no-progress --ansi
=======
          # composer why doctrine/reflection
      - name: Require Symfony components
        run: composer require symfony/intl symfony/uid --dev --no-interaction --no-progress --ansi
>>>>>>> e32b4e88
      - name: Install PHPUnit
        run: vendor/bin/simple-phpunit --version
      - name: Clear test app cache
        run: tests/Fixtures/app/console cache:clear --ansi
      - name: Run PHPUnit tests
        run: vendor/bin/simple-phpunit --group mongodb
      - name: Run Behat tests
        run: vendor/bin/behat -vv --out=std --format=progress --profile=mongodb --no-interaction

  elasticsearch:
    name: Behat (PHP ${{ matrix.php }}) (Elasticsearch)
    runs-on: ubuntu-latest
    timeout-minutes: 20
    strategy:
      matrix:
        php:
          - '7.4'
      fail-fast: false
    env:
      APP_ENV: elasticsearch
    steps:
      - name: Checkout
        uses: actions/checkout@v2
      - name: Configure sysctl limits
        run: |
          sudo swapoff -a
          sudo sysctl -w vm.swappiness=1
          sudo sysctl -w fs.file-max=262144
          sudo sysctl -w vm.max_map_count=262144
      - name: Runs Elasticsearch
        uses: elastic/elastic-github-actions/elasticsearch@master
        with:
          stack-version: '6.8-SNAPSHOT'
      - name: Setup PHP
        uses: shivammathur/setup-php@v2
        with:
          php-version: ${{ matrix.php }}
          tools: pecl, composer
          extensions: intl, bcmath, curl, openssl, mbstring, mongodb
          coverage: none
          ini-values: memory_limit=-1
      - name: Get composer cache directory
        id: composercache
        run: echo "::set-output name=dir::$(composer config cache-files-dir)"
      - name: Cache dependencies
        uses: actions/cache@v2
        with:
          path: ${{ steps.composercache.outputs.dir }}
          key: ${{ runner.os }}-composer-${{ hashFiles('**/composer.json') }}
          restore-keys: ${{ runner.os }}-composer-
      - name: Update project dependencies
        run: composer update --no-interaction --no-progress --ansi
      - name: Require Symfony components
        run: composer require symfony/intl symfony/uid --dev --no-interaction --no-progress --ansi
      - name: Install Elasticsearch-php # there is a version matrix for this package: https://packagist.org/packages/elasticsearch/elasticsearch
        run: composer require "elasticsearch/elasticsearch:v6.7.2" --no-interaction --no-progress --ansi
      - name: Install PHPUnit
        run: vendor/bin/simple-phpunit --version
      - name: Clear test app cache
        run: tests/Fixtures/app/console cache:clear --ansi
      - name: Run Behat tests
        run: vendor/bin/behat --out=std --format=progress --profile=elasticsearch --no-interaction

  phpunit-no-deprecations:
    name: PHPUnit (PHP ${{ matrix.php }}) (no deprecations)
    runs-on: ubuntu-latest
    timeout-minutes: 20
    strategy:
      matrix:
        php:
          - '7.4'
      fail-fast: false
    env:
      SYMFONY_DEPRECATIONS_HELPER: max[total]=0
    steps:
      - name: Checkout
        uses: actions/checkout@v2
      - name: Setup PHP
        uses: shivammathur/setup-php@v2
        with:
          php-version: ${{ matrix.php }}
          tools: pecl, composer
          extensions: intl, bcmath, curl, openssl, mbstring 
          coverage: none
          ini-values: memory_limit=-1
      - name: Get composer cache directory
        id: composercache
        run: echo "::set-output name=dir::$(composer config cache-files-dir)"
      - name: Cache dependencies
        uses: actions/cache@v2
        with:
          path: ${{ steps.composercache.outputs.dir }}
          key: ${{ runner.os }}-composer-${{ hashFiles('**/composer.json') }}
          restore-keys: ${{ runner.os }}-composer-
      - name: Update project dependencies
        run: composer update --no-interaction --no-progress --ansi
      - name: Require Symfony components
        run: composer require symfony/intl symfony/uid --dev --no-interaction --no-progress --ansi
      - name: Install PHPUnit
        run: vendor/bin/simple-phpunit --version
      - name: Clear test app cache
        run: tests/Fixtures/app/console cache:clear --ansi
      - name: Run PHPUnit tests
        run: vendor/bin/simple-phpunit

  phpunit-symfony-next:
    name: PHPUnit (PHP ${{ matrix.php }}) (Symfony ${{ matrix.symfony }})
    runs-on: ubuntu-latest
    timeout-minutes: 20
    strategy:
      matrix:
        php:
          - '8.0'
        symfony:
          - '5.3'
      fail-fast: false
    env:
      SYMFONY_DEPRECATIONS_HELPER: max[direct]=0
    steps:
      - name: Checkout
        uses: actions/checkout@v2
      - name: Setup PHP
        uses: shivammathur/setup-php@v2
        with:
          php-version: '8.0'
          tools: pecl, composer
          extensions: intl, bcmath, curl, openssl, mbstring 
          coverage: none
          ini-values: memory_limit=-1
      - name: Get composer cache directory
        id: composercache
        run: echo "::set-output name=dir::$(composer config cache-files-dir)"
      - name: Allow unstable project dependencies
        run: composer config minimum-stability dev
      - name: Cache dependencies
        uses: actions/cache@v2
        with:
          path: ${{ steps.composercache.outputs.dir }}
          key: ${{ runner.os }}-composer-${{ hashFiles('**/composer.json') }}
          restore-keys: ${{ runner.os }}-composer-
      - name: Remove cache
        run: rm -Rf tests/Fixtures/app/var/cache/*
      - name: Update project dependencies
        run: composer update --no-interaction --no-progress --ansi
      - name: Require Symfony components
        run: composer require symfony/intl symfony/uid --dev --no-interaction --no-progress --ansi
      - name: Flag held back Symfony packages
        env:
          symfony_version: ${{ matrix.symfony }}
        run: |
          version_pattern=$symfony_version.x-dev
          if [ "${symfony_version%.4}" != "$symfony_version" ]; then
            current_major=${symfony_version%.4}
            next_major=$((current_major + 1))
            version_pattern=$version_pattern'|'$next_major.0.x-dev'|'dev-master
          fi
          version_pattern=$(echo "$version_pattern" | sed -r 's/\./\\./g')
          symfony_packages=$(composer show symfony/* | tr -s ' ' '\t' | cut -f1-2 | grep -vE 'polyfill|contracts|mercure')
          ! echo "$symfony_packages" | grep -vE "$version_pattern"
        continue-on-error: true
      - name: Install PHPUnit
        run: vendor/bin/simple-phpunit --version
      - name: Clear test app cache
        run: tests/Fixtures/app/console cache:clear --ansi
      - name: Run PHPUnit tests
        run: vendor/bin/simple-phpunit

  behat-symfony-next:
    name: Behat (PHP ${{ matrix.php }}) (Symfony ${{ matrix.symfony }})
    runs-on: ubuntu-latest
    timeout-minutes: 20
    strategy:
      matrix:
        php:
          - '8.0'
        symfony:
          - '5.3'
      fail-fast: false
    steps:
      - name: Checkout
        uses: actions/checkout@v2
      - name: Setup PHP
        uses: shivammathur/setup-php@v2
        with:
          php-version: '8.0'
          tools: pecl, composer
          extensions: intl, bcmath, curl, openssl, mbstring 
          coverage: none
          ini-values: memory_limit=-1
      - name: Install additional packages
        run: sudo apt-get install moreutils 
      - name: Get composer cache directory
        id: composercache
        run: echo "::set-output name=dir::$(composer config cache-files-dir)"
      - name: Allow unstable project dependencies
        run: composer config minimum-stability dev
      - name: Cache dependencies
        uses: actions/cache@v2
        with:
          path: ${{ steps.composercache.outputs.dir }}
          key: ${{ runner.os }}-composer-${{ hashFiles('**/composer.json') }}
          restore-keys: ${{ runner.os }}-composer-
      - name: Remove cache
        run: rm -Rf tests/Fixtures/app/var/cache/*
      - name: Update project dependencies
        run: composer update --no-interaction --no-progress --ansi
      - name: Require Symfony components
        run: composer require symfony/intl symfony/uid --dev --no-interaction --no-progress --ansi
      - name: Flag held back Symfony packages
        env:
          symfony_version: ${{ matrix.symfony }}
        run: |
          version_pattern=$symfony_version.x-dev
          if [ "${symfony_version%.4}" != "$symfony_version" ]; then
            current_major=${symfony_version%.4}
            next_major=$((current_major + 1))
            version_pattern=$version_pattern'|'$next_major.0.x-dev'|'dev-master
          fi
          version_pattern=$(echo "$version_pattern" | sed -r 's/\./\\./g')
          symfony_packages=$(composer show symfony/* | tr -s ' ' '\t' | cut -f1-2 | grep -vE 'polyfill|contracts|mercure')
          ! echo "$symfony_packages" | grep -vE "$version_pattern"
        continue-on-error: true
      - name: Install PHPUnit
        run: vendor/bin/simple-phpunit --version
      - name: Clear test app cache
        run: tests/Fixtures/app/console cache:clear --ansi
      - name: Run Behat tests
        run: vendor/bin/behat --out=std --format=progress --profile=default --no-interaction

  windows-phpunit:
    name: Windows PHPUnit (PHP ${{ matrix.php }}) (SQLite)
    runs-on: windows-latest
    timeout-minutes: 20
    strategy:
      matrix:
        php:
          - '7.4'
          - '8.0'
      fail-fast: false
    env:
      APP_ENV: sqlite
      DATABASE_URL: sqlite:///%kernel.project_dir%/var/data.db
    steps:
      - name: Checkout
        uses: actions/checkout@v1
      - name: Setup PHP with pre-release PECL extension
        uses: shivammathur/setup-php@v2
        with:
          php-version: ${{ matrix.php }}
          tools: pecl, composer
          extensions: intl, bcmath, curl, openssl, mbstring, pdo_sqlite
          coverage: none
          ini-values: memory_limit=-1
      - name: Get composer cache directory
        id: composercache
        run: echo "::set-output name=dir::$(composer config cache-files-dir)"
      - name: Cache dependencies
        uses: actions/cache@v2
        with:
          path: ${{ steps.composercache.outputs.dir }}
          key: ${{ runner.os }}-composer-${{ hashFiles('**/composer.json') }}
          restore-keys: ${{ runner.os }}-composer-
      - name: Set Composer platform config
        if: (startsWith(matrix.php, '8.0'))
        run: |
            composer config platform.php 7.4.99
      - name: Update project dependencies
        run: composer update --no-interaction --no-progress --ansi
      - name: Require Symfony components
        run: composer require symfony/intl symfony/uid --dev --no-interaction --no-progress --ansi
      - name: Install phpunit
        run: vendor/bin/simple-phpunit --version
      - name: Clear test app cache
        run: tests/Fixtures/app/console cache:clear --ansi
      - name: Run PHPUnit tests
        run: vendor/bin/simple-phpunit --log-junit build/logs/phpunit/junit.xml

  windows-behat:
    name: Windows Behat (PHP ${{ matrix.php }}) (SQLite)
    runs-on: windows-latest
    timeout-minutes: 20
    strategy:
      matrix:
        php:
          - '7.4'
          - '8.0'
      fail-fast: false
    env:
      APP_ENV: sqlite
      DATABASE_URL: sqlite:///%kernel.project_dir%/var/data.db
    steps:
      - name: Checkout
        uses: actions/checkout@v1
      - name: Setup PHP with pre-release PECL extension
        uses: shivammathur/setup-php@v2
        with:
          php-version: ${{ matrix.php }}
          tools: pecl, composer
          extensions: intl, bcmath, curl, openssl, mbstring, pdo_sqlite
          coverage: none
          ini-values: memory_limit=-1
      - name: Get composer cache directory
        id: composercache
        run: echo "::set-output name=dir::$(composer config cache-files-dir)"
      - name: Cache dependencies
        uses: actions/cache@v2
        with:
          path: ${{ steps.composercache.outputs.dir }}
          key: ${{ runner.os }}-composer-${{ hashFiles('**/composer.json') }}
          restore-keys: ${{ runner.os }}-composer-
      - name: Set Composer platform config
        if: (startsWith(matrix.php, '8.0'))
        run: |
            composer config platform.php 7.4.99
      - name: Update project dependencies
        run: composer update --no-interaction --no-progress --ansi
      - name: Require Symfony components
        run: composer require symfony/intl symfony/uid --dev --no-interaction --no-progress --ansi
      - name: Install phpunit
        run: vendor/bin/simple-phpunit --version
      - name: Clear test app cache
        run: tests/Fixtures/app/console cache:clear --ansi
      - name: Run Behat tests
        run: vendor/bin/behat --out=std --format=progress --profile=default --no-interaction
<|MERGE_RESOLUTION|>--- conflicted
+++ resolved
@@ -531,14 +531,8 @@
       - name: Update project dependencies
         run: |
           composer update --no-interaction --no-progress --ansi
-<<<<<<< HEAD
-      - name: Require Symfony Uid
-        run: composer require symfony/uid --dev --no-interaction --no-progress --ansi
-=======
-          # composer why doctrine/reflection
-      - name: Require Symfony components
-        run: composer require symfony/intl symfony/uid --dev --no-interaction --no-progress --ansi
->>>>>>> e32b4e88
+      - name: Require Symfony components
+        run: composer require symfony/intl symfony/uid --dev --no-interaction --no-progress --ansi
       - name: Install PHPUnit
         run: vendor/bin/simple-phpunit --version
       - name: Clear test app cache
