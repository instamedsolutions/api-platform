name: CI

on:
  push:
  pull_request:

env:
  COMPOSER_TOKEN: ${{ secrets.GITHUB_TOKEN }}
  COVERAGE: '0'
  SYMFONY_DEPRECATIONS_HELPER: max[self]=0

jobs:
  commitlint:
    if: github.event_name == 'pull_request'
    env:
      GH_TOKEN: ${{ secrets.GITHUB_TOKEN }}
    runs-on: ubuntu-latest
    steps:
      - uses: actions/checkout@v3
        with:
          fetch-depth: 0
      - name: Run commitlint
        run: | 
            commit=$(gh api \
              /repos/${{ github.repository }}/pulls/${{github.event.number}}/commits \
              | jq -r '.[0].commit.message' \
              | head -n 1)
            # we can't use npx see https://github.com/conventional-changelog/commitlint/issues/613
            echo '{}' > package.json
            npm install --no-fund --no-audit @commitlint/config-conventional @commitlint/cli
            echo $commit | ./node_modules/.bin/commitlint -g .commitlintrc
  php-cs-fixer:
    name: PHP-cs-fixer (PHP ${{ matrix.php }})
    runs-on: ubuntu-latest
    timeout-minutes: 20
    strategy:
      matrix:
        php:
          - '8.1'
      fail-fast: false
    steps:
      - name: Checkout
        uses: actions/checkout@v3
      - name: Setup PHP
        uses: shivammathur/setup-php@v2
        with:
          php-version: ${{ matrix.php }}
          extensions: intl, bcmath, curl, openssl, mbstring
          ini-values: memory_limit=-1
          tools: pecl, composer, php-cs-fixer
          coverage: none
      - name: Run PHP-CS-Fixer fix
        run: php-cs-fixer fix --dry-run --diff --ansi

  phpstan:
    name: PHPStan (PHP ${{ matrix.php }})
    runs-on: ubuntu-latest
    timeout-minutes: 20
    strategy:
      matrix:
        php:
          - '8.1'
          - '8.2'
      fail-fast: false
    env:
      APP_DEBUG: '1' # https://github.com/phpstan/phpstan-symfony/issues/37
      SYMFONY_PHPUNIT_VERSION: '9.5'
    steps:
      - name: Checkout
        uses: actions/checkout@v3
      - name: Setup PHP
        uses: shivammathur/setup-php@v2
        with:
          php-version: ${{ matrix.php }}
          tools: pecl, composer
          extensions: intl, bcmath, curl, openssl, mbstring
          coverage: none
          ini-values: memory_limit=-1
      - name: Get composer cache directory
        id: composercache
        run: echo "dir=$(composer config cache-files-dir)" >> $GITHUB_OUTPUT
      - name: Cache dependencies
        uses: actions/cache@v3
        with:
          path: ${{ steps.composercache.outputs.dir }}
          key: ${{ runner.os }}-composer-${{ hashFiles('**/composer.json') }}
          restore-keys: ${{ runner.os }}-composer-
      - name: Update project dependencies
        run: composer update --no-interaction --no-progress --ansi
      - name: Install PHPUnit
        run: vendor/bin/simple-phpunit --version
      - name: Cache PHPStan results
        uses: actions/cache@v3
        with:
          path: /tmp/phpstan
          key: phpstan-php${{ matrix.php }}-${{ github.sha }}
          restore-keys: |
            phpstan-php${{ matrix.php }}-
            phpstan-
        continue-on-error: true
      - name: Clear test app cache
        run: |
          rm -Rf tests/Fixtures/app/var/cache/*
          tests/Fixtures/app/console cache:warmup
      - name: Run PHPStan analysis
        env:
          SYMFONY_PHPUNIT_VERSION: '9.5'
        run: |
          ./vendor/bin/phpstan --version
          ./vendor/bin/phpstan analyse --no-interaction --no-progress --ansi

  phpunit:
    name: PHPUnit (PHP ${{ matrix.php }})
    runs-on: ubuntu-latest
    timeout-minutes: 20
    strategy:
      matrix:
        php:
          - '8.1'
          - '8.2'
        include:
          - php: '8.1'
            coverage: true
          - php: '8.2'
            coverage: true
      fail-fast: false
    steps:
      - name: Checkout
        uses: actions/checkout@v3
      - name: Setup PHP
        uses: shivammathur/setup-php@v2
        with:
          php-version: ${{ matrix.php }}
          tools: pecl, composer
          extensions: intl, bcmath, curl, openssl, mbstring, pdo_sqlite
          coverage: pcov
          ini-values: memory_limit=-1
      - name: Get composer cache directory
        id: composercache
        run: echo "dir=$(composer config cache-files-dir)" >> $GITHUB_OUTPUT
      - name: Cache dependencies
        uses: actions/cache@v3
        with:
          path: ${{ steps.composercache.outputs.dir }}
          key: ${{ runner.os }}-composer-${{ hashFiles('**/composer.json') }}
          restore-keys: ${{ runner.os }}-composer-
      - name: Enable code coverage
        if: matrix.coverage
        run: echo "COVERAGE=1" >> $GITHUB_ENV
<<<<<<< HEAD
=======
      - name: Remove Doctrine MongoDB ODM
        if: (startsWith(matrix.php, '7.1'))
        run: |
          composer remove --dev --no-interaction --no-progress --no-update --ansi \
            doctrine/mongodb-odm \
            doctrine/mongodb-odm-bundle
      # https://github.com/doctrine/dbal/issues/5570
      - name: Fix Doctrine dependencies
        if: (startsWith(matrix.php, '7.1') || startsWith(matrix.php, '7.2') || startsWith(matrix.php, '7.3'))
        run: composer require "doctrine/orm:<2.13" -W --dev --no-interaction --no-progress --ansi
>>>>>>> 3cbb9a79
      - name: Update project dependencies
        run: composer update --no-interaction --no-progress --ansi
      - name: Install PHPUnit
        run: vendor/bin/simple-phpunit --version
      - name: Clear test app cache
        run: tests/Fixtures/app/console cache:clear --ansi
      - name: Run PHPUnit tests
        run: |
          mkdir -p build/logs/phpunit
          if [ "$COVERAGE" = '1' ]; then
            vendor/bin/simple-phpunit --log-junit build/logs/phpunit/junit.xml --coverage-clover build/logs/phpunit/clover.xml
          else
            vendor/bin/simple-phpunit --log-junit build/logs/phpunit/junit.xml
          fi
      - name: Upload test artifacts
        if: always()
        uses: actions/upload-artifact@v3
        with:
          name: phpunit-logs-php${{ matrix.php }}
          path: build/logs/phpunit
        continue-on-error: true
      - name: Upload coverage results to Codecov
        if: matrix.coverage
        uses: codecov/codecov-action@v3
        with:
          directory: build/logs/phpunit
          name: phpunit-php${{ matrix.php }}
          flags: phpunit
          fail_ci_if_error: true
        continue-on-error: true
      - name: Upload coverage results to Coveralls
        if: matrix.coverage
        env:
          COVERALLS_REPO_TOKEN: ${{ secrets.GITHUB_TOKEN }}
        run: |
          composer global require --prefer-dist --no-interaction --no-progress --ansi php-coveralls/php-coveralls
          export PATH="$PATH:$HOME/.composer/vendor/bin"
          php-coveralls --coverage_clover=build/logs/phpunit/clover.xml
        continue-on-error: true

  behat:
    name: Behat (PHP ${{ matrix.php }})
    runs-on: ubuntu-latest
    timeout-minutes: 20
    strategy:
      matrix:
        php:
          - '8.1'
          - '8.2'
        include:
          - php: '8.1'
            coverage: true
          - php: '8.2'
            coverage: true
      fail-fast: false
    steps:
      - name: Checkout
        uses: actions/checkout@v3
      - name: Setup PHP
        uses: shivammathur/setup-php@v2
        with:
          php-version: ${{ matrix.php }}
          tools: pecl, composer
          extensions: intl, bcmath, curl, openssl, mbstring, pdo_sqlite
          coverage: pcov
          ini-values: memory_limit=-1
      - name: Get composer cache directory
        id: composercache
        run: echo "dir=$(composer config cache-files-dir)" >> $GITHUB_OUTPUT
      - name: Cache dependencies
        uses: actions/cache@v3
        with:
          path: ${{ steps.composercache.outputs.dir }}
          key: ${{ runner.os }}-composer-${{ hashFiles('**/composer.json') }}
          restore-keys: ${{ runner.os }}-composer-
      - name: Enable code coverage
        if: matrix.coverage
        run: echo "COVERAGE=1" >> $GITHUB_ENV
      - name: Update project dependencies
        run: composer update --no-interaction --no-progress --ansi
<<<<<<< HEAD
=======
      # https://github.com/doctrine/dbal/issues/5570
      - name: Fix Doctrine dependencies
        if: (startsWith(matrix.php, '7.1') || startsWith(matrix.php, '7.2') || startsWith(matrix.php, '7.3'))
        run: composer require "doctrine/orm:<2.13" -W --dev --no-interaction --no-progress --ansi
      - name: Require Symfony components
        if: (!startsWith(matrix.php, '7.1'))
        run: composer require symfony/uid --dev --no-interaction --no-progress --ansi
>>>>>>> 3cbb9a79
      - name: Install PHPUnit
        run: vendor/bin/simple-phpunit --version
      - name: Clear test app cache
        run: tests/Fixtures/app/console cache:clear --ansi
      - name: Run Behat tests (PHP 8)
        run: |
          mkdir -p build/logs/behat
          if [ "$COVERAGE" = '1' ]; then
            vendor/bin/behat --out=std --format=progress --format=junit --out=build/logs/behat/junit --profile=default-coverage --no-interaction
          else
            vendor/bin/behat --out=std --format=progress --format=junit --out=build/logs/behat/junit --profile=default --no-interaction
          fi
      - name: Merge code coverage reports
        if: matrix.coverage
        run: |
          wget -qO /usr/local/bin/phpcov https://phar.phpunit.de/phpcov.phar
          chmod +x /usr/local/bin/phpcov
          mkdir -p build/coverage
          phpcov merge --clover build/logs/behat/clover.xml build/coverage
        continue-on-error: true
      - name: Upload test artifacts
        if: always()
        uses: actions/upload-artifact@v3
        with:
          name: behat-logs-php${{ matrix.php }}
          path: build/logs/behat
        continue-on-error: true
      - name: Upload coverage results to Codecov
        if: matrix.coverage
        uses: codecov/codecov-action@v3
        with:
          directory: build/logs/behat
          name: behat-php${{ matrix.php }}
          flags: behat
          fail_ci_if_error: true
        continue-on-error: true
      - name: Upload coverage results to Coveralls
        if: matrix.coverage
        env:
          COVERALLS_REPO_TOKEN: ${{ secrets.GITHUB_TOKEN }}
        run: |
          composer global require --prefer-dist --no-interaction --no-progress --ansi php-coveralls/php-coveralls
          export PATH="$PATH:$HOME/.composer/vendor/bin"
          php-coveralls --coverage_clover=build/logs/behat/clover.xml
        continue-on-error: true
      - name: Export OpenAPI documents
        run: |
          mkdir -p build/out/openapi
          tests/Fixtures/app/console api:openapi:export -o build/out/openapi/openapi_v3.json
          tests/Fixtures/app/console api:openapi:export --yaml -o build/out/openapi/openapi_v3.yaml
      - name: Setup node
        uses: actions/setup-node@v3
        with:
          node-version: '14'
      - name: Validate OpenAPI documents
        run: |
          npx git+https://github.com/soyuka/swagger-cli#master validate build/out/openapi/openapi_v3.json
          npx git+https://github.com/soyuka/swagger-cli#master validate build/out/openapi/openapi_v3.yaml
      - name: Upload OpenAPI artifacts
        if: always()
        uses: actions/upload-artifact@v3
        with:
          name: openapi-docs-php${{ matrix.php }}
          path: build/out/openapi
        continue-on-error: true

<<<<<<< HEAD
=======
  phpunit-lowest:
    name: PHPUnit (PHP ${{ matrix.php }} lowest)
    runs-on: ubuntu-latest
    timeout-minutes: 20
    strategy:
      matrix:
        php:
          - '7.4'
      fail-fast: false
    steps:
      - name: Checkout
        uses: actions/checkout@v3
      - name: Setup PHP
        uses: shivammathur/setup-php@v2
        with:
          php-version: ${{ matrix.php }}
          tools: pecl, composer
          extensions: intl, bcmath, curl, openssl, mbstring 
          coverage: none
          ini-values: memory_limit=-1
      - name: Get composer cache directory
        id: composercache
        run: echo "dir=$(composer config cache-files-dir)" >> $GITHUB_OUTPUT
      - name: Cache dependencies
        uses: actions/cache@v3
        with:
          path: ${{ steps.composercache.outputs.dir }}
          key: ${{ runner.os }}-composer-${{ hashFiles('**/composer.json') }}
          restore-keys: ${{ runner.os }}-composer-
      - name: Require Symfony components
        run: composer require symfony/intl symfony/uid --dev --no-interaction --no-progress --ansi --no-update
      - name: Update project dependencies
        run: composer update --no-interaction --no-progress --ansi --prefer-lowest
      - name: Clear test app cache
        run: tests/Fixtures/app/console cache:clear --ansi
      - name: Install PHPUnit
        run: vendor/bin/simple-phpunit --version
      - name: Run PHPUnit tests
        run: vendor/bin/simple-phpunit

  behat-lowest:
    name: Behat (PHP ${{ matrix.php }} lowest)
    runs-on: ubuntu-latest
    timeout-minutes: 20
    strategy:
      matrix:
        php:
          - '7.4'
      fail-fast: false
    steps:
      - name: Checkout
        uses: actions/checkout@v3
      - name: Setup PHP
        uses: shivammathur/setup-php@v2
        with:
          php-version: ${{ matrix.php }}
          tools: pecl, composer
          extensions: intl, bcmath, curl, openssl, mbstring, pdo_sqlite
          coverage: none
          ini-values: memory_limit=-1
      - name: Get composer cache directory
        id: composercache
        run: echo "dir=$(composer config cache-files-dir)" >> $GITHUB_OUTPUT
      - name: Cache dependencies
        uses: actions/cache@v3
        with:
          path: ${{ steps.composercache.outputs.dir }}
          key: ${{ runner.os }}-composer-${{ hashFiles('**/composer.json') }}
          restore-keys: ${{ runner.os }}-composer-
      - name: Require Symfony components
        run: composer require symfony/intl symfony/uid --dev --no-interaction --no-progress --ansi --no-update
      - name: Update project dependencies
        run: composer update --no-interaction --no-progress --ansi --prefer-lowest
      - name: Install PHPUnit
        run: vendor/bin/simple-phpunit --version
      - name: Clear test app cache
        run: tests/Fixtures/app/console cache:clear --ansi
      - name: Run Behat tests
        # @TODO remove the tag "@symfony/uid" in 3.0
        run: vendor/bin/behat --out=std --format=progress --profile=default --no-interaction --tags='~@symfony/uid&&~php8'

>>>>>>> 3cbb9a79
  postgresql:
    name: Behat (PHP ${{ matrix.php }}) (PostgreSQL)
    runs-on: ubuntu-latest
    timeout-minutes: 20
    strategy:
      matrix:
        php:
          - '8.1'
          - '8.2'
      fail-fast: false
    env:
      APP_ENV: postgres
      DATABASE_URL: postgres://api_platform:apiplatformrocks@localhost/api_platform_test
      PGPASSWORD: apiplatformrocks
    steps:
      - name: Checkout
        uses: actions/checkout@v3
      - name: Setup postgres
        run: |
          sudo systemctl start postgresql
          sudo -u postgres psql -d template1 -c "CREATE USER api_platform WITH PASSWORD 'apiplatformrocks' CREATEDB"
          createdb -h localhost -p 5432 -U api_platform api_platform_test
          pg_isready -d api_platform_test -h localhost -p 5432 -U api_platform
      - name: Setup PHP
        uses: shivammathur/setup-php@v2
        with:
          php-version: ${{ matrix.php }}
          tools: pecl, composer
          extensions: intl, bcmath, curl, openssl, mbstring, pdo_pgsql
          coverage: none
          ini-values: memory_limit=-1
      - name: Get composer cache directory
        id: composercache
        run: echo "dir=$(composer config cache-files-dir)" >> $GITHUB_OUTPUT
      - name: Cache dependencies
        uses: actions/cache@v3
        with:
          path: ${{ steps.composercache.outputs.dir }}
          key: ${{ runner.os }}-composer-${{ hashFiles('**/composer.json') }}
          restore-keys: ${{ runner.os }}-composer-
      - name: Update project dependencies
        run: composer update --no-interaction --no-progress --ansi
      - name: Install PHPUnit
        run: vendor/bin/simple-phpunit --version
      - name: Clear test app cache
        run: tests/Fixtures/app/console cache:clear --ansi
      - name: Run Behat tests
        run: |
          vendor/bin/behat --out=std --format=progress --profile=postgres --no-interaction -vv --tags='~php8'

  mysql:
    name: Behat (PHP ${{ matrix.php }}) (MySQL)
    runs-on: ubuntu-latest
    timeout-minutes: 20
    strategy:
      matrix:
        php:
          - '8.1'
          - '8.2'
      fail-fast: false
    services:
      mysql:
        image: mariadb:10.5.9
        env:
          MYSQL_ROOT_PASSWORD: root
          MYSQL_DATABASE: api_platform_test
        ports:
          - 3306:3306
    env:
      APP_ENV: mysql
      DATABASE_URL: mysql://root:root@127.0.0.1/api_platform_test
    steps:
      - name: Checkout
        uses: actions/checkout@v3
      - name: Setup PHP
        uses: shivammathur/setup-php@v2
        with:
          php-version: ${{ matrix.php }}
          tools: pecl, composer
          extensions: intl, bcmath, curl, openssl, mbstring, pdo_mysql
          coverage: none
          ini-values: memory_limit=-1
      - name: Get composer cache directory
        id: composercache
        run: echo "dir=$(composer config cache-files-dir)" >> $GITHUB_OUTPUT
      - name: Cache dependencies
        uses: actions/cache@v3
        with:
          path: ${{ steps.composercache.outputs.dir }}
          key: ${{ runner.os }}-composer-${{ hashFiles('**/composer.json') }}
          restore-keys: ${{ runner.os }}-composer-
      - name: Update project dependencies
        run: composer update --no-interaction --no-progress --ansi
      - name: Install PHPUnit
        run: vendor/bin/simple-phpunit --version
      - name: Clear test app cache
        run: tests/Fixtures/app/console cache:clear --ansi
      - name: Run Behat tests
        run: vendor/bin/behat --out=std --format=progress --profile=default --no-interaction --tags '~@!mysql&&~@php8'

  mongodb:
    name: PHPUnit + Behat (PHP ${{ matrix.php }}) (MongoDB)
    runs-on: ubuntu-latest
    timeout-minutes: 20
    strategy:
      matrix:
        php:
          - '8.1'
          - '8.2'
      fail-fast: false
    env:
      APP_ENV: mongodb
      MONGODB_URL: mongodb://localhost:27017
    steps:
      - name: Checkout
        uses: actions/checkout@v3
      - name: Setup MongoDB
        run: |
          sudo apt update
          sudo apt install -y wget gnupg
          wget -qO - https://www.mongodb.org/static/pgp/server-6.0.asc | sudo apt-key add -
          echo "deb [ arch=amd64,arm64 ] https://repo.mongodb.org/apt/ubuntu jammy/mongodb-org/6.0 multiverse" | sudo tee /etc/apt/sources.list.d/mongodb-org-6.0.list
          sudo apt update
          sudo apt install -y mongodb-org
          sudo systemctl start mongod
      - name: Setup PHP
        uses: shivammathur/setup-php@v2
        with:
          php-version: ${{ matrix.php }}
          tools: pecl, composer
          extensions: intl, bcmath, curl, openssl, mbstring, mongodb
          coverage: pcov
          ini-values: memory_limit=-1
      - name: Enable code coverage
        run: echo "COVERAGE=1" >> $GITHUB_ENV
      - name: Get composer cache directory
        id: composercache
        run: echo "dir=$(composer config cache-files-dir)" >> $GITHUB_OUTPUT
      - name: Cache dependencies
        uses: actions/cache@v3
        with:
          path: ${{ steps.composercache.outputs.dir }}
          key: ${{ runner.os }}-composer-${{ hashFiles('**/composer.json') }}
          restore-keys: ${{ runner.os }}-composer-
      - name: Update project dependencies
        run: |
          composer update --no-interaction --no-progress --ansi
      - name: Install PHPUnit
        run: vendor/bin/simple-phpunit --version
      - name: Clear test app cache
        run: tests/Fixtures/app/console cache:clear --ansi
      - name: Run PHPUnit tests
        run: vendor/bin/simple-phpunit --log-junit build/logs/phpunit/junit.xml --coverage-clover build/logs/phpunit/clover.xml --group mongodb
      - name: Run Behat tests
        run: |
          mkdir -p build/logs/behat
          if [ "$COVERAGE" = '1' ]; then
            vendor/bin/behat --out=std --format=progress --format=junit --out=build/logs/behat/junit --profile=mongodb-coverage --no-interaction --tags='~@php8'
          else
            vendor/bin/behat --out=std --format=progress --format=junit --out=build/logs/behat/junit --profile=mongodb --no-interaction --tags='~@php8'
          fi
      - name: Merge code coverage reports
        run: |
          wget -qO /usr/local/bin/phpcov https://phar.phpunit.de/phpcov.phar
          chmod +x /usr/local/bin/phpcov
          mkdir -p build/coverage
          phpcov merge --clover build/logs/behat/clover.xml build/coverage
        continue-on-error: true
      - name: Upload test artifacts
        if: always()
        uses: actions/upload-artifact@v3
        with:
          name: behat-logs-php${{ matrix.php }}
          path: build/logs/behat
        continue-on-error: true
      - name: Upload coverage results to Codecov
        uses: codecov/codecov-action@v3
        with:
          directory: build/logs/behat
          name: behat-php${{ matrix.php }}
          flags: behat
          fail_ci_if_error: true
        continue-on-error: true
      - name: Upload coverage results to Coveralls
        env:
          COVERALLS_REPO_TOKEN: ${{ secrets.GITHUB_TOKEN }}
        run: |
          composer global require --prefer-dist --no-interaction --no-progress --ansi php-coveralls/php-coveralls
          export PATH="$PATH:$HOME/.composer/vendor/bin"
          php-coveralls --coverage_clover=build/logs/behat/clover.xml
        continue-on-error: true

  elasticsearch:
    name: Behat (PHP ${{ matrix.php }}) (Elasticsearch)
    runs-on: ubuntu-latest
    timeout-minutes: 20
    strategy:
      matrix:
        php:
          - '8.1'
          - '8.2'
      fail-fast: false
    env:
      APP_ENV: elasticsearch
    steps:
      - name: Checkout
        uses: actions/checkout@v3
      - name: Configure sysctl limits
        run: |
          sudo swapoff -a
          sudo sysctl -w vm.swappiness=1
          sudo sysctl -w fs.file-max=262144
          sudo sysctl -w vm.max_map_count=262144
      - name: Runs Elasticsearch
        uses: elastic/elastic-github-actions/elasticsearch@master
        with:
          stack-version: '7.6.0'
      - name: Setup PHP
        uses: shivammathur/setup-php@v2
        with:
          php-version: ${{ matrix.php }}
          tools: pecl, composer
          extensions: intl, bcmath, curl, openssl, mbstring, mongodb
          coverage: none
          ini-values: memory_limit=-1
      - name: Get composer cache directory
        id: composercache
        run: echo "dir=$(composer config cache-files-dir)" >> $GITHUB_OUTPUT
      - name: Cache dependencies
        uses: actions/cache@v3
        with:
          path: ${{ steps.composercache.outputs.dir }}
          key: ${{ runner.os }}-composer-${{ hashFiles('**/composer.json') }}
          restore-keys: ${{ runner.os }}-composer-
      - name: Update project dependencies
        run: composer update --no-interaction --no-progress --ansi
      - name: Install PHPUnit
        run: vendor/bin/simple-phpunit --version
      - name: Clear test app cache
        run: tests/Fixtures/app/console cache:clear --ansi
      - name: Run Behat tests
        run: vendor/bin/behat --out=std --format=progress --profile=elasticsearch --no-interaction

  phpunit-no-deprecations:
    name: PHPUnit (PHP ${{ matrix.php }}) (no deprecations)
    runs-on: ubuntu-latest
    timeout-minutes: 20
    strategy:
      matrix:
        php:
          - '8.1'
          - '8.2'
      fail-fast: false
    env:
      SYMFONY_DEPRECATIONS_HELPER: max[total]=0
    steps:
      - name: Checkout
        uses: actions/checkout@v3
      - name: Setup PHP
        uses: shivammathur/setup-php@v2
        with:
          php-version: ${{ matrix.php }}
          tools: pecl, composer
          extensions: intl, bcmath, curl, openssl, mbstring
          coverage: none
          ini-values: memory_limit=-1
      - name: Get composer cache directory
        id: composercache
        run: echo "dir=$(composer config cache-files-dir)" >> $GITHUB_OUTPUT
      - name: Cache dependencies
        uses: actions/cache@v3
        with:
          path: ${{ steps.composercache.outputs.dir }}
          key: ${{ runner.os }}-composer-${{ hashFiles('**/composer.json') }}
          restore-keys: ${{ runner.os }}-composer-
      - name: Update project dependencies
        run: composer update --no-interaction --no-progress --ansi
      - name: Install PHPUnit
        run: vendor/bin/simple-phpunit --version
      - name: Clear test app cache
        run: tests/Fixtures/app/console cache:clear --ansi
      - name: Run PHPUnit tests
        run: vendor/bin/simple-phpunit

  phpunit-symfony-next:
    name: PHPUnit (PHP ${{ matrix.php }}) (Symfony dev)
    runs-on: ubuntu-latest
    timeout-minutes: 20
    strategy:
      matrix:
        php:
          - '8.1'
          - '8.2'
      fail-fast: false
    # env:
      # See https://github.com/doctrine/DoctrineMongoDBBundle/pull/673
      #SYMFONY_DEPRECATIONS_HELPER: max[direct]=0
    steps:
      - name: Checkout
        uses: actions/checkout@v3
      - name: Setup PHP
        uses: shivammathur/setup-php@v2
        with:
          php-version: ${{ matrix.php }}
          tools: pecl, composer
          extensions: intl, bcmath, curl, openssl, mbstring
          coverage: none
          ini-values: memory_limit=-1
      - name: Get composer cache directory
        id: composercache
        run: echo "dir=$(composer config cache-files-dir)" >> $GITHUB_OUTPUT
      - name: Allow unstable project dependencies
        run: composer config minimum-stability dev
      - name: Cache dependencies
        uses: actions/cache@v3
        with:
          path: ${{ steps.composercache.outputs.dir }}
          key: ${{ runner.os }}-composer-${{ hashFiles('**/composer.json') }}
          restore-keys: ${{ runner.os }}-composer-
      - name: Remove cache
        run: rm -Rf tests/Fixtures/app/var/cache/*
      - name: Update project dependencies
        run: composer update --no-interaction --no-progress --ansi
      - name: Install PHPUnit
        run: vendor/bin/simple-phpunit --version
      - name: Clear test app cache
        run: tests/Fixtures/app/console cache:clear --ansi
      - name: Run PHPUnit tests
        run: vendor/bin/simple-phpunit

  behat-symfony-next:
    name: Behat (PHP ${{ matrix.php }}) (Symfony dev)
    runs-on: ubuntu-latest
    timeout-minutes: 20
    strategy:
      matrix:
        php:
          - '8.1'
          - '8.2'
      fail-fast: false
    steps:
      - name: Checkout
        uses: actions/checkout@v3
      - name: Setup PHP
        uses: shivammathur/setup-php@v2
        with:
          php-version: ${{ matrix.php }}
          tools: pecl, composer
          extensions: intl, bcmath, curl, openssl, mbstring
          coverage: none
          ini-values: memory_limit=-1
      - name: Install additional packages
        run: sudo apt-get install moreutils
      - name: Get composer cache directory
        id: composercache
        run: echo "dir=$(composer config cache-files-dir)" >> $GITHUB_OUTPUT
      - name: Allow unstable project dependencies
        run: composer config minimum-stability dev
      - name: Cache dependencies
        uses: actions/cache@v3
        with:
          path: ${{ steps.composercache.outputs.dir }}
          key: ${{ runner.os }}-composer-${{ hashFiles('**/composer.json') }}
          restore-keys: ${{ runner.os }}-composer-
      - name: Remove cache
        run: rm -Rf tests/Fixtures/app/var/cache/*
      - name: Update project dependencies
        run: composer update --no-interaction --no-progress --ansi
      - name: Install PHPUnit
        run: vendor/bin/simple-phpunit --version
      - name: Clear test app cache
        run: tests/Fixtures/app/console cache:clear --ansi
      - name: Run Behat tests
        run: vendor/bin/behat --out=std --format=progress --profile=default --no-interaction

<<<<<<< HEAD
=======
  behat-rector-upgrade:
    name: Behat (PHP ${{ matrix.php }}) (upgrade script)
    runs-on: ubuntu-latest
    timeout-minutes: 20
    strategy:
      matrix:
        php:
          - '8.1'
      fail-fast: false
    steps:
      - name: Checkout
        uses: actions/checkout@v3
      - name: Setup PHP
        uses: shivammathur/setup-php@v2
        with:
          php-version: ${{ matrix.php }}
          tools: pecl, composer
          extensions: intl, bcmath, curl, openssl, mbstring, pdo_sqlite
          ini-values: memory_limit=-1
      - name: Get composer cache directory
        id: composercache
        run: echo "dir=$(composer config cache-files-dir)" >> $GITHUB_OUTPUT
      - name: Cache dependencies
        uses: actions/cache@v3
        with:
          path: ${{ steps.composercache.outputs.dir }}
          key: ${{ runner.os }}-composer-${{ hashFiles('**/composer.json') }}
          restore-keys: ${{ runner.os }}-composer-
      - name: Update project dependencies
        run: composer update --no-interaction --no-progress --ansi
      - name: Require Symfony components
        run: composer require symfony/uid --dev --no-interaction --no-progress --ansi
      - name: Install PHPUnit
        run: vendor/bin/simple-phpunit --version
      - name: Clear test app cache
        run: rm -Rf tests/Fixtures/app/var/cache/*
      - name: Convert metadata to API Platform 3
        run: |
            tests/Fixtures/app/console api:upgrade-resource -f
      - name: Apply behat features patch (IRIs update)
        run: |
            git apply .github/patch/v3_features.patch
      - name: clear test app cache
        run: rm -rf tests/Fixtures/app/var/cache/*
      - name: Run Behat tests
        run: |
          mkdir -p build/logs/behat
          vendor/bin/behat --out=std --format=progress --format=junit --out=build/logs/behat/junit --profile=default --no-interaction
      - name: Upload test artifacts
        if: always()
        uses: actions/upload-artifact@v3
        with:
          name: behat-logs-php${{ matrix.php }}
          path: build/logs/behat
        continue-on-error: true
      - name: Export OpenAPI documents
        run: |
          mkdir -p build/out/openapi
          tests/Fixtures/app/console api:openapi:export --spec-version=2 -o build/out/openapi/swagger_v2.json
          tests/Fixtures/app/console api:openapi:export --spec-version=2 --yaml -o build/out/openapi/swagger_v2.yaml
          tests/Fixtures/app/console api:openapi:export --spec-version=3 -o build/out/openapi/openapi_v3.json
          tests/Fixtures/app/console api:openapi:export --spec-version=3 --yaml -o build/out/openapi/openapi_v3.yaml
      - name: Setup node
        uses: actions/setup-node@v3
        with:
          node-version: '14'
      - name: Validate OpenAPI documents
        run: |
          npx git+https://github.com/soyuka/swagger-cli#master validate build/out/openapi/swagger_v2.json
          npx git+https://github.com/soyuka/swagger-cli#master validate build/out/openapi/swagger_v2.yaml
          npx git+https://github.com/soyuka/swagger-cli#master validate build/out/openapi/openapi_v3.json
          npx git+https://github.com/soyuka/swagger-cli#master validate build/out/openapi/openapi_v3.yaml
      - name: Upload OpenAPI artifacts
        if: always()
        uses: actions/upload-artifact@v3
        with:
          name: openapi-docs-php${{ matrix.php }}
          path: build/out/openapi
        continue-on-error: true

  behat-rector-upgrade-mongodb:
    name: Behat (PHP ${{ matrix.php }}) (upgrade script / MongoDB)
    runs-on: ubuntu-latest
    env:
      APP_ENV: mongodb
      MONGODB_URL: mongodb://localhost:27017
    timeout-minutes: 20
    strategy:
      matrix:
        php:
          - '8.1'
      fail-fast: false
    steps:
      - name: Checkout
        uses: actions/checkout@v3
      - name: Setup MongoDB
        run: |
          sudo apt update
          sudo apt install -y wget gnupg
          wget -qO - https://www.mongodb.org/static/pgp/server-6.0.asc | sudo apt-key add -
          echo "deb [ arch=amd64,arm64 ] https://repo.mongodb.org/apt/ubuntu jammy/mongodb-org/6.0 multiverse" | sudo tee /etc/apt/sources.list.d/mongodb-org-6.0.list
          sudo apt update
          sudo apt install -y mongodb-org
          sudo systemctl start mongod
      - name: Setup PHP
        uses: shivammathur/setup-php@v2
        with:
          php-version: ${{ matrix.php }}
          tools: pecl, composer
          extensions: intl, bcmath, curl, openssl, mbstring, mongodb
          ini-values: memory_limit=-1
      - name: Get composer cache directory
        id: composercache
        run: echo "dir=$(composer config cache-files-dir)" >> $GITHUB_OUTPUT
      - name: Cache dependencies
        uses: actions/cache@v3
        with:
          path: ${{ steps.composercache.outputs.dir }}
          key: ${{ runner.os }}-composer-${{ hashFiles('**/composer.json') }}
          restore-keys: ${{ runner.os }}-composer-
      - name: Update project dependencies
        run: composer update --no-interaction --no-progress --ansi
      - name: Require Symfony components
        run: composer require symfony/uid --dev --no-interaction --no-progress --ansi
      - name: Install PHPUnit
        run: vendor/bin/simple-phpunit --version
      - name: Clear test app cache
        run: rm -Rf tests/Fixtures/app/var/cache/*
      - name: Convert metadata to API Platform 3
        run: |
            tests/Fixtures/app/console api:upgrade-resource -f
      - name: Apply behat features patch (IRIs update)
        run: |
            git apply .github/patch/v3_features.patch
      - name: Clear test app cache
        run: rm -Rf tests/Fixtures/app/var/cache/*
      - name: Run Behat tests
        run: |
          mkdir -p build/logs/behat
          vendor/bin/behat --out=std --format=progress --format=junit --out=build/logs/behat/junit --profile=mongodb --no-interaction
      - name: Upload test artifacts
        if: always()
        uses: actions/upload-artifact@v3
        with:
          name: behat-logs-php${{ matrix.php }}
          path: build/logs/behat
        continue-on-error: true

>>>>>>> 3cbb9a79
  windows-phpunit:
    name: Windows PHPUnit (PHP ${{ matrix.php }}) (SQLite)
    runs-on: windows-latest
    timeout-minutes: 20
    strategy:
      matrix:
        php:
          - '8.1'
          - '8.2'
      fail-fast: false
    env:
      APP_ENV: sqlite
      DATABASE_URL: sqlite:///%kernel.project_dir%/var/data.db
    steps:
      - name: Checkout
        uses: actions/checkout@v3
      - name: Setup PHP with pre-release PECL extension
        uses: shivammathur/setup-php@v2
        with:
          php-version: ${{ matrix.php }}
          tools: pecl, composer
          extensions: intl, bcmath, curl, openssl, mbstring, pdo_sqlite
          coverage: none
          ini-values: memory_limit=-1
      - name: Get composer cache directory
        id: composercache
<<<<<<< HEAD
        run: echo "dir=$(composer config cache-files-dir)" >> $GITHUB_OUTPUT
        shell: bash
=======
        shell: bash
        run: echo "dir=$(composer config cache-files-dir)" >> $GITHUB_OUTPUT
>>>>>>> 3cbb9a79
      - name: Cache dependencies
        uses: actions/cache@v3
        with:
          path: ${{ steps.composercache.outputs.dir }}
          key: ${{ runner.os }}-composer-${{ hashFiles('**/composer.json') }}
          restore-keys: ${{ runner.os }}-composer-
      - name: Update project dependencies
        run: composer update --no-interaction --no-progress --ansi
      - name: Install phpunit
        run: vendor/bin/simple-phpunit --version
      - name: Clear test app cache
        run: tests/Fixtures/app/console cache:clear --ansi
      - name: Run PHPUnit tests
        run: vendor/bin/simple-phpunit --log-junit build/logs/phpunit/junit.xml

  windows-behat:
    name: Windows Behat (PHP ${{ matrix.php }}) (SQLite)
    runs-on: windows-latest
    timeout-minutes: 20
    strategy:
      matrix:
        php:
          - '8.1'
          - '8.2'
      fail-fast: false
    env:
      APP_ENV: sqlite
      DATABASE_URL: sqlite:///%kernel.project_dir%/var/data.db
    steps:
      - name: Checkout
        uses: actions/checkout@v3
      - name: Setup PHP with pre-release PECL extension
        uses: shivammathur/setup-php@v2
        with:
          php-version: ${{ matrix.php }}
          tools: pecl, composer
          extensions: intl, bcmath, curl, openssl, mbstring, pdo_sqlite
          coverage: none
          ini-values: memory_limit=-1
      - name: Get composer cache directory
        id: composercache
<<<<<<< HEAD
        run: echo "dir=$(composer config cache-files-dir)" >> $GITHUB_OUTPUT
        shell: bash
=======
        shell: bash
        run: echo "dir=$(composer config cache-files-dir)" >> $GITHUB_OUTPUT
>>>>>>> 3cbb9a79
      - name: Cache dependencies
        uses: actions/cache@v3
        with:
          path: ${{ steps.composercache.outputs.dir }}
          key: ${{ runner.os }}-composer-${{ hashFiles('**/composer.json') }}
          restore-keys: ${{ runner.os }}-composer-
      - name: Update project dependencies
        run: composer update --no-interaction --no-progress --ansi
      - name: Install phpunit
        run: vendor/bin/simple-phpunit --version
      - name: Clear test app cache
        run: tests/Fixtures/app/console cache:clear --ansi
      - name: Run Behat tests
<<<<<<< HEAD
        run: vendor/bin/behat --out=std --format=progress --profile=default --no-interaction
=======
        run: |
            if ( "${{ matrix.php }}" -eq '7.4' ) {
                vendor/bin/behat --out=std --format=progress --profile=default --no-interaction --tags='~@php8'
            } else {
                vendor/bin/behat --out=std --format=progress --profile=default --no-interaction 
            }

  phpunit_legacy_metadata:
    name: PHPUnit (PHP ${{ matrix.php }}) 2.7 BC layer
    env:
      METADATA_BACKWARD_COMPATIBILITY_LAYER: 1
    runs-on: ubuntu-latest
    timeout-minutes: 20
    strategy:
      matrix:
        php:
          - '7.4'
      fail-fast: false
    steps:
      - name: Checkout
        uses: actions/checkout@v3
      - name: Setup PHP
        uses: shivammathur/setup-php@v2
        with:
          php-version: ${{ matrix.php }}
          tools: pecl, composer
          extensions: intl, bcmath, curl, openssl, mbstring, pdo_sqlite
          coverage: pcov
          ini-values: memory_limit=-1
      - name: Get composer cache directory
        id: composercache
        run: echo "dir=$(composer config cache-files-dir)" >> $GITHUB_OUTPUT
      - name: Cache dependencies
        uses: actions/cache@v3
        with:
          path: ${{ steps.composercache.outputs.dir }}
          key: ${{ runner.os }}-composer-${{ hashFiles('**/composer.json') }}
          restore-keys: ${{ runner.os }}-composer-
      - name: Update project dependencies
        run: composer update --no-interaction --no-progress --ansi
      - name: Require Symfony components
        run: composer require symfony/uid --dev --no-interaction --no-progress --ansi
      - name: Install PHPUnit
        run: vendor/bin/simple-phpunit --version
      - name: Clear test app cache
        run: tests/Fixtures/app/console cache:clear --ansi
      - name: Run PHPUnit tests
        run: |
          mkdir -p build/logs/phpunit
          vendor/bin/simple-phpunit --log-junit build/logs/phpunit/junit.xml

  behat_legacy_metadata:
    name: Behat (PHP ${{ matrix.php }}) 2.7 BC layer
    env:
      METADATA_BACKWARD_COMPATIBILITY_LAYER: 1
    runs-on: ubuntu-latest
    timeout-minutes: 20
    strategy:
      matrix:
        php:
          - '7.4'
      fail-fast: false
    steps:
      - name: Checkout
        uses: actions/checkout@v3
      - name: Setup PHP
        uses: shivammathur/setup-php@v2
        with:
          php-version: ${{ matrix.php }}
          tools: pecl, composer
          extensions: intl, bcmath, curl, openssl, mbstring, pdo_sqlite
          coverage: pcov
          ini-values: memory_limit=-1
      - name: Get composer cache directory
        id: composercache
        run: echo "dir=$(composer config cache-files-dir)" >> $GITHUB_OUTPUT
      - name: Cache dependencies
        uses: actions/cache@v3
        with:
          path: ${{ steps.composercache.outputs.dir }}
          key: ${{ runner.os }}-composer-${{ hashFiles('**/composer.json') }}
          restore-keys: ${{ runner.os }}-composer-
      - name: Update project dependencies
        run: composer update --no-interaction --no-progress --ansi
      - name: Require Symfony components
        run: composer require symfony/uid --dev --no-interaction --no-progress --ansi
      - name: Install PHPUnit
        run: vendor/bin/simple-phpunit --version
      - name: Clear test app cache
        run: tests/Fixtures/app/console cache:clear --ansi
      - name: Run Behat tests
        run: |
          mkdir -p build/logs/behat
          vendor/bin/behat --out=std --format=progress --format=junit --out=build/logs/behat/junit --profile=default --no-interaction --tags='~@php8' --tags='~@v3'
      - name: Run Behat tests (PHP 8)
        if: (startsWith(matrix.php, '8.'))
        run: |
          mkdir -p build/logs/behat
          vendor/bin/behat --out=std --format=progress --format=junit --out=build/logs/behat/junit --profile=default --no-interaction
      - name: Export OpenAPI documents
        run: |
          mkdir -p build/out/openapi
          tests/Fixtures/app/console api:openapi:export --spec-version=2 -o build/out/openapi/swagger_v2.json
          tests/Fixtures/app/console api:openapi:export --spec-version=2 --yaml -o build/out/openapi/swagger_v2.yaml
          tests/Fixtures/app/console api:openapi:export --spec-version=3 -o build/out/openapi/openapi_v3.json
          tests/Fixtures/app/console api:openapi:export --spec-version=3 --yaml -o build/out/openapi/openapi_v3.yaml
      - name: Setup node
        uses: actions/setup-node@v3
        with:
          node-version: '14'
      - name: Validate OpenAPI documents
        run: |
            npx git+https://github.com/soyuka/swagger-cli#master validate build/out/openapi/swagger_v2.json
            npx git+https://github.com/soyuka/swagger-cli#master validate build/out/openapi/swagger_v2.yaml
            npx git+https://github.com/soyuka/swagger-cli#master validate build/out/openapi/openapi_v3.json
            npx git+https://github.com/soyuka/swagger-cli#master validate build/out/openapi/openapi_v3.yaml
>>>>>>> 3cbb9a79
<|MERGE_RESOLUTION|>--- conflicted
+++ resolved
@@ -147,19 +147,6 @@
       - name: Enable code coverage
         if: matrix.coverage
         run: echo "COVERAGE=1" >> $GITHUB_ENV
-<<<<<<< HEAD
-=======
-      - name: Remove Doctrine MongoDB ODM
-        if: (startsWith(matrix.php, '7.1'))
-        run: |
-          composer remove --dev --no-interaction --no-progress --no-update --ansi \
-            doctrine/mongodb-odm \
-            doctrine/mongodb-odm-bundle
-      # https://github.com/doctrine/dbal/issues/5570
-      - name: Fix Doctrine dependencies
-        if: (startsWith(matrix.php, '7.1') || startsWith(matrix.php, '7.2') || startsWith(matrix.php, '7.3'))
-        run: composer require "doctrine/orm:<2.13" -W --dev --no-interaction --no-progress --ansi
->>>>>>> 3cbb9a79
       - name: Update project dependencies
         run: composer update --no-interaction --no-progress --ansi
       - name: Install PHPUnit
@@ -240,16 +227,6 @@
         run: echo "COVERAGE=1" >> $GITHUB_ENV
       - name: Update project dependencies
         run: composer update --no-interaction --no-progress --ansi
-<<<<<<< HEAD
-=======
-      # https://github.com/doctrine/dbal/issues/5570
-      - name: Fix Doctrine dependencies
-        if: (startsWith(matrix.php, '7.1') || startsWith(matrix.php, '7.2') || startsWith(matrix.php, '7.3'))
-        run: composer require "doctrine/orm:<2.13" -W --dev --no-interaction --no-progress --ansi
-      - name: Require Symfony components
-        if: (!startsWith(matrix.php, '7.1'))
-        run: composer require symfony/uid --dev --no-interaction --no-progress --ansi
->>>>>>> 3cbb9a79
       - name: Install PHPUnit
         run: vendor/bin/simple-phpunit --version
       - name: Clear test app cache
@@ -316,90 +293,6 @@
           path: build/out/openapi
         continue-on-error: true
 
-<<<<<<< HEAD
-=======
-  phpunit-lowest:
-    name: PHPUnit (PHP ${{ matrix.php }} lowest)
-    runs-on: ubuntu-latest
-    timeout-minutes: 20
-    strategy:
-      matrix:
-        php:
-          - '7.4'
-      fail-fast: false
-    steps:
-      - name: Checkout
-        uses: actions/checkout@v3
-      - name: Setup PHP
-        uses: shivammathur/setup-php@v2
-        with:
-          php-version: ${{ matrix.php }}
-          tools: pecl, composer
-          extensions: intl, bcmath, curl, openssl, mbstring 
-          coverage: none
-          ini-values: memory_limit=-1
-      - name: Get composer cache directory
-        id: composercache
-        run: echo "dir=$(composer config cache-files-dir)" >> $GITHUB_OUTPUT
-      - name: Cache dependencies
-        uses: actions/cache@v3
-        with:
-          path: ${{ steps.composercache.outputs.dir }}
-          key: ${{ runner.os }}-composer-${{ hashFiles('**/composer.json') }}
-          restore-keys: ${{ runner.os }}-composer-
-      - name: Require Symfony components
-        run: composer require symfony/intl symfony/uid --dev --no-interaction --no-progress --ansi --no-update
-      - name: Update project dependencies
-        run: composer update --no-interaction --no-progress --ansi --prefer-lowest
-      - name: Clear test app cache
-        run: tests/Fixtures/app/console cache:clear --ansi
-      - name: Install PHPUnit
-        run: vendor/bin/simple-phpunit --version
-      - name: Run PHPUnit tests
-        run: vendor/bin/simple-phpunit
-
-  behat-lowest:
-    name: Behat (PHP ${{ matrix.php }} lowest)
-    runs-on: ubuntu-latest
-    timeout-minutes: 20
-    strategy:
-      matrix:
-        php:
-          - '7.4'
-      fail-fast: false
-    steps:
-      - name: Checkout
-        uses: actions/checkout@v3
-      - name: Setup PHP
-        uses: shivammathur/setup-php@v2
-        with:
-          php-version: ${{ matrix.php }}
-          tools: pecl, composer
-          extensions: intl, bcmath, curl, openssl, mbstring, pdo_sqlite
-          coverage: none
-          ini-values: memory_limit=-1
-      - name: Get composer cache directory
-        id: composercache
-        run: echo "dir=$(composer config cache-files-dir)" >> $GITHUB_OUTPUT
-      - name: Cache dependencies
-        uses: actions/cache@v3
-        with:
-          path: ${{ steps.composercache.outputs.dir }}
-          key: ${{ runner.os }}-composer-${{ hashFiles('**/composer.json') }}
-          restore-keys: ${{ runner.os }}-composer-
-      - name: Require Symfony components
-        run: composer require symfony/intl symfony/uid --dev --no-interaction --no-progress --ansi --no-update
-      - name: Update project dependencies
-        run: composer update --no-interaction --no-progress --ansi --prefer-lowest
-      - name: Install PHPUnit
-        run: vendor/bin/simple-phpunit --version
-      - name: Clear test app cache
-        run: tests/Fixtures/app/console cache:clear --ansi
-      - name: Run Behat tests
-        # @TODO remove the tag "@symfony/uid" in 3.0
-        run: vendor/bin/behat --out=std --format=progress --profile=default --no-interaction --tags='~@symfony/uid&&~php8'
-
->>>>>>> 3cbb9a79
   postgresql:
     name: Behat (PHP ${{ matrix.php }}) (PostgreSQL)
     runs-on: ubuntu-latest
@@ -775,157 +668,6 @@
       - name: Run Behat tests
         run: vendor/bin/behat --out=std --format=progress --profile=default --no-interaction
 
-<<<<<<< HEAD
-=======
-  behat-rector-upgrade:
-    name: Behat (PHP ${{ matrix.php }}) (upgrade script)
-    runs-on: ubuntu-latest
-    timeout-minutes: 20
-    strategy:
-      matrix:
-        php:
-          - '8.1'
-      fail-fast: false
-    steps:
-      - name: Checkout
-        uses: actions/checkout@v3
-      - name: Setup PHP
-        uses: shivammathur/setup-php@v2
-        with:
-          php-version: ${{ matrix.php }}
-          tools: pecl, composer
-          extensions: intl, bcmath, curl, openssl, mbstring, pdo_sqlite
-          ini-values: memory_limit=-1
-      - name: Get composer cache directory
-        id: composercache
-        run: echo "dir=$(composer config cache-files-dir)" >> $GITHUB_OUTPUT
-      - name: Cache dependencies
-        uses: actions/cache@v3
-        with:
-          path: ${{ steps.composercache.outputs.dir }}
-          key: ${{ runner.os }}-composer-${{ hashFiles('**/composer.json') }}
-          restore-keys: ${{ runner.os }}-composer-
-      - name: Update project dependencies
-        run: composer update --no-interaction --no-progress --ansi
-      - name: Require Symfony components
-        run: composer require symfony/uid --dev --no-interaction --no-progress --ansi
-      - name: Install PHPUnit
-        run: vendor/bin/simple-phpunit --version
-      - name: Clear test app cache
-        run: rm -Rf tests/Fixtures/app/var/cache/*
-      - name: Convert metadata to API Platform 3
-        run: |
-            tests/Fixtures/app/console api:upgrade-resource -f
-      - name: Apply behat features patch (IRIs update)
-        run: |
-            git apply .github/patch/v3_features.patch
-      - name: clear test app cache
-        run: rm -rf tests/Fixtures/app/var/cache/*
-      - name: Run Behat tests
-        run: |
-          mkdir -p build/logs/behat
-          vendor/bin/behat --out=std --format=progress --format=junit --out=build/logs/behat/junit --profile=default --no-interaction
-      - name: Upload test artifacts
-        if: always()
-        uses: actions/upload-artifact@v3
-        with:
-          name: behat-logs-php${{ matrix.php }}
-          path: build/logs/behat
-        continue-on-error: true
-      - name: Export OpenAPI documents
-        run: |
-          mkdir -p build/out/openapi
-          tests/Fixtures/app/console api:openapi:export --spec-version=2 -o build/out/openapi/swagger_v2.json
-          tests/Fixtures/app/console api:openapi:export --spec-version=2 --yaml -o build/out/openapi/swagger_v2.yaml
-          tests/Fixtures/app/console api:openapi:export --spec-version=3 -o build/out/openapi/openapi_v3.json
-          tests/Fixtures/app/console api:openapi:export --spec-version=3 --yaml -o build/out/openapi/openapi_v3.yaml
-      - name: Setup node
-        uses: actions/setup-node@v3
-        with:
-          node-version: '14'
-      - name: Validate OpenAPI documents
-        run: |
-          npx git+https://github.com/soyuka/swagger-cli#master validate build/out/openapi/swagger_v2.json
-          npx git+https://github.com/soyuka/swagger-cli#master validate build/out/openapi/swagger_v2.yaml
-          npx git+https://github.com/soyuka/swagger-cli#master validate build/out/openapi/openapi_v3.json
-          npx git+https://github.com/soyuka/swagger-cli#master validate build/out/openapi/openapi_v3.yaml
-      - name: Upload OpenAPI artifacts
-        if: always()
-        uses: actions/upload-artifact@v3
-        with:
-          name: openapi-docs-php${{ matrix.php }}
-          path: build/out/openapi
-        continue-on-error: true
-
-  behat-rector-upgrade-mongodb:
-    name: Behat (PHP ${{ matrix.php }}) (upgrade script / MongoDB)
-    runs-on: ubuntu-latest
-    env:
-      APP_ENV: mongodb
-      MONGODB_URL: mongodb://localhost:27017
-    timeout-minutes: 20
-    strategy:
-      matrix:
-        php:
-          - '8.1'
-      fail-fast: false
-    steps:
-      - name: Checkout
-        uses: actions/checkout@v3
-      - name: Setup MongoDB
-        run: |
-          sudo apt update
-          sudo apt install -y wget gnupg
-          wget -qO - https://www.mongodb.org/static/pgp/server-6.0.asc | sudo apt-key add -
-          echo "deb [ arch=amd64,arm64 ] https://repo.mongodb.org/apt/ubuntu jammy/mongodb-org/6.0 multiverse" | sudo tee /etc/apt/sources.list.d/mongodb-org-6.0.list
-          sudo apt update
-          sudo apt install -y mongodb-org
-          sudo systemctl start mongod
-      - name: Setup PHP
-        uses: shivammathur/setup-php@v2
-        with:
-          php-version: ${{ matrix.php }}
-          tools: pecl, composer
-          extensions: intl, bcmath, curl, openssl, mbstring, mongodb
-          ini-values: memory_limit=-1
-      - name: Get composer cache directory
-        id: composercache
-        run: echo "dir=$(composer config cache-files-dir)" >> $GITHUB_OUTPUT
-      - name: Cache dependencies
-        uses: actions/cache@v3
-        with:
-          path: ${{ steps.composercache.outputs.dir }}
-          key: ${{ runner.os }}-composer-${{ hashFiles('**/composer.json') }}
-          restore-keys: ${{ runner.os }}-composer-
-      - name: Update project dependencies
-        run: composer update --no-interaction --no-progress --ansi
-      - name: Require Symfony components
-        run: composer require symfony/uid --dev --no-interaction --no-progress --ansi
-      - name: Install PHPUnit
-        run: vendor/bin/simple-phpunit --version
-      - name: Clear test app cache
-        run: rm -Rf tests/Fixtures/app/var/cache/*
-      - name: Convert metadata to API Platform 3
-        run: |
-            tests/Fixtures/app/console api:upgrade-resource -f
-      - name: Apply behat features patch (IRIs update)
-        run: |
-            git apply .github/patch/v3_features.patch
-      - name: Clear test app cache
-        run: rm -Rf tests/Fixtures/app/var/cache/*
-      - name: Run Behat tests
-        run: |
-          mkdir -p build/logs/behat
-          vendor/bin/behat --out=std --format=progress --format=junit --out=build/logs/behat/junit --profile=mongodb --no-interaction
-      - name: Upload test artifacts
-        if: always()
-        uses: actions/upload-artifact@v3
-        with:
-          name: behat-logs-php${{ matrix.php }}
-          path: build/logs/behat
-        continue-on-error: true
-
->>>>>>> 3cbb9a79
   windows-phpunit:
     name: Windows PHPUnit (PHP ${{ matrix.php }}) (SQLite)
     runs-on: windows-latest
@@ -952,13 +694,8 @@
           ini-values: memory_limit=-1
       - name: Get composer cache directory
         id: composercache
-<<<<<<< HEAD
         run: echo "dir=$(composer config cache-files-dir)" >> $GITHUB_OUTPUT
         shell: bash
-=======
-        shell: bash
-        run: echo "dir=$(composer config cache-files-dir)" >> $GITHUB_OUTPUT
->>>>>>> 3cbb9a79
       - name: Cache dependencies
         uses: actions/cache@v3
         with:
@@ -1000,13 +737,8 @@
           ini-values: memory_limit=-1
       - name: Get composer cache directory
         id: composercache
-<<<<<<< HEAD
         run: echo "dir=$(composer config cache-files-dir)" >> $GITHUB_OUTPUT
         shell: bash
-=======
-        shell: bash
-        run: echo "dir=$(composer config cache-files-dir)" >> $GITHUB_OUTPUT
->>>>>>> 3cbb9a79
       - name: Cache dependencies
         uses: actions/cache@v3
         with:
@@ -1020,123 +752,4 @@
       - name: Clear test app cache
         run: tests/Fixtures/app/console cache:clear --ansi
       - name: Run Behat tests
-<<<<<<< HEAD
-        run: vendor/bin/behat --out=std --format=progress --profile=default --no-interaction
-=======
-        run: |
-            if ( "${{ matrix.php }}" -eq '7.4' ) {
-                vendor/bin/behat --out=std --format=progress --profile=default --no-interaction --tags='~@php8'
-            } else {
-                vendor/bin/behat --out=std --format=progress --profile=default --no-interaction 
-            }
-
-  phpunit_legacy_metadata:
-    name: PHPUnit (PHP ${{ matrix.php }}) 2.7 BC layer
-    env:
-      METADATA_BACKWARD_COMPATIBILITY_LAYER: 1
-    runs-on: ubuntu-latest
-    timeout-minutes: 20
-    strategy:
-      matrix:
-        php:
-          - '7.4'
-      fail-fast: false
-    steps:
-      - name: Checkout
-        uses: actions/checkout@v3
-      - name: Setup PHP
-        uses: shivammathur/setup-php@v2
-        with:
-          php-version: ${{ matrix.php }}
-          tools: pecl, composer
-          extensions: intl, bcmath, curl, openssl, mbstring, pdo_sqlite
-          coverage: pcov
-          ini-values: memory_limit=-1
-      - name: Get composer cache directory
-        id: composercache
-        run: echo "dir=$(composer config cache-files-dir)" >> $GITHUB_OUTPUT
-      - name: Cache dependencies
-        uses: actions/cache@v3
-        with:
-          path: ${{ steps.composercache.outputs.dir }}
-          key: ${{ runner.os }}-composer-${{ hashFiles('**/composer.json') }}
-          restore-keys: ${{ runner.os }}-composer-
-      - name: Update project dependencies
-        run: composer update --no-interaction --no-progress --ansi
-      - name: Require Symfony components
-        run: composer require symfony/uid --dev --no-interaction --no-progress --ansi
-      - name: Install PHPUnit
-        run: vendor/bin/simple-phpunit --version
-      - name: Clear test app cache
-        run: tests/Fixtures/app/console cache:clear --ansi
-      - name: Run PHPUnit tests
-        run: |
-          mkdir -p build/logs/phpunit
-          vendor/bin/simple-phpunit --log-junit build/logs/phpunit/junit.xml
-
-  behat_legacy_metadata:
-    name: Behat (PHP ${{ matrix.php }}) 2.7 BC layer
-    env:
-      METADATA_BACKWARD_COMPATIBILITY_LAYER: 1
-    runs-on: ubuntu-latest
-    timeout-minutes: 20
-    strategy:
-      matrix:
-        php:
-          - '7.4'
-      fail-fast: false
-    steps:
-      - name: Checkout
-        uses: actions/checkout@v3
-      - name: Setup PHP
-        uses: shivammathur/setup-php@v2
-        with:
-          php-version: ${{ matrix.php }}
-          tools: pecl, composer
-          extensions: intl, bcmath, curl, openssl, mbstring, pdo_sqlite
-          coverage: pcov
-          ini-values: memory_limit=-1
-      - name: Get composer cache directory
-        id: composercache
-        run: echo "dir=$(composer config cache-files-dir)" >> $GITHUB_OUTPUT
-      - name: Cache dependencies
-        uses: actions/cache@v3
-        with:
-          path: ${{ steps.composercache.outputs.dir }}
-          key: ${{ runner.os }}-composer-${{ hashFiles('**/composer.json') }}
-          restore-keys: ${{ runner.os }}-composer-
-      - name: Update project dependencies
-        run: composer update --no-interaction --no-progress --ansi
-      - name: Require Symfony components
-        run: composer require symfony/uid --dev --no-interaction --no-progress --ansi
-      - name: Install PHPUnit
-        run: vendor/bin/simple-phpunit --version
-      - name: Clear test app cache
-        run: tests/Fixtures/app/console cache:clear --ansi
-      - name: Run Behat tests
-        run: |
-          mkdir -p build/logs/behat
-          vendor/bin/behat --out=std --format=progress --format=junit --out=build/logs/behat/junit --profile=default --no-interaction --tags='~@php8' --tags='~@v3'
-      - name: Run Behat tests (PHP 8)
-        if: (startsWith(matrix.php, '8.'))
-        run: |
-          mkdir -p build/logs/behat
-          vendor/bin/behat --out=std --format=progress --format=junit --out=build/logs/behat/junit --profile=default --no-interaction
-      - name: Export OpenAPI documents
-        run: |
-          mkdir -p build/out/openapi
-          tests/Fixtures/app/console api:openapi:export --spec-version=2 -o build/out/openapi/swagger_v2.json
-          tests/Fixtures/app/console api:openapi:export --spec-version=2 --yaml -o build/out/openapi/swagger_v2.yaml
-          tests/Fixtures/app/console api:openapi:export --spec-version=3 -o build/out/openapi/openapi_v3.json
-          tests/Fixtures/app/console api:openapi:export --spec-version=3 --yaml -o build/out/openapi/openapi_v3.yaml
-      - name: Setup node
-        uses: actions/setup-node@v3
-        with:
-          node-version: '14'
-      - name: Validate OpenAPI documents
-        run: |
-            npx git+https://github.com/soyuka/swagger-cli#master validate build/out/openapi/swagger_v2.json
-            npx git+https://github.com/soyuka/swagger-cli#master validate build/out/openapi/swagger_v2.yaml
-            npx git+https://github.com/soyuka/swagger-cli#master validate build/out/openapi/openapi_v3.json
-            npx git+https://github.com/soyuka/swagger-cli#master validate build/out/openapi/openapi_v3.yaml
->>>>>>> 3cbb9a79
+        run: vendor/bin/behat --out=std --format=progress --profile=default --no-interaction